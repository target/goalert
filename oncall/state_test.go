--- conflicted
+++ resolved
@@ -6,13 +6,9 @@
 
 	"github.com/target/goalert/assignment"
 	"github.com/target/goalert/override"
-	"github.com/target/goalert/schedule"
 	"github.com/target/goalert/schedule/rotation"
 	"github.com/target/goalert/schedule/rule"
-<<<<<<< HEAD
-=======
 	"github.com/target/goalert/util/timeutil"
->>>>>>> 2190e766
 )
 
 func BenchmarkState_CalculateShifts(b *testing.B) {
@@ -215,11 +211,10 @@
 		&state{
 			loc: time.UTC,
 			rules: []ResolvedRule{
-<<<<<<< HEAD
-				{Rule: rule.Rule{
-					WeekdayFilter: rule.WeekdayFilter{1, 1, 1, 1, 1, 1, 1},
-					Start:         rule.NewClock(8, 0),
-					End:           rule.NewClock(10, 0),
+				{Rule: rule.Rule{
+					WeekdayFilter: rule.WeekdayFilter{1, 1, 1, 1, 1, 1, 1},
+					Start:         timeutil.NewClock(8, 0),
+					End:           timeutil.NewClock(10, 0),
 					Target:        assignment.UserTarget("foobar"),
 				}},
 			},
@@ -227,55 +222,6 @@
 		[]Shift{
 			{
 				Start:     time.Date(2018, 1, 1, 8, 0, 0, 0, time.UTC),
-				End:       time.Date(2018, 1, 1, 9, 0, 0, 0, time.UTC),
-				Truncated: true,
-				UserID:    "foobar",
-			},
-		},
-	)
-
-	check("Temporary Schedule",
-		time.Date(2018, 1, 1, 8, 0, 0, 0, time.UTC), // 8:00AM
-		time.Date(2018, 1, 1, 9, 0, 0, 0, time.UTC), // 9:00AM
-		&state{
-			loc: time.UTC,
-			rules: []ResolvedRule{
-=======
->>>>>>> 2190e766
-				{Rule: rule.Rule{
-					WeekdayFilter: rule.WeekdayFilter{1, 1, 1, 1, 1, 1, 1},
-					Start:         timeutil.NewClock(8, 0),
-					End:           timeutil.NewClock(10, 0),
-					Target:        assignment.UserTarget("foobar"),
-				}},
-			},
-			tempScheds: []schedule.TemporarySchedule{
-				{
-					Start: time.Date(2018, 1, 1, 8, 15, 0, 0, time.UTC),
-					End:   time.Date(2018, 1, 1, 8, 45, 0, 0, time.UTC),
-					Shifts: []schedule.FixedShift{{
-						Start:  time.Date(2018, 1, 1, 8, 25, 0, 0, time.UTC),
-						End:    time.Date(2018, 1, 1, 8, 35, 0, 0, time.UTC),
-						UserID: "baz",
-					}},
-				},
-			},
-		},
-		[]Shift{
-			{
-				Start:     time.Date(2018, 1, 1, 8, 0, 0, 0, time.UTC),
-				End:       time.Date(2018, 1, 1, 8, 15, 0, 0, time.UTC),
-				Truncated: false,
-				UserID:    "foobar",
-			},
-			{
-				Start:     time.Date(2018, 1, 1, 8, 25, 0, 0, time.UTC),
-				End:       time.Date(2018, 1, 1, 8, 35, 0, 0, time.UTC),
-				Truncated: false,
-				UserID:    "baz",
-			},
-			{
-				Start:     time.Date(2018, 1, 1, 8, 45, 0, 0, time.UTC),
 				End:       time.Date(2018, 1, 1, 9, 0, 0, 0, time.UTC),
 				Truncated: true,
 				UserID:    "foobar",
