package oncall

import (
	"context"
	"database/sql"
	"time"

	"github.com/target/goalert/assignment"
	"github.com/target/goalert/override"
	"github.com/target/goalert/permission"
	"github.com/target/goalert/schedule"
	"github.com/target/goalert/schedule/rule"
	"github.com/target/goalert/util"
	"github.com/target/goalert/util/sqlutil"
	"github.com/target/goalert/validation/validate"

	"github.com/pkg/errors"
)

// Store allows retrieving and calculating on-call information.
type Store interface {
	OnCallUsersByService(ctx context.Context, serviceID string) ([]ServiceOnCallUser, error)
	HistoryBySchedule(ctx context.Context, scheduleID string, start, end time.Time) ([]Shift, error)
}

// ServiceOnCallUser represents a currently on-call user for a service.
type ServiceOnCallUser struct {
	StepNumber int    `json:"step_number"`
	UserID     string `json:"user_id"`
	UserName   string `json:"user_name"`
}

// A Shift represents a duration a user is on-call.
// If truncated is true, then the End time does not represent
// the time the user stopped being on call, instead it indicates
// they were still on-call at that time.
type Shift struct {
	UserID    string    `json:"user_id"`
	Start     time.Time `json:"start_time"`
	End       time.Time `json:"end_time"`
	Truncated bool      `json:"truncated"`
}

// DB implements the Store interface from Postgres.
type DB struct {
	db *sql.DB

	onCallUsersSvc *sql.Stmt
	schedOverrides *sql.Stmt

	schedOnCall *sql.Stmt
	schedTZ     *sql.Stmt
	schedRot    *sql.Stmt
	rotParts    *sql.Stmt

	ruleStore  rule.Store
<<<<<<< HEAD
	schedStore *schedule.Store
}

// NewDB will create a new DB, preparing required statements using the provided context.
func NewDB(ctx context.Context, db *sql.DB, ruleStore rule.Store, schedStore *schedule.Store) (*DB, error) {
=======
	schedStore schedule.Store
}

// NewDB will create a new DB, preparing required statements using the provided context.
func NewDB(ctx context.Context, db *sql.DB, ruleStore rule.Store, schedStore schedule.Store) (*DB, error) {
>>>>>>> 2190e766
	p := &util.Prepare{DB: db, Ctx: ctx}

	return &DB{
		db:         db,
		ruleStore:  ruleStore,
		schedStore: schedStore,

		schedOverrides: p.P(`
			select
				start_time,
				end_time,
				add_user_id,
				remove_user_id
			from user_overrides
			where
				tgt_schedule_id = $1 and
				end_time > now() and
				($2, $3) OVERLAPS(start_time, end_time)
		`),

		onCallUsersSvc: p.P(`
			select step.step_number, oc.user_id, u.name as user_name
			from services svc
			join escalation_policy_steps step on step.escalation_policy_id = svc.escalation_policy_id
			join ep_step_on_call_users oc on oc.ep_step_id = step.id and oc.end_time isnull
			join users u on oc.user_id = u.id
			where svc.id = $1
			order by step.step_number, oc.start_time
		`),

		schedOnCall: p.P(`
			select
				user_id,
				start_time,
				end_time
			from schedule_on_call_users
			where
				schedule_id = $1 and
				($2, $3) OVERLAPS (start_time, coalesce(end_time, 'infinity')) and
				(end_time isnull or (end_time - start_time) > '1 minute'::interval)
		`),
		schedTZ: p.P(`select time_zone, now() from schedules where id = $1`),
		schedRot: p.P(`
			select distinct
				rot.id,
				rot.type,
				rot.start_time,
				rot.shift_length,
				rot.time_zone,
				state.position,
				state.shift_start
			from schedule_rules rule
			join rotations rot on rot.id = rule.tgt_rotation_id
			join rotation_state state on state.rotation_id = rule.tgt_rotation_id
			where rule.schedule_id = $1 and rule.tgt_rotation_id notnull
		`),
		rotParts: p.P(`
			select
				rotation_id,
				user_id
			from rotation_participants
			where rotation_id = any($1)
			order by
				rotation_id,
				position
		`),
	}, p.Err
}

// OnCallUsersByService will return the current set of users who are on-call for the given service.
func (db *DB) OnCallUsersByService(ctx context.Context, serviceID string) ([]ServiceOnCallUser, error) {
	err := permission.LimitCheckAny(ctx, permission.User)
	if err != nil {
		return nil, err
	}
	err = validate.UUID("ServiceID", serviceID)
	if err != nil {
		return nil, err
	}
	rows, err := db.onCallUsersSvc.QueryContext(ctx, serviceID)
	if err != nil {
		return nil, err
	}
	defer rows.Close()
	var onCall []ServiceOnCallUser
	for rows.Next() {
		var u ServiceOnCallUser
		err = rows.Scan(&u.StepNumber, &u.UserID, &u.UserName)
		if err != nil {
			return nil, err
		}
		onCall = append(onCall, u)
	}
	return onCall, nil
}

// HistoryBySchedule will return the list of shifts that overlap the start and end time for the given schedule.
func (db *DB) HistoryBySchedule(ctx context.Context, scheduleID string, start, end time.Time) ([]Shift, error) {
	err := permission.LimitCheckAny(ctx, permission.User)
	if err != nil {
		return nil, err
	}
	err = validate.UUID("ScheduleID", scheduleID)
	if err != nil {
		return nil, err
	}

	tx, err := db.db.BeginTx(ctx, &sql.TxOptions{
		ReadOnly:  true,
		Isolation: sql.LevelRepeatableRead,
	})
	if err != nil {
		return nil, errors.Wrap(err, "begin transaction")
	}
	defer tx.Rollback()

	var schedTZ string
	var now time.Time
	err = tx.StmtContext(ctx, db.schedTZ).QueryRowContext(ctx, scheduleID).Scan(&schedTZ, &now)
	if err != nil {
		return nil, errors.Wrap(err, "lookup schedule time zone")
	}

	rows, err := tx.StmtContext(ctx, db.schedRot).QueryContext(ctx, scheduleID)
	if err != nil {
		return nil, errors.Wrap(err, "lookup schedule rotations")
	}
	defer rows.Close()
	rots := make(map[string]*ResolvedRotation)
	var rotIDs []string
	for rows.Next() {
		var rot ResolvedRotation
		var rotTZ string
		err = rows.Scan(&rot.ID, &rot.Type, &rot.Start, &rot.ShiftLength, &rotTZ, &rot.CurrentIndex, &rot.CurrentStart)
		if err != nil {
			return nil, errors.Wrap(err, "scan rotation info")
		}
		loc, err := util.LoadLocation(rotTZ)
		if err != nil {
			return nil, errors.Wrap(err, "load time zone info")
		}
		rot.Start = rot.Start.In(loc)
		rots[rot.ID] = &rot
		rotIDs = append(rotIDs, rot.ID)
	}

	rows, err = tx.StmtContext(ctx, db.rotParts).QueryContext(ctx, sqlutil.UUIDArray(rotIDs))
	if err != nil {
		return nil, errors.Wrap(err, "lookup rotation participants")
	}
	defer rows.Close()
	for rows.Next() {
		var rotID, userID string
		err = rows.Scan(&rotID, &userID)
		if err != nil {
			return nil, errors.Wrap(err, "scan rotation participant info")
		}
		rots[rotID].Users = append(rots[rotID].Users, userID)
	}

	rawRules, err := db.ruleStore.FindAllTx(ctx, tx, scheduleID)
	if err != nil {
		return nil, errors.Wrap(err, "lookup schedule rules")
	}

	var rules []ResolvedRule
	for _, r := range rawRules {
		if r.Target.TargetType() == assignment.TargetTypeRotation {
			rules = append(rules, ResolvedRule{
				Rule:     r,
				Rotation: rots[r.Target.TargetID()],
			})
		} else {
			rules = append(rules, ResolvedRule{Rule: r})
		}
	}

	rows, err = tx.StmtContext(ctx, db.schedOnCall).QueryContext(ctx, scheduleID, start, end)
	if err != nil {
		return nil, errors.Wrap(err, "lookup on-call history")
	}
	defer rows.Close()
	var userHistory []Shift
	for rows.Next() {
		var s Shift
		var end sqlutil.NullTime
		err = rows.Scan(&s.UserID, &s.Start, &end)
		if err != nil {
			return nil, errors.Wrap(err, "scan on-call history info")
		}
		s.End = end.Time
		userHistory = append(userHistory, s)
	}

	rows, err = tx.StmtContext(ctx, db.schedOverrides).QueryContext(ctx, scheduleID, start, end)
	if err != nil {
		return nil, errors.Wrap(err, "lookup overrides")
	}
	defer rows.Close()
	var overrides []override.UserOverride
	for rows.Next() {
		var add, rem sql.NullString
		var ov override.UserOverride
		err = rows.Scan(&ov.Start, &ov.End, &add, &rem)
		if err != nil {
			return nil, errors.Wrap(err, "scan override info")
		}
		ov.AddUserID = add.String
		ov.RemoveUserID = rem.String
		overrides = append(overrides, ov)
	}
	tempScheds, err := db.schedStore.TemporarySchedules(ctx, tx, scheduleID)
	if err != nil {
		return nil, errors.Wrap(err, "lookup temporary schedules")
	}

	err = tx.Commit()
	if err != nil {
		// Can't use the data we read (e.g. serialization error)
		return nil, errors.Wrap(err, "commit tx")
	}
	tz, err := util.LoadLocation(schedTZ)
	if err != nil {
		return nil, errors.Wrap(err, "load time zone info")
	}
	s := state{
		rules:      rules,
		overrides:  overrides,
		history:    userHistory,
		now:        now,
		loc:        tz,
		tempScheds: tempScheds,
	}

	return s.CalculateShifts(start, end), nil
}<|MERGE_RESOLUTION|>--- conflicted
+++ resolved
@@ -54,19 +54,11 @@
 	rotParts    *sql.Stmt
 
 	ruleStore  rule.Store
-<<<<<<< HEAD
 	schedStore *schedule.Store
 }
 
 // NewDB will create a new DB, preparing required statements using the provided context.
 func NewDB(ctx context.Context, db *sql.DB, ruleStore rule.Store, schedStore *schedule.Store) (*DB, error) {
-=======
-	schedStore schedule.Store
-}
-
-// NewDB will create a new DB, preparing required statements using the provided context.
-func NewDB(ctx context.Context, db *sql.DB, ruleStore rule.Store, schedStore schedule.Store) (*DB, error) {
->>>>>>> 2190e766
 	p := &util.Prepare{DB: db, Ctx: ctx}
 
 	return &DB{
@@ -278,10 +270,6 @@
 		ov.RemoveUserID = rem.String
 		overrides = append(overrides, ov)
 	}
-	tempScheds, err := db.schedStore.TemporarySchedules(ctx, tx, scheduleID)
-	if err != nil {
-		return nil, errors.Wrap(err, "lookup temporary schedules")
-	}
 
 	err = tx.Commit()
 	if err != nil {
@@ -293,12 +281,11 @@
 		return nil, errors.Wrap(err, "load time zone info")
 	}
 	s := state{
-		rules:      rules,
-		overrides:  overrides,
-		history:    userHistory,
-		now:        now,
-		loc:        tz,
-		tempScheds: tempScheds,
+		rules:     rules,
+		overrides: overrides,
+		history:   userHistory,
+		now:       now,
+		loc:       tz,
 	}
 
 	return s.CalculateShifts(start, end), nil
