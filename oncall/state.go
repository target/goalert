package oncall

import (
	"sort"
	"time"

	"github.com/target/goalert/assignment"
	"github.com/target/goalert/override"
	"github.com/target/goalert/schedule"
	"github.com/target/goalert/schedule/rotation"
	"github.com/target/goalert/schedule/rule"
)

type ResolvedRule struct {
	rule.Rule
	Rotation *ResolvedRotation
}
type ResolvedRotation struct {
	rotation.Rotation
	CurrentIndex int
	CurrentStart time.Time
	CurrentEnd   time.Time
	Users        []string
}

type state struct {
	tempScheds []schedule.TemporarySchedule
	rules      []ResolvedRule
	overrides  []override.UserOverride
	history    []Shift
	now        time.Time
	loc        *time.Location
}

func (r *ResolvedRotation) UserID(t time.Time) string {
	if r == nil || len(r.Users) == 0 {
		return ""
	}
	if len(r.Users) == 1 {
		return r.Users[0]
	}

	if r.CurrentStart.IsZero() {
		r.CurrentStart = r.StartTime(t)
	}

	if r.CurrentEnd.IsZero() {
		r.CurrentStart = r.StartTime(r.CurrentStart)
		r.CurrentEnd = r.EndTime(r.CurrentStart)
	}

	if t.Before(r.CurrentEnd) && !t.Before(r.CurrentStart) {
		return r.Users[r.CurrentIndex]
	}

	for !t.Before(r.CurrentEnd) {
		r.CurrentStart = r.CurrentEnd
		r.CurrentEnd = r.EndTime(r.CurrentStart)
		r.CurrentIndex++
	}
	for t.Before(r.CurrentStart) {
		r.CurrentEnd = r.CurrentStart
		r.CurrentStart = r.StartTime(r.CurrentStart.Add(-1))
		r.CurrentIndex--
	}
	r.CurrentIndex %= len(r.Users)
	if r.CurrentIndex < 0 {
		r.CurrentIndex += len(r.Users)
	}

	return r.Users[r.CurrentIndex]
}
func (r ResolvedRule) UserID(t time.Time) string {
	if !r.IsActive(t) {
		return ""
	}
	switch r.Target.TargetType() {
	case assignment.TargetTypeUser:
		return r.Target.TargetID()
	case assignment.TargetTypeRotation:
		return r.Rotation.UserID(t)
	}
	panic("unknown target type " + r.Target.TargetType().String())
}

func sortShifts(s []Shift) {
	sort.Slice(s, func(i, j int) bool {
		if s[i].Start.Equal(s[j].Start) {
			return s[i].UserID < s[j].UserID
		}
		return s[i].Start.Before(s[j].Start)
	})
}

func (s *state) CalculateShifts(start, end time.Time) []Shift {
	start = start.Truncate(time.Minute)
	end = end.Truncate(time.Minute)
	tiStart := start
	if !s.now.IsZero() && s.now.Before(start) {
		tiStart = s.now.Truncate(time.Minute)
	}
	historyCutoff := s.now.Truncate(time.Minute).Add(time.Minute)
	t := NewTimeIterator(tiStart, end, time.Minute)
	defer t.Close()

	hist := t.NewUserCalculator()
	for _, s := range s.history {
		if s.End.IsZero() {
			// have currently active shifts "end"
			// at the cutoff.
			s.End = historyCutoff
		}
		hist.SetSpan(s.Start, s.End, s.UserID)
	}
	hist.Init()
<<<<<<< HEAD
	tempScheds := t.NewTemporaryScheduleCalculator(s.tempScheds)
=======
	// sort overrides so that overlapping spans are merged properly
	sort.Slice(s.overrides, func(i, j int) bool { return s.overrides[i].Start.Before(s.overrides[j].Start) })
>>>>>>> 51d13077
	overrides := t.NewOverrideCalculator(s.overrides)
	rules := t.NewRulesCalculator(s.loc, s.rules)

	var shifts []Shift
	isOnCall := make(map[string]*Shift)
	stillOnCall := make(map[string]bool)

	setOnCall := func(userIDs []string) {
		// reset map
		for id := range stillOnCall {
			delete(stillOnCall, id)
		}
		now := time.Unix(t.Unix(), 0)
		for _, id := range userIDs {
			stillOnCall[id] = true
			s := isOnCall[id]
			if s != nil {
				continue
			}

			isOnCall[id] = &Shift{
				Start:  now,
				UserID: id,
			}
		}
		for id, s := range isOnCall {
			if stillOnCall[id] {
				continue
			}

			// no longer on call
			if now.After(start) {
				s.End = now
				shifts = append(shifts, *s)
			}
			delete(isOnCall, id)
		}
	}

	for t.Next() {
		if time.Unix(t.Unix(), 0).Before(historyCutoff) {
			// use history if in the past
			setOnCall(hist.ActiveUsers())
			continue
		}

		if tempScheds.Active() {
			// use TemporarySchedule if one is active
			setOnCall(tempScheds.ActiveUsers(), nil)
			continue
		}

		// apply any overrides
		setOnCall(overrides.MapUsers(rules.ActiveUsers()))
	}

	// remaining shifts are truncated
	for _, s := range isOnCall {
		s.Truncated = true
		s.End = time.Unix(t.Unix(), 0)
		shifts = append(shifts, *s)
	}

	sortShifts(shifts)
	return shifts
}<|MERGE_RESOLUTION|>--- conflicted
+++ resolved
@@ -113,12 +113,9 @@
 		hist.SetSpan(s.Start, s.End, s.UserID)
 	}
 	hist.Init()
-<<<<<<< HEAD
 	tempScheds := t.NewTemporaryScheduleCalculator(s.tempScheds)
-=======
 	// sort overrides so that overlapping spans are merged properly
 	sort.Slice(s.overrides, func(i, j int) bool { return s.overrides[i].Start.Before(s.overrides[j].Start) })
->>>>>>> 51d13077
 	overrides := t.NewOverrideCalculator(s.overrides)
 	rules := t.NewRulesCalculator(s.loc, s.rules)
 
@@ -167,7 +164,7 @@
 
 		if tempScheds.Active() {
 			// use TemporarySchedule if one is active
-			setOnCall(tempScheds.ActiveUsers(), nil)
+			setOnCall(tempScheds.ActiveUsers())
 			continue
 		}
 
