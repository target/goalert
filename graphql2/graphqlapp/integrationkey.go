--- conflicted
+++ resolved
@@ -266,7 +266,6 @@
 			Dest:   &graphql2.Destination{Type: v.Type, Args: v.StaticParams},
 			Params: v.DynamicParams,
 		})
-<<<<<<< HEAD
 	}
 	return res
 }
@@ -301,7 +300,7 @@
 	return nil
 }
 
-// setRuleActionValidation validates that the newly set rules don't have overlapping actions with the same 
+// setRuleActionValidation validates that the newly set rules don't have overlapping actions with the same
 // static params as any other actions within the key.
 func setRuleActionValidation(r []integrationkey.Rule, setrule *graphql2.KeyRuleInput) error {
 	seen := make(map[string]map[string]bool)
@@ -325,8 +324,8 @@
 
 	for _, action := range actions {
 		if len(action.StaticParams) == 0 {
-				continue
-			}
+			continue
+		}
 		params := mapToString(action.StaticParams)
 		if seen[action.Type] == nil {
 			seen[action.Type] = make(map[string]bool)
@@ -335,8 +334,6 @@
 			return validation.NewFieldError("actions", "multiple actions reach the same destination")
 		}
 		seen[action.Type][params] = true
-=======
->>>>>>> 627f3496
 	}
 	return nil
 }
