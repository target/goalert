--- conflicted
+++ resolved
@@ -3,13 +3,10 @@
 import (
 	context "context"
 	"fmt"
-<<<<<<< HEAD
-
-=======
+
 	"time"
 
 	"github.com/pkg/errors"
->>>>>>> 80cba502
 	"github.com/target/goalert/alert"
 	"github.com/target/goalert/alert/log"
 	"github.com/target/goalert/assignment"
@@ -180,7 +177,6 @@
 	return (*App)(a).FindOneService(ctx, raw.ServiceID)
 }
 
-<<<<<<< HEAD
 func (m *Mutation) CreateAlert(ctx context.Context, input graphql2.CreateAlertInput) (*alert.Alert, error) {
 	a := &alert.Alert{
 		ServiceID: input.ServiceID,
@@ -199,7 +195,9 @@
 	}
 
 	return result, err
-=======
+
+}
+
 func (a *Alert) RecentEvents(ctx context.Context, obj *alert.Alert, opts *graphql2.AlertRecentEventsOptions) (*graphql2.AlertLogEntryConnection, error) {
 	if opts == nil {
 		opts = new(graphql2.AlertRecentEventsOptions)
@@ -244,7 +242,6 @@
 	}
 	conn.Nodes = logs
 	return conn, err
->>>>>>> 80cba502
 }
 
 func (m *Mutation) EscalateAlerts(ctx context.Context, ids []int) ([]alert.Alert, error) {
