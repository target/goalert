--- conflicted
+++ resolved
@@ -25,7 +25,6 @@
 const requestLoadersKey = dataLoaderKey(1)
 
 type loaders struct {
-<<<<<<< HEAD
 	Alert                     *dataloader.Fetcher[int, struct{}, alert.Alert]
 	AlertState                *dataloader.Fetcher[int, struct{}, alert.State]
 	EP                        *dataloader.Fetcher[string, struct{}, escalation.Policy]
@@ -40,33 +39,12 @@
 	AlertMetrics              *dataloader.Fetcher[int, struct{}, alertmetrics.Metric]
 	AlertFeedback             *dataloader.Fetcher[int, struct{}, alert.Feedback]
 	AlertMetadata             *dataloader.Fetcher[int, struct{}, alert.MetadataAlertID]
-=======
-	Alert                     *dataloader.Loader[int, alert.Alert]
-	AlertState                *dataloader.Loader[int, alert.State]
-	EP                        *dataloader.Loader[string, escalation.Policy]
-	Rotation                  *dataloader.Loader[string, rotation.Rotation]
-	Schedule                  *dataloader.Loader[string, schedule.Schedule]
-	Service                   *dataloader.Loader[string, service.Service]
-	User                      *dataloader.Loader[string, user.User]
-	CM                        *dataloader.Loader[string, contactmethod.ContactMethod]
-	Heartbeat                 *dataloader.Loader[string, heartbeat.Monitor]
-	NotificationMessageStatus *dataloader.Loader[string, notification.SendResult]
-	NC                        *dataloader.Loader[string, notificationchannel.Channel]
-	AlertMetrics              *dataloader.Loader[int, alertmetrics.Metric]
-	AlertFeedback             *dataloader.Loader[int, alert.Feedback]
-	AlertMetadata             *dataloader.Loader[int, alert.MetadataAlertID]
->>>>>>> 5ae1a178
 }
 
 func (a *App) registerLoaders(ctx context.Context) context.Context {
 	ctx = context.WithValue(ctx, requestLoadersKey, &loaders{
-<<<<<<< HEAD
 		Alert:                     dataloader.NewStoreLoader(ctx, a.AlertStore.FindMany),
 		AlertState:                dataloader.NewStoreLoader(ctx, a.AlertStore.State),
-=======
-		Alert:                     dataloader.NewStoreLoaderInt(ctx, a.AlertStore.FindMany),
-		AlertState:                dataloader.NewStoreLoaderInt(ctx, a.AlertStore.State),
->>>>>>> 5ae1a178
 		EP:                        dataloader.NewStoreLoader(ctx, a.PolicyStore.FindManyPolicies),
 		Rotation:                  dataloader.NewStoreLoader(ctx, a.RotationStore.FindMany),
 		Schedule:                  dataloader.NewStoreLoader(ctx, a.ScheduleStore.FindMany),
@@ -76,7 +54,6 @@
 		Heartbeat:                 dataloader.NewStoreLoader(ctx, a.HeartbeatStore.FindMany),
 		NotificationMessageStatus: dataloader.NewStoreLoader(ctx, a.NotificationStore.FindManyMessageStatuses),
 		NC:                        dataloader.NewStoreLoader(ctx, a.NCStore.FindMany),
-<<<<<<< HEAD
 		AlertMetrics:              dataloader.NewStoreLoader(ctx, a.AlertMetricsStore.FindMetrics),
 		AlertFeedback:             dataloader.NewStoreLoader(ctx, a.AlertStore.Feedback),
 		AlertMetadata: dataloader.NewStoreLoader(ctx, func(ctx context.Context, i []int) ([]alert.MetadataAlertID, error) {
@@ -84,16 +61,11 @@
 		}).SetIDFunc(func(v alert.MetadataAlertID) int {
 			// Needed because of mismatch between int64 and int in the dataloader.
 			return int(v.ID)
-=======
-		AlertMetrics:              dataloader.NewStoreLoaderInt(ctx, a.AlertMetricsStore.FindMetrics),
-		AlertFeedback:             dataloader.NewStoreLoaderInt(ctx, a.AlertStore.Feedback),
-		AlertMetadata: dataloader.NewStoreLoaderInt(ctx, func(ctx context.Context, i []int) ([]alert.MetadataAlertID, error) {
-			return a.AlertStore.FindManyMetadata(ctx, a.DB, i)
->>>>>>> 5ae1a178
 		}),
 	})
 	return ctx
 }
+
 func loadersFrom(ctx context.Context) loaders {
 	loader, ok := ctx.Value(requestLoadersKey).(*loaders)
 	if !ok {
@@ -106,18 +78,6 @@
 	return *loader
 }
 
-func loadersFrom(ctx context.Context) loaders {
-	loader, ok := ctx.Value(requestLoadersKey).(*loaders)
-	if !ok {
-		return loaders{}
-	}
-	if loader == nil {
-		return loaders{}
-	}
-
-	return *loader
-}
-
 func (a *App) closeLoaders(ctx context.Context) {
 	loader := loadersFrom(ctx)
 
