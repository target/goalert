--- conflicted
+++ resolved
@@ -46,192 +46,6 @@
 	return info, nil
 }
 
-<<<<<<< HEAD
-func (a *App) formatNC(ctx context.Context, id string) (string, error) {
-	if id == "" {
-		return "", nil
-	}
-	uid, err := uuid.Parse(id)
-	if err != nil {
-		return "", err
-	}
-
-	n, err := a.FindOneNC(ctx, uid)
-	if err != nil {
-		return "", err
-	}
-	var typeName string
-	switch n.Type {
-	case notificationchannel.TypeSlack:
-		typeName = "Slack"
-	default:
-		typeName = string(n.Type)
-	}
-
-	return fmt.Sprintf("%s (%s)", n.Name, typeName), nil
-}
-
-func (a *Query) formatDest(ctx context.Context, dst notification.Dest) (string, error) {
-	if !dst.Type.IsUserCM() {
-		return (*App)(a).formatNC(ctx, dst.ID)
-	}
-
-	var str strings.Builder
-	str.WriteString((*App)(a).FormatDestFunc(ctx, dst.Type, dst.Value))
-	switch dst.Type {
-	case notification.DestTypeSMS:
-		str.WriteString(" (SMS)")
-	case notification.DestTypeUserEmail:
-		str.WriteString(" (Email)")
-	case notification.DestTypeVoice:
-		str.WriteString(" (Voice)")
-	case notification.DestTypeWebhook:
-	case notification.DestTypeUserWebhook:
-		str.Reset()
-		str.WriteString("Webhook")
-	default:
-		str.Reset()
-		str.WriteString(dst.Type.String())
-	}
-
-	return str.String(), nil
-}
-
-func msgStatus(stat notification.Status) string {
-	var str strings.Builder
-	switch stat.State {
-	case notification.StateBundled:
-		str.WriteString("Bundled")
-	case notification.StateUnknown:
-		str.WriteString("Unknown")
-	case notification.StateSending:
-		str.WriteString("Sending")
-	case notification.StatePending:
-		str.WriteString("Pending")
-	case notification.StateSent:
-		str.WriteString("Sent")
-	case notification.StateDelivered:
-		str.WriteString("Delivered")
-	case notification.StateFailedTemp:
-		str.WriteString("Failed (temporary)")
-	case notification.StateFailedPerm:
-		str.WriteString("Failed (permanent)")
-	}
-	if stat.Details != "" {
-		str.WriteString(": ")
-		str.WriteString(stat.Details)
-	}
-	return str.String()
-}
-
-func (a *Query) DebugMessages(ctx context.Context, input *graphql2.DebugMessagesInput) ([]graphql2.DebugMessage, error) {
-	err := permission.LimitCheckAny(ctx, permission.Admin)
-	if err != nil {
-		return nil, err
-	}
-
-	var msgs []*struct {
-		ID           string
-		CreatedAt    time.Time
-		LastStatusAt time.Time
-		MessageType  notification.MessageType
-
-		LastStatus    notification.State
-		StatusDetails string
-		SrcValue      string
-
-		UserID string
-		User   *user.User `gorm:"foreignkey:ID;references:UserID"`
-
-		ContactMethodID string
-		ContactMethod   *contactmethod.ContactMethod `gorm:"foreignKey:ID;references:ContactMethodID"`
-
-		ChannelID string
-		Channel   *notificationchannel.Channel `gorm:"foreignKey:ID;references:ChannelID"`
-
-		ServiceID string
-		Service   *service.Service `gorm:"foreignKey:ID;references:ServiceID"`
-
-		AlertID       int
-		ProviderMsgID *notification.ProviderMessageID
-	}
-
-	db := sqlutil.FromContext(ctx).Table("outgoing_messages")
-
-	if input.CreatedAfter != nil {
-		db = db.Where("created_at >= ?", *input.CreatedAfter)
-	}
-	if input.CreatedBefore != nil {
-		db = db.Where("created_at < ?", *input.CreatedBefore)
-	}
-	if input.First != nil {
-		err = validate.Range("first", *input.First, 0, 1000)
-		if err != nil {
-			return nil, err
-		}
-		db = db.Limit(*input.First)
-	} else {
-		db = db.Limit(search.DefaultMaxResults)
-	}
-
-	err = db.
-		Preload("User", sqlutil.Columns("ID", "Name")).
-		Preload("Service", sqlutil.Columns("ID", "Name")).
-		Preload("Channel", sqlutil.Columns("ID", "Type", "Value")).
-		Preload("ContactMethod", sqlutil.Columns("ID", "Type", "Value")).
-		Order("created_at DESC").
-		Find(&msgs).Error
-	if err != nil {
-		return nil, err
-	}
-
-	var res []graphql2.DebugMessage
-	for _, m := range msgs {
-		dst := notification.DestFromPair(m.ContactMethod, m.Channel)
-		destStr, err := a.formatDest(ctx, dst)
-		if err != nil {
-			return nil, fmt.Errorf("format dest: %w", err)
-		}
-
-		msg := graphql2.DebugMessage{
-			ID:          m.ID,
-			CreatedAt:   m.CreatedAt,
-			UpdatedAt:   m.LastStatusAt,
-			Type:        strings.TrimPrefix(m.MessageType.String(), "MessageType"),
-			Status:      msgStatus(notification.Status{State: m.LastStatus, Details: m.StatusDetails}),
-			Destination: destStr,
-		}
-		if m.User != nil {
-			msg.UserID = &m.User.ID
-			msg.UserName = &m.User.Name
-		}
-
-		if m.SrcValue != "" && m.ContactMethod != nil {
-			src, err := a.formatDest(ctx, notification.Dest{Type: dst.Type, Value: m.SrcValue})
-			if err != nil {
-				return nil, fmt.Errorf("format src: %w", err)
-			}
-			msg.Source = &src
-		}
-		if m.Service != nil {
-			msg.ServiceID = &m.Service.ID
-			msg.ServiceName = &m.Service.Name
-		}
-		if m.AlertID != 0 {
-			msg.AlertID = &m.AlertID
-		}
-		if m.ProviderMsgID != nil {
-			msg.ProviderID = &m.ProviderMsgID.ExternalID
-		}
-
-		res = append(res, msg)
-	}
-
-	return res, nil
-}
-
-=======
->>>>>>> e362957e
 func (a *Query) AuthSubjectsForProvider(ctx context.Context, _first *int, _after *string, providerID string) (conn *graphql2.AuthSubjectConnection, err error) {
 	var first int
 	var after string
