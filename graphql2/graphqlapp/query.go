package graphqlapp

import (
	context "context"

	"github.com/target/goalert/graphql2"
	"github.com/target/goalert/notification"
	"github.com/target/goalert/search"
	"github.com/target/goalert/validation/validate"

	"github.com/pkg/errors"
)

type (
	Query        App
	DebugMessage App
)

func (a *App) Query() graphql2.QueryResolver { return (*Query)(a) }

func (a *Query) LinkAccountInfo(ctx context.Context, token string) (*graphql2.LinkAccountInfo, error) {
	m, err := a.AuthLinkStore.FindLinkMetadata(ctx, token)
	if err != nil {
		return nil, err
	}
	if m == nil {
		return nil, nil
	}

<<<<<<< HEAD
	db := sqlutil.FromContext(ctx).Table("outgoing_messages")

	// omit outgoing alert notifications that end up bundled into a single message
	db.Where("not(message_type = 'alert_notification' and last_status = 'bundled')")

	if input.CreatedAfter != nil {
		db = db.Where("created_at >= ?", *input.CreatedAfter)
	}
	if input.CreatedBefore != nil {
		db = db.Where("created_at < ?", *input.CreatedBefore)
	}
	if input.First != nil {
		err = validate.Range("first", *input.First, 0, 1000)
		if err != nil {
			return nil, err
		}
		db = db.Limit(*input.First)
	} else {
		db = db.Limit(search.DefaultMaxResults)
=======
	info := &graphql2.LinkAccountInfo{
		UserDetails: m.UserDetails,
>>>>>>> f5f5313c
	}
	if m.AlertID > 0 {
		info.AlertID = &m.AlertID
	}
	var s graphql2.AlertStatus
	switch m.AlertAction {
	case notification.ResultAcknowledge.String():
		s = graphql2.AlertStatusStatusAcknowledged
		info.AlertNewStatus = &s
	case notification.ResultResolve.String():
		s = graphql2.AlertStatusStatusClosed
		info.AlertNewStatus = &s
	}

	return info, nil
}

func (a *Query) AuthSubjectsForProvider(ctx context.Context, _first *int, _after *string, providerID string) (conn *graphql2.AuthSubjectConnection, err error) {
	var first int
	var after string
	if _after != nil {
		after = *_after
	}
	if _first != nil {
		first = *_first
	} else {
		first = 15
	}
	err = validate.Range("First", first, 1, 300)
	if err != nil {
		return nil, err
	}

	var c struct {
		ProviderID string
		LastID     string
	}

	if after != "" {
		err = search.ParseCursor(after, &c)
		if err != nil {
			return nil, errors.Wrap(err, "parse cursor")
		}
	} else {
		c.ProviderID = providerID
	}

	conn = new(graphql2.AuthSubjectConnection)
	conn.PageInfo = &graphql2.PageInfo{}
	conn.Nodes, err = a.UserStore.FindSomeAuthSubjectsForProvider(ctx, first+1, c.LastID, c.ProviderID)
	if err != nil {
		return nil, err
	}
	if len(conn.Nodes) > first {
		conn.Nodes = conn.Nodes[:first]
		conn.PageInfo.HasNextPage = true
	}
	if len(conn.Nodes) > 0 {
		c.LastID = conn.Nodes[len(conn.Nodes)-1].SubjectID
	}

	cur, err := search.Cursor(c)
	if err != nil {
		return nil, err
	}
	conn.PageInfo.EndCursor = &cur
	return conn, nil
}<|MERGE_RESOLUTION|>--- conflicted
+++ resolved
@@ -27,30 +27,8 @@
 		return nil, nil
 	}
 
-<<<<<<< HEAD
-	db := sqlutil.FromContext(ctx).Table("outgoing_messages")
-
-	// omit outgoing alert notifications that end up bundled into a single message
-	db.Where("not(message_type = 'alert_notification' and last_status = 'bundled')")
-
-	if input.CreatedAfter != nil {
-		db = db.Where("created_at >= ?", *input.CreatedAfter)
-	}
-	if input.CreatedBefore != nil {
-		db = db.Where("created_at < ?", *input.CreatedBefore)
-	}
-	if input.First != nil {
-		err = validate.Range("first", *input.First, 0, 1000)
-		if err != nil {
-			return nil, err
-		}
-		db = db.Limit(*input.First)
-	} else {
-		db = db.Limit(search.DefaultMaxResults)
-=======
 	info := &graphql2.LinkAccountInfo{
 		UserDetails: m.UserDetails,
->>>>>>> f5f5313c
 	}
 	if m.AlertID > 0 {
 		info.AlertID = &m.AlertID
