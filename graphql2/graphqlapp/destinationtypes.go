--- conflicted
+++ resolved
@@ -17,11 +17,6 @@
 	destTwilioSMS   = "builtin-twilio-sms"
 	destTwilioVoice = "builtin-twilio-voice"
 	destSMTP        = "builtin-smtp-email"
-<<<<<<< HEAD
-	destSlackUG     = "builtin-slack-usergroup"
-=======
-	destWebhook     = "builtin-webhook"
->>>>>>> d4d2e4ab
 	destUser        = "builtin-user"
 	destRotation    = "builtin-rotation"
 	destSchedule    = "builtin-schedule"
@@ -29,11 +24,6 @@
 
 	fieldPhoneNumber  = "phone_number"
 	fieldEmailAddress = "email_address"
-<<<<<<< HEAD
-	fieldSlackUGID    = "slack_usergroup_id"
-=======
-	fieldWebhookURL   = "webhook_url"
->>>>>>> d4d2e4ab
 	fieldUserID       = "user_id"
 	fieldRotationID   = "rotation_id"
 	fieldScheduleID   = "schedule_id"
@@ -307,59 +297,6 @@
 			}},
 		},
 		{
-<<<<<<< HEAD
-			Type:                 destSlackUG,
-			Name:                 "Update Slack User Group",
-			Enabled:              cfg.Slack.Enable,
-			SupportsOnCallNotify: true,
-			RequiredFields: []nfydest.FieldConfig{{
-				FieldID:        fieldSlackUGID,
-				Label:          "User Group",
-				InputType:      "text",
-				SupportsSearch: true,
-				Hint:           "The selected group's membership will be replaced/set to the schedule's on-call user(s).",
-			}, {
-				FieldID:        slack.FieldSlackChannelID,
-				Label:          "Slack Channel (for errors)",
-				InputType:      "text",
-				SupportsSearch: true,
-				Hint:           "If the user group update fails, an error will be posted to this channel.",
-			}},
-=======
-			Type:                       destWebhook,
-			Name:                       "Webhook",
-			Enabled:                    cfg.Webhook.Enable,
-			SupportsUserVerification:   true,
-			SupportsOnCallNotify:       true,
-			SupportsSignals:            true,
-			SupportsStatusUpdates:      true,
-			SupportsAlertNotifications: true,
-			StatusUpdatesRequired:      true,
-			RequiredFields: []nfydest.FieldConfig{{
-				FieldID:            fieldWebhookURL,
-				Label:              "Webhook URL",
-				PlaceholderText:    "https://example.com",
-				InputType:          "url",
-				Hint:               "Webhook Documentation",
-				HintURL:            "/docs#webhooks",
-				SupportsValidation: true,
-			}},
-			DynamicParams: []nfydest.DynamicParamConfig{
-				{
-					ParamID: "body",
-					Label:   "Body",
-					Hint:    "The body of the request.",
-				},
-				{
-					ParamID:      "content-type",
-					Label:        "Content Type",
-					Hint:         "The content type (e.g., application/json).",
-					DefaultValue: `"application/json"`, // Because this is an expression, it needs the double quotes.
-				},
-			},
->>>>>>> d4d2e4ab
-		},
-		{
 			Type:                       destRotation,
 			Name:                       "Rotation",
 			Enabled:                    true,
