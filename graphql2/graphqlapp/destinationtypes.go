package graphqlapp

import (
	"context"
	"slices"
	"strconv"

	"github.com/nyaruka/phonenumbers"
	"github.com/target/goalert/config"
	"github.com/target/goalert/graphql2"
	"github.com/target/goalert/validation"
	"github.com/target/goalert/validation/validate"
)

// builtin-types
const (
	destTwilioSMS   = "builtin-twilio-sms"
	destTwilioVoice = "builtin-twilio-voice"
	destSMTP        = "builtin-smtp-email"
	destWebhook     = "builtin-webhook"
	destSlackDM     = "builtin-slack-dm"
	destSlackChan   = "builtin-slack-channel"
	destSlackUG     = "builtin-slack-usergroup"
	destUser        = "builtin-user"
	destRotation    = "builtin-rotation"
	destSchedule    = "builtin-schedule"
	destAlert       = "builtin-alert"

<<<<<<< HEAD
	fieldPhoneNumber  = "phone-number"
	fieldEmailAddress = "email-address"
	fieldWebhookURL   = "webhook-url"
	fieldSlackUserID  = "slack-user-id"
	fieldSlackChanID  = "slack-channel-id"
	fieldSlackUGID    = "slack-usergroup-id"
	fieldAlertID      = "alert-id"
	fieldUserID       = "user-id"
	fieldRotationID   = "rotation-id"
	fieldScheduleID   = "schedule-id"
=======
	fieldPhoneNumber  = "phone_number"
	fieldEmailAddress = "email_address"
	fieldWebhookURL   = "webhook_url"
	fieldSlackUserID  = "slack_user_id"
	fieldSlackChanID  = "slack_channel_id"
	fieldSlackUGID    = "slack_usergroup_id"
	fieldUserID       = "user_id"
	fieldRotationID   = "rotation_id"
	fieldScheduleID   = "schedule_id"
>>>>>>> d6ea15fa
)

type (
	FieldValuePair         App
	DestinationDisplayInfo App
)

func (q *Query) DestinationFieldValueName(ctx context.Context, input graphql2.DestinationFieldValidateInput) (string, error) {
	switch input.FieldID {
	case fieldAlertID:
		id, err := strconv.Atoi(input.Value)
		if err != nil {
			return "", err
		}

		alert, err := q.Alert(ctx, id)
		if err != nil {
			return "", err
		}
		return strconv.Itoa(alert.ID), nil
	case fieldSlackChanID:
		ch, err := q.SlackChannel(ctx, input.Value)
		if err != nil {
			return "", err
		}

		return ch.Name, nil
	case fieldSlackUGID:
		ug, err := q.SlackUserGroup(ctx, input.Value)
		if err != nil {
			return "", err
		}

		return ug.Handle, nil
	case fieldRotationID:
		rot, err := q.Rotation(ctx, input.Value)
		if err != nil {
			return "", err
		}

		return rot.Name, nil
	case fieldScheduleID:
		sched, err := q.Schedule(ctx, input.Value)
		if err != nil {
			return "", err
		}

		return sched.Name, nil
	case fieldUserID:
		u, err := q.User(ctx, &input.Value)
		if err != nil {
			return "", err
		}
		return u.Name, nil
	}

	return "", validation.NewGenericError("unsupported fieldID")
}

func (q *Query) DestinationFieldSearch(ctx context.Context, input graphql2.DestinationFieldSearchInput) (*graphql2.FieldSearchConnection, error) {
	favFirst := true

	switch input.FieldID {
	case fieldSlackChanID:
		res, err := q.SlackChannels(ctx, &graphql2.SlackChannelSearchOptions{
			Omit:   input.Omit,
			First:  input.First,
			Search: input.Search,
			After:  input.After,
		})
		if err != nil {
			return nil, err
		}

		var nodes []graphql2.FieldSearchResult
		for _, c := range res.Nodes {
			nodes = append(nodes, graphql2.FieldSearchResult{
				FieldID: input.FieldID,
				Value:   c.ID,
				Label:   c.Name,
			})
		}

		return &graphql2.FieldSearchConnection{
			Nodes:    nodes,
			PageInfo: res.PageInfo,
		}, nil
	case fieldSlackUGID:
		res, err := q.SlackUserGroups(ctx, &graphql2.SlackUserGroupSearchOptions{
			Omit:   input.Omit,
			First:  input.First,
			Search: input.Search,
			After:  input.After,
		})
		if err != nil {
			return nil, err
		}

		var nodes []graphql2.FieldSearchResult
		for _, ug := range res.Nodes {
			nodes = append(nodes, graphql2.FieldSearchResult{
				FieldID: input.FieldID,
				Value:   ug.ID,
				Label:   ug.Handle,
			})
		}

		return &graphql2.FieldSearchConnection{
			Nodes:    nodes,
			PageInfo: res.PageInfo,
		}, nil
	case fieldRotationID:
		res, err := q.Rotations(ctx, &graphql2.RotationSearchOptions{
			Omit:           input.Omit,
			First:          input.First,
			Search:         input.Search,
			After:          input.After,
			FavoritesFirst: &favFirst,
		})
		if err != nil {
			return nil, err
		}

		var nodes []graphql2.FieldSearchResult
		for _, rot := range res.Nodes {
			nodes = append(nodes, graphql2.FieldSearchResult{
				FieldID:    input.FieldID,
				Value:      rot.ID,
				Label:      rot.Name,
				IsFavorite: rot.IsUserFavorite(),
			})
		}

		return &graphql2.FieldSearchConnection{
			Nodes:    nodes,
			PageInfo: res.PageInfo,
		}, nil
	case fieldScheduleID:
		res, err := q.Schedules(ctx, &graphql2.ScheduleSearchOptions{
			Omit:           input.Omit,
			First:          input.First,
			Search:         input.Search,
			After:          input.After,
			FavoritesFirst: &favFirst,
		})
		if err != nil {
			return nil, err
		}

		var nodes []graphql2.FieldSearchResult
		for _, sched := range res.Nodes {
			nodes = append(nodes, graphql2.FieldSearchResult{
				FieldID:    input.FieldID,
				Value:      sched.ID,
				Label:      sched.Name,
				IsFavorite: sched.IsUserFavorite(),
			})
		}

		return &graphql2.FieldSearchConnection{
			Nodes:    nodes,
			PageInfo: res.PageInfo,
		}, nil
	case fieldUserID:
		res, err := q.Users(ctx, &graphql2.UserSearchOptions{
			Omit:           input.Omit,
			First:          input.First,
			Search:         input.Search,
			After:          input.After,
			FavoritesFirst: &favFirst,
		}, input.First, input.After, input.Search)
		if err != nil {
			return nil, err
		}

		var nodes []graphql2.FieldSearchResult
		for _, u := range res.Nodes {
			nodes = append(nodes, graphql2.FieldSearchResult{
				FieldID:    input.FieldID,
				Value:      u.ID,
				Label:      u.Name,
				IsFavorite: u.IsUserFavorite(),
			})
		}

		return &graphql2.FieldSearchConnection{
			Nodes:    nodes,
			PageInfo: res.PageInfo,
		}, nil
	}

	return nil, validation.NewGenericError("unsupported fieldID")
}

func (q *Query) DestinationFieldValidate(ctx context.Context, input graphql2.DestinationFieldValidateInput) (bool, error) {
	switch input.DestType {
	case destTwilioSMS, destTwilioVoice:
		if input.FieldID != fieldPhoneNumber {
			return false, validation.NewGenericError("unsupported field")
		}
		n, err := phonenumbers.Parse(input.Value, "")
		if err != nil {
			return false, nil
		}
		return phonenumbers.IsValidNumber(n), nil
	case destSMTP:
		if input.FieldID != fieldEmailAddress {
			return false, validation.NewGenericError("unsupported field")
		}

		return validate.Email("Email", input.Value) == nil, nil
	case destWebhook:
		if input.FieldID != fieldWebhookURL {
			return false, validation.NewGenericError("unsupported field")
		}

		err := validate.AbsoluteURL("URL", input.Value)
		return err == nil, nil
	case destAlert:
		if input.FieldID != fieldAlertID {
			return false, validation.NewGenericError("unsupported field")
		}

		return true, nil
	}

	return false, validation.NewGenericError("unsupported data type")
}

func (q *Query) DestinationTypes(ctx context.Context, isDynamicAction *bool) ([]graphql2.DestinationTypeInfo, error) {
	cfg := config.FromContext(ctx)
	types := []graphql2.DestinationTypeInfo{
		{
			Type:            destAlert,
			Name:            "Alert",
			Enabled:         true,
			IsDynamicAction: true,
			DynamicParams: []graphql2.DynamicParamConfig{{
				ParamID: "summary",
				Label:   "Summary",
				Hint:    "Short summary of the alert (used for things like SMS).",
			}, {
				ParamID: "details",
				Label:   "Details",
				Hint:    "Full body (markdown) text of the alert.",
			}, {
				ParamID: "dedup",
				Label:   "Dedup",
				Hint:    "Stable identifier for de-duplication and closing existing alerts.",
			}, {
				ParamID: "close",
				Label:   "Close",
				Hint:    "If true, close an existing alert.",
			}},
		},
		{
			Type:                  destTwilioSMS,
			Name:                  "Text Message (SMS)",
			Enabled:               cfg.Twilio.Enable,
			UserDisclaimer:        cfg.General.NotificationDisclaimer,
			SupportsStatusUpdates: true,
			IsContactMethod:       true,
			RequiredFields: []graphql2.DestinationFieldConfig{{
				FieldID:            fieldPhoneNumber,
				Label:              "Phone Number",
				Hint:               "Include country code e.g. +1 (USA), +91 (India), +44 (UK)",
				PlaceholderText:    "11235550123",
				Prefix:             "+",
				InputType:          "tel",
				SupportsValidation: true,
			}},
		},
		{
			Type:                  destTwilioVoice,
			Name:                  "Voice Call",
			Enabled:               cfg.Twilio.Enable,
			UserDisclaimer:        cfg.General.NotificationDisclaimer,
			IsContactMethod:       true,
			SupportsStatusUpdates: true,
			RequiredFields: []graphql2.DestinationFieldConfig{{
				FieldID:            fieldPhoneNumber,
				Label:              "Phone Number",
				Hint:               "Include country code e.g. +1 (USA), +91 (India), +44 (UK)",
				PlaceholderText:    "11235550123",
				Prefix:             "+",
				InputType:          "tel",
				SupportsValidation: true,
			}},
		},
		{
			Type:                  destSMTP,
			Name:                  "Email",
			Enabled:               cfg.SMTP.Enable,
			IsContactMethod:       true,
			SupportsStatusUpdates: true,
			IsDynamicAction:       false,
			RequiredFields: []graphql2.DestinationFieldConfig{{
				FieldID:            fieldEmailAddress,
				Label:              "Email Address",
				PlaceholderText:    "foobar@example.com",
				InputType:          "email",
				SupportsValidation: true,
			}},
			DynamicParams: []graphql2.DynamicParamConfig{{
				ParamID: "subject",
				Label:   "Subject",
				Hint:    "Subject of the email message.",
			}, {
				ParamID: "body",
				Label:   "Body",
				Hint:    "Body of the email message.",
			}},
		},
		{
			Type:                  destWebhook,
			Name:                  "Webhook",
			Enabled:               cfg.Webhook.Enable,
			IsContactMethod:       true,
			IsEPTarget:            true,
			IsSchedOnCallNotify:   true,
			SupportsStatusUpdates: true,
			StatusUpdatesRequired: true,
			RequiredFields: []graphql2.DestinationFieldConfig{{
				FieldID:            fieldWebhookURL,
				Label:              "Webhook URL",
				PlaceholderText:    "https://example.com",
				InputType:          "url",
				Hint:               "Webhook Documentation",
				HintURL:            "/docs#webhooks",
				SupportsValidation: true,
			}},
			IsDynamicAction: true,
			DynamicParams: []graphql2.DynamicParamConfig{
				{
					ParamID: "body",
					Label:   "Body",
					Hint:    "The body of the request.",
				},
				{
					ParamID: "content-type",
					Label:   "Content Type",
					Hint:    "The content type (usually application/json).",
				},
			},
		},
		{
			Type:                  destSlackDM,
			Name:                  "Slack Message (DM)",
			Enabled:               cfg.Slack.Enable,
			IsContactMethod:       true,
			SupportsStatusUpdates: true,
			StatusUpdatesRequired: true,
			RequiredFields: []graphql2.DestinationFieldConfig{{
				FieldID:         fieldSlackUserID,
				Label:           "Slack User",
				PlaceholderText: "member ID",
				InputType:       "text",
				// supportsSearch: true, // TODO: implement search select functionality for users
				Hint: `Go to your Slack profile, click the three dots, and select "Copy member ID".`,
			}},
		},
		{
			Type:                  destSlackChan,
			Name:                  "Slack Channel",
			Enabled:               cfg.Slack.Enable,
			IsEPTarget:            true,
			IsSchedOnCallNotify:   true,
			IsDynamicAction:       true,
			SupportsStatusUpdates: true,
			StatusUpdatesRequired: true,
			RequiredFields: []graphql2.DestinationFieldConfig{{
				FieldID:        fieldSlackChanID,
				Label:          "Slack Channel",
				InputType:      "text",
				SupportsSearch: true,
			}},
			DynamicParams: []graphql2.DynamicParamConfig{{
				ParamID: "message",
				Label:   "Message",
<<<<<<< HEAD
				Hint:    "Message to send to the Slack channel.",
=======
				Hint:    "The text of the message to send.",
>>>>>>> d6ea15fa
			}},
		},
		{
			Type:                destSlackUG,
			Name:                "Update Slack User Group",
			Enabled:             cfg.Slack.Enable,
			IsSchedOnCallNotify: true,
			RequiredFields: []graphql2.DestinationFieldConfig{{
				FieldID:        fieldSlackUGID,
				Label:          "User Group",
				InputType:      "text",
				SupportsSearch: true,
				Hint:           "The selected group's membership will be replaced/set to the schedule's on-call user(s).",
			}, {
				FieldID:        fieldSlackChanID,
				Label:          "Slack Channel (for errors)",
				InputType:      "text",
				SupportsSearch: true,
				Hint:           "If the user group update fails, an error will be posted to this channel.",
			}},
		},
		{
			Type:       destRotation,
			Name:       "Rotation",
			Enabled:    true,
			IsEPTarget: true,
			RequiredFields: []graphql2.DestinationFieldConfig{{
				FieldID:        fieldRotationID,
				Label:          "Rotation",
				InputType:      "text",
				SupportsSearch: true,
			}},
		},
		{
			Type:       destSchedule,
			Name:       "Schedule",
			Enabled:    true,
			IsEPTarget: true,
			RequiredFields: []graphql2.DestinationFieldConfig{{
				FieldID:        fieldScheduleID,
				Label:          "Schedule",
				InputType:      "text",
				SupportsSearch: true,
			}},
		},
		{
			Type:       destUser,
			Name:       "User",
			Enabled:    true,
			IsEPTarget: true,
			RequiredFields: []graphql2.DestinationFieldConfig{{
				FieldID:        fieldUserID,
				Label:          "User",
				InputType:      "text",
				SupportsSearch: true,
			}},
		},
	}

	slices.SortStableFunc(types, func(a, b graphql2.DestinationTypeInfo) int {
		if a.Enabled && !b.Enabled {
			return -1
		}
		if !a.Enabled && b.Enabled {
			return 1
		}

		// keep order for types that are both enabled or both disabled
		return 0
	})

	filtered := types[:0]
	for _, t := range types {
		if isDynamicAction != nil && *isDynamicAction != t.IsDynamicAction {
			continue
		}

		filtered = append(filtered, t)
	}

	return filtered, nil
}<|MERGE_RESOLUTION|>--- conflicted
+++ resolved
@@ -3,7 +3,6 @@
 import (
 	"context"
 	"slices"
-	"strconv"
 
 	"github.com/nyaruka/phonenumbers"
 	"github.com/target/goalert/config"
@@ -26,18 +25,6 @@
 	destSchedule    = "builtin-schedule"
 	destAlert       = "builtin-alert"
 
-<<<<<<< HEAD
-	fieldPhoneNumber  = "phone-number"
-	fieldEmailAddress = "email-address"
-	fieldWebhookURL   = "webhook-url"
-	fieldSlackUserID  = "slack-user-id"
-	fieldSlackChanID  = "slack-channel-id"
-	fieldSlackUGID    = "slack-usergroup-id"
-	fieldAlertID      = "alert-id"
-	fieldUserID       = "user-id"
-	fieldRotationID   = "rotation-id"
-	fieldScheduleID   = "schedule-id"
-=======
 	fieldPhoneNumber  = "phone_number"
 	fieldEmailAddress = "email_address"
 	fieldWebhookURL   = "webhook_url"
@@ -47,7 +34,6 @@
 	fieldUserID       = "user_id"
 	fieldRotationID   = "rotation_id"
 	fieldScheduleID   = "schedule_id"
->>>>>>> d6ea15fa
 )
 
 type (
@@ -57,17 +43,6 @@
 
 func (q *Query) DestinationFieldValueName(ctx context.Context, input graphql2.DestinationFieldValidateInput) (string, error) {
 	switch input.FieldID {
-	case fieldAlertID:
-		id, err := strconv.Atoi(input.Value)
-		if err != nil {
-			return "", err
-		}
-
-		alert, err := q.Alert(ctx, id)
-		if err != nil {
-			return "", err
-		}
-		return strconv.Itoa(alert.ID), nil
 	case fieldSlackChanID:
 		ch, err := q.SlackChannel(ctx, input.Value)
 		if err != nil {
@@ -266,12 +241,6 @@
 
 		err := validate.AbsoluteURL("URL", input.Value)
 		return err == nil, nil
-	case destAlert:
-		if input.FieldID != fieldAlertID {
-			return false, validation.NewGenericError("unsupported field")
-		}
-
-		return true, nil
 	}
 
 	return false, validation.NewGenericError("unsupported data type")
@@ -427,11 +396,7 @@
 			DynamicParams: []graphql2.DynamicParamConfig{{
 				ParamID: "message",
 				Label:   "Message",
-<<<<<<< HEAD
-				Hint:    "Message to send to the Slack channel.",
-=======
 				Hint:    "The text of the message to send.",
->>>>>>> d6ea15fa
 			}},
 		},
 		{
