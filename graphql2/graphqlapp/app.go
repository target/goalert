package graphqlapp

import (
	context "context"
	"database/sql"
	"fmt"
	"net/http"
	"strconv"
	"time"

	"github.com/99designs/gqlgen/graphql"
	"github.com/99designs/gqlgen/graphql/errcode"
	"github.com/99designs/gqlgen/graphql/handler"
	"github.com/99designs/gqlgen/graphql/handler/apollotracing"
	"github.com/pkg/errors"
	"github.com/target/goalert/alert"
	"github.com/target/goalert/alert/alertlog"
	"github.com/target/goalert/auth"
	"github.com/target/goalert/auth/basic"
	"github.com/target/goalert/calsub"
	"github.com/target/goalert/config"
	"github.com/target/goalert/escalation"
	"github.com/target/goalert/graphql2"
	"github.com/target/goalert/heartbeat"
	"github.com/target/goalert/integrationkey"
	"github.com/target/goalert/label"
	"github.com/target/goalert/limit"
	"github.com/target/goalert/notice"
	"github.com/target/goalert/notification"
	"github.com/target/goalert/notification/slack"
	"github.com/target/goalert/notification/twilio"
	"github.com/target/goalert/notificationchannel"
	"github.com/target/goalert/oncall"
	"github.com/target/goalert/override"
	"github.com/target/goalert/permission"
	"github.com/target/goalert/schedule"
	"github.com/target/goalert/schedule/rotation"
	"github.com/target/goalert/schedule/rule"
	"github.com/target/goalert/service"
	"github.com/target/goalert/timezone"
	"github.com/target/goalert/user"
	"github.com/target/goalert/user/contactmethod"
	"github.com/target/goalert/user/favorite"
	"github.com/target/goalert/user/notificationrule"
	"github.com/target/goalert/util/errutil"
	"github.com/target/goalert/util/log"
	"github.com/target/goalert/validation"
	"github.com/vektah/gqlparser/v2/gqlerror"
	"go.opencensus.io/trace"
)

type App struct {
	DB             *sql.DB
	AuthBasicStore *basic.Store
	UserStore      *user.Store
	CMStore        *contactmethod.Store
	NRStore        notificationrule.Store
	NCStore        *notificationchannel.Store
	AlertStore     *alert.Store
	AlertLogStore  *alertlog.Store
	ServiceStore   service.Store
	FavoriteStore  favorite.Store
	PolicyStore    *escalation.Store
	ScheduleStore  *schedule.Store
	CalSubStore    *calsub.Store
	RotationStore  rotation.Store
	OnCallStore    oncall.Store
<<<<<<< HEAD
	IntKeyStore    integrationkey.Store
	LabelStore     *label.Store
=======
	IntKeyStore    *integrationkey.Store
	LabelStore     label.Store
>>>>>>> c626ce16
	RuleStore      rule.Store
	OverrideStore  override.Store
	ConfigStore    *config.Store
	LimitStore     *limit.Store
	SlackStore     *slack.ChannelSender
	HeartbeatStore *heartbeat.Store
	NoticeStore    notice.Store

	NotificationManager notification.Manager

	AuthHandler *auth.Handler

	NotificationStore *notification.Store
	Twilio            *twilio.Config

	TimeZoneStore *timezone.Store

	FormatDestFunc func(context.Context, notification.DestType, string) string
}

type fieldErr struct {
	FieldName string `json:"fieldName"`
	Message   string `json:"message"`
}

type apolloTracer struct {
	apollotracing.Tracer
	shouldTrace func(context.Context) bool
}

func (a apolloTracer) InterceptField(ctx context.Context, next graphql.Resolver) (res interface{}, err error) {
	if !a.shouldTrace(ctx) {
		return next(ctx)
	}

	return a.Tracer.InterceptField(ctx, next)
}
func (a apolloTracer) InterceptResponse(ctx context.Context, next graphql.ResponseHandler) *graphql.Response {
	if !a.shouldTrace(ctx) {
		return next(ctx)
	}

	return a.Tracer.InterceptResponse(ctx, next)
}

func isGQLValidation(gqlErr *gqlerror.Error) bool {
	if gqlErr == nil {
		return false
	}

	var numErr *strconv.NumError
	if errors.As(gqlErr, &numErr) {
		return true
	}

	if gqlErr.Extensions == nil {
		return false
	}

	code, ok := gqlErr.Extensions["code"].(string)
	if !ok {
		return false
	}

	return code == errcode.ValidationFailed || code == errcode.ParseFailed
}

func (a *App) Handler() http.Handler {
	h := handler.NewDefaultServer(
		graphql2.NewExecutableSchema(graphql2.Config{Resolvers: a}),
	)

	type hasTraceKey int
	h.Use(apolloTracer{Tracer: apollotracing.Tracer{}, shouldTrace: func(ctx context.Context) bool {
		enabled, ok := ctx.Value(hasTraceKey(1)).(bool)
		return ok && enabled
	}})

	h.AroundFields(func(ctx context.Context, next graphql.Resolver) (res interface{}, err error) {
		defer func() {
			err := recover()
			if err != nil {
				panic(err)
			}
		}()
		fieldCtx := graphql.GetFieldContext(ctx)

		ctx, sp := trace.StartSpan(ctx, "GQL."+fieldCtx.Object+"."+fieldCtx.Field.Name, trace.WithSpanKind(trace.SpanKindServer))
		defer sp.End()
		sp.AddAttributes(
			trace.StringAttribute("graphql.object", fieldCtx.Object),
			trace.StringAttribute("graphql.field.name", fieldCtx.Field.Name),
		)
		start := time.Now()
		res, err = next(ctx)
		errVal := "0"
		if err != nil {
			errVal = "1"
		}
		if fieldCtx.IsMethod {
			metricResolverHist.
				WithLabelValues(fmt.Sprintf("%s.%s", fieldCtx.Object, fieldCtx.Field.Name), errVal).
				Observe(time.Since(start).Seconds())
		}
		if err != nil {
			sp.Annotate([]trace.Attribute{
				trace.BoolAttribute("error", true),
			}, err.Error())
		} else if fieldCtx.Object == "Mutation" {
			ctx = log.WithFields(ctx, log.Fields{
				"MutationName": fieldCtx.Field.Name,
			})
			log.Logf(ctx, "Mutation.")
		}

		return res, err
	})

	h.SetErrorPresenter(func(ctx context.Context, err error) *gqlerror.Error {
		err = errutil.MapDBError(err)
		var gqlErr *gqlerror.Error

		isUnsafe, safeErr := errutil.ScrubError(err)
		if !errors.As(err, &gqlErr) {
			gqlErr = &gqlerror.Error{
				Message: safeErr.Error(),
			}
		}

		if isUnsafe && !isGQLValidation(gqlErr) {
			log.Log(ctx, err)
			gqlErr.Message = safeErr.Error()
		}

		var multiFieldErr validation.MultiFieldError
		var singleFieldErr validation.FieldError
		if errors.As(err, &multiFieldErr) {
			errs := make([]fieldErr, len(multiFieldErr.FieldErrors()))
			for i, err := range multiFieldErr.FieldErrors() {
				errs[i].FieldName = err.Field()
				errs[i].Message = err.Reason()
			}
			gqlErr.Message = "Multiple fields failed validation."
			gqlErr.Extensions = map[string]interface{}{
				"isMultiFieldError": true,
				"fieldErrors":       errs,
			}
		} else if errors.As(err, &singleFieldErr) {
			type reasonable interface {
				Reason() string
			}
			msg := singleFieldErr.Error()
			if rs, ok := singleFieldErr.(reasonable); ok {
				msg = rs.Reason()
			}
			gqlErr.Message = msg
			gqlErr.Extensions = map[string]interface{}{
				"fieldName":    singleFieldErr.Field(),
				"isFieldError": true,
			}
		}

		return gqlErr
	})

	return http.HandlerFunc(func(w http.ResponseWriter, req *http.Request) {
		ctx := req.Context()

		// ensure some sort of auth before continuing
		err := permission.LimitCheckAny(ctx)
		if errutil.HTTPError(ctx, w, err) {
			return
		}

		ctx = a.registerLoaders(ctx)
		defer a.closeLoaders(ctx)

		if req.URL.Query().Get("trace") == "1" && permission.Admin(ctx) {
			ctx = context.WithValue(ctx, hasTraceKey(1), true)
		}

		h.ServeHTTP(w, req.WithContext(ctx))
	})
}<|MERGE_RESOLUTION|>--- conflicted
+++ resolved
@@ -65,13 +65,8 @@
 	CalSubStore    *calsub.Store
 	RotationStore  rotation.Store
 	OnCallStore    oncall.Store
-<<<<<<< HEAD
-	IntKeyStore    integrationkey.Store
+	IntKeyStore    *integrationkey.Store
 	LabelStore     *label.Store
-=======
-	IntKeyStore    *integrationkey.Store
-	LabelStore     label.Store
->>>>>>> c626ce16
 	RuleStore      rule.Store
 	OverrideStore  override.Store
 	ConfigStore    *config.Store
