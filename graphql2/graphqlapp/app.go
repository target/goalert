--- conflicted
+++ resolved
@@ -66,13 +66,8 @@
 	RotationStore  rotation.Store
 	OnCallStore    *oncall.Store
 	IntKeyStore    *integrationkey.Store
-<<<<<<< HEAD
-	LabelStore     label.Store
+	LabelStore     *label.Store
 	RuleStore      *rule.Store
-=======
-	LabelStore     *label.Store
-	RuleStore      rule.Store
->>>>>>> af5bbc43
 	OverrideStore  *override.Store
 	ConfigStore    *config.Store
 	LimitStore     *limit.Store
