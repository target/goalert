package graphqlapp

import (
	context "context"
	"database/sql"
	"fmt"
	"net/http"
	"strconv"
	"time"

	"github.com/99designs/gqlgen/graphql"
	"github.com/99designs/gqlgen/graphql/errcode"
	"github.com/99designs/gqlgen/graphql/handler"
	"github.com/99designs/gqlgen/graphql/handler/apollotracing"
	"github.com/pkg/errors"
	"github.com/target/goalert/alert"
	"github.com/target/goalert/alert/alertlog"
	"github.com/target/goalert/auth"
	"github.com/target/goalert/auth/basic"
	"github.com/target/goalert/calsub"
	"github.com/target/goalert/config"
	"github.com/target/goalert/escalation"
	"github.com/target/goalert/graphql2"
	"github.com/target/goalert/heartbeat"
	"github.com/target/goalert/integrationkey"
	"github.com/target/goalert/label"
	"github.com/target/goalert/limit"
	"github.com/target/goalert/notice"
	"github.com/target/goalert/notification"
	"github.com/target/goalert/notification/slack"
	"github.com/target/goalert/notification/twilio"
	"github.com/target/goalert/notificationchannel"
	"github.com/target/goalert/oncall"
	"github.com/target/goalert/override"
	"github.com/target/goalert/permission"
	"github.com/target/goalert/schedule"
	"github.com/target/goalert/schedule/rotation"
	"github.com/target/goalert/schedule/rule"
	"github.com/target/goalert/service"
	"github.com/target/goalert/timezone"
	"github.com/target/goalert/user"
	"github.com/target/goalert/user/contactmethod"
	"github.com/target/goalert/user/favorite"
	"github.com/target/goalert/user/notificationrule"
	"github.com/target/goalert/util/errutil"
	"github.com/target/goalert/util/log"
	"github.com/target/goalert/validation"
	"github.com/vektah/gqlparser/v2/gqlerror"
	"go.opencensus.io/trace"
)

type App struct {
	DB             *sql.DB
	AuthBasicStore *basic.Store
	UserStore      *user.Store
	CMStore        contactmethod.Store
	NRStore        notificationrule.Store
<<<<<<< HEAD
	NCStore        *notificationchannel.Store
	AlertStore     alert.Store
=======
	NCStore        notificationchannel.Store
	AlertStore     *alert.Store
>>>>>>> bc674ad1
	AlertLogStore  *alertlog.Store
	ServiceStore   service.Store
	FavoriteStore  favorite.Store
	PolicyStore    *escalation.Store
	ScheduleStore  *schedule.Store
	CalSubStore    *calsub.Store
	RotationStore  rotation.Store
	OnCallStore    oncall.Store
	IntKeyStore    integrationkey.Store
	LabelStore     label.Store
	RuleStore      rule.Store
	OverrideStore  override.Store
	ConfigStore    *config.Store
	LimitStore     *limit.Store
	SlackStore     *slack.ChannelSender
	HeartbeatStore *heartbeat.Store
	NoticeStore    notice.Store

	NotificationManager notification.Manager

	AuthHandler *auth.Handler

	NotificationStore *notification.Store
	Twilio            *twilio.Config

	TimeZoneStore *timezone.Store

	FormatDestFunc func(context.Context, notification.DestType, string) string
}

func (a *App) PlayHandler(w http.ResponseWriter, req *http.Request) {
	var data struct {
		ApplicationName string
		Version         string
		PackageName     string
	}

	ctx := req.Context()

	err := permission.LimitCheckAny(ctx)
	if errutil.HTTPError(ctx, w, err) {
		return
	}

	cfg := config.FromContext(ctx)

	data.ApplicationName = cfg.ApplicationName()
	data.Version = playVersion
	data.PackageName = playPackageName

	err = playTmpl.Execute(w, data)
	if errutil.HTTPError(ctx, w, err) {
		return
	}
}

type fieldErr struct {
	FieldName string `json:"fieldName"`
	Message   string `json:"message"`
}

type apolloTracer struct {
	apollotracing.Tracer
	shouldTrace func(context.Context) bool
}

func (a apolloTracer) InterceptField(ctx context.Context, next graphql.Resolver) (res interface{}, err error) {
	if !a.shouldTrace(ctx) {
		return next(ctx)
	}

	return a.Tracer.InterceptField(ctx, next)
}
func (a apolloTracer) InterceptResponse(ctx context.Context, next graphql.ResponseHandler) *graphql.Response {
	if !a.shouldTrace(ctx) {
		return next(ctx)
	}

	return a.Tracer.InterceptResponse(ctx, next)
}

func isGQLValidation(gqlErr *gqlerror.Error) bool {
	if gqlErr == nil {
		return false
	}

	var numErr *strconv.NumError
	if errors.As(gqlErr, &numErr) {
		return true
	}

	if gqlErr.Extensions == nil {
		return false
	}

	code, ok := gqlErr.Extensions["code"].(string)
	if !ok {
		return false
	}

	return code == errcode.ValidationFailed || code == errcode.ParseFailed
}

func (a *App) Handler() http.Handler {
	h := handler.NewDefaultServer(
		graphql2.NewExecutableSchema(graphql2.Config{Resolvers: a}),
	)

	type hasTraceKey int
	h.Use(apolloTracer{Tracer: apollotracing.Tracer{}, shouldTrace: func(ctx context.Context) bool {
		enabled, ok := ctx.Value(hasTraceKey(1)).(bool)
		return ok && enabled
	}})

	h.AroundFields(func(ctx context.Context, next graphql.Resolver) (res interface{}, err error) {
		defer func() {
			err := recover()
			if err != nil {
				panic(err)
			}
		}()
		fieldCtx := graphql.GetFieldContext(ctx)

		ctx, sp := trace.StartSpan(ctx, "GQL."+fieldCtx.Object+"."+fieldCtx.Field.Name, trace.WithSpanKind(trace.SpanKindServer))
		defer sp.End()
		sp.AddAttributes(
			trace.StringAttribute("graphql.object", fieldCtx.Object),
			trace.StringAttribute("graphql.field.name", fieldCtx.Field.Name),
		)
		start := time.Now()
		res, err = next(ctx)
		errVal := "0"
		if err != nil {
			errVal = "1"
		}
		if fieldCtx.IsMethod {
			metricResolverHist.
				WithLabelValues(fmt.Sprintf("%s.%s", fieldCtx.Object, fieldCtx.Field.Name), errVal).
				Observe(time.Since(start).Seconds())
		}
		if err != nil {
			sp.Annotate([]trace.Attribute{
				trace.BoolAttribute("error", true),
			}, err.Error())
		} else if fieldCtx.Object == "Mutation" {
			ctx = log.WithFields(ctx, log.Fields{
				"MutationName": fieldCtx.Field.Name,
			})
			log.Logf(ctx, "Mutation.")
		}

		return res, err
	})

	h.SetErrorPresenter(func(ctx context.Context, err error) *gqlerror.Error {
		err = errutil.MapDBError(err)
		var gqlErr *gqlerror.Error

		isUnsafe, safeErr := errutil.ScrubError(err)
		if !errors.As(err, &gqlErr) {
			gqlErr = &gqlerror.Error{
				Message: safeErr.Error(),
			}
		}

		if isUnsafe && !isGQLValidation(gqlErr) {
			log.Log(ctx, err)
			gqlErr.Message = safeErr.Error()
		}

		var multiFieldErr validation.MultiFieldError
		var singleFieldErr validation.FieldError
		if errors.As(err, &multiFieldErr) {
			errs := make([]fieldErr, len(multiFieldErr.FieldErrors()))
			for i, err := range multiFieldErr.FieldErrors() {
				errs[i].FieldName = err.Field()
				errs[i].Message = err.Reason()
			}
			gqlErr.Message = "Multiple fields failed validation."
			gqlErr.Extensions = map[string]interface{}{
				"isMultiFieldError": true,
				"fieldErrors":       errs,
			}
		} else if errors.As(err, &singleFieldErr) {
			type reasonable interface {
				Reason() string
			}
			msg := singleFieldErr.Error()
			if rs, ok := singleFieldErr.(reasonable); ok {
				msg = rs.Reason()
			}
			gqlErr.Message = msg
			gqlErr.Extensions = map[string]interface{}{
				"fieldName":    singleFieldErr.Field(),
				"isFieldError": true,
			}
		}

		return gqlErr
	})

	return http.HandlerFunc(func(w http.ResponseWriter, req *http.Request) {
		ctx := req.Context()

		// ensure some sort of auth before continuing
		err := permission.LimitCheckAny(ctx)
		if errutil.HTTPError(ctx, w, err) {
			return
		}

		ctx = a.registerLoaders(ctx)
		defer a.closeLoaders(ctx)

		if req.URL.Query().Get("trace") == "1" && permission.Admin(ctx) {
			ctx = context.WithValue(ctx, hasTraceKey(1), true)
		}

		h.ServeHTTP(w, req.WithContext(ctx))
	})
}<|MERGE_RESOLUTION|>--- conflicted
+++ resolved
@@ -55,13 +55,8 @@
 	UserStore      *user.Store
 	CMStore        contactmethod.Store
 	NRStore        notificationrule.Store
-<<<<<<< HEAD
 	NCStore        *notificationchannel.Store
-	AlertStore     alert.Store
-=======
-	NCStore        notificationchannel.Store
 	AlertStore     *alert.Store
->>>>>>> bc674ad1
 	AlertLogStore  *alertlog.Store
 	ServiceStore   service.Store
 	FavoriteStore  favorite.Store
