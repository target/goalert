--- conflicted
+++ resolved
@@ -7,22 +7,17 @@
   # It does not guarantee that the value is valid for the destination type, only
   # that it is valid for the field (i.e., syntax/formatting).
   destinationFieldValidate(input: DestinationFieldValidateInput!): Boolean! @experimental(flagName: "dest-types")
-<<<<<<< HEAD
   destinationFieldSearch(input: DestinationFieldSearchInput!): FieldValueConnection!
   destinationFieldValueName(input: DestinationFieldValidateInput!): String!
-  destinationDisplayInfo(input: DestinationInput!): DestinationDisplayInfo!
+
+  # destinationDisplayInfo returns the display information for a destination.
+  destinationDisplayInfo(input: DestinationInput!): DestinationDisplayInfo! @experimental(flagName: "dest-types")
 }
 
 # FieldValueConnection is a connection to a list of FieldValuePairs.
 type FieldValueConnection {
   nodes: [FieldValuePair!]!
   pageInfo: PageInfo!
-=======
-
-
-  # destinationDisplayInfo returns the display information for a destination.
-  destinationDisplayInfo(input: DestinationInput!): DestinationDisplayInfo! @experimental(flagName: "dest-types")
->>>>>>> eb40aa64
 }
 
 input DestinationFieldValidateInput {
@@ -52,10 +47,7 @@
   display: DestinationDisplayInfo!
 }
 
-<<<<<<< HEAD
-=======
 # DestinationDisplayInfo provides information for displaying a destination.
->>>>>>> eb40aa64
 type DestinationDisplayInfo {
   text: String! # user-friendly text to display for this destination
   iconURL: String! # URL to an icon to display for this destination
