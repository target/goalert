<<<<<<< HEAD
directive @goField(
  forceResolver: Boolean
  name: String
  omittable: Boolean
=======
# Directive definitions are as per gqlgen documentation:
# https://gqlgen.com/master/config#inline-config-with-directives

# goField is used to tweak individual field configurations, rather than using gqlgen.yml
directive @goField(
  forceResolver: Boolean # forces the field to be resolved by a resolver, even if it already has a value; useful for computed fields where the model already has a partial value
  name: String # overrides the field name in the generated Go code
  omittable: Boolean # creates the field with a wrapper type (graphql.Omittable[T]) with a boolean indicating if the field is null (similar to sql.NullString and friends)
>>>>>>> 6ca26589
) on INPUT_FIELD_DEFINITION | FIELD_DEFINITION

type Query {
  phoneNumberInfo(number: String!): PhoneNumberInfo

  experimentalFlags: [ID!]!

  # Returns the list of recent messages.
  messageLogs(input: MessageLogSearchOptions): MessageLogConnection!
  debugMessages(input: DebugMessagesInput): [DebugMessage!]!
    @deprecated(reason: "debugMessages is deprecated. Use messageLogs instead.")

  # Returns the user with the given ID. If no ID is specified,
  # the current user is implied.
  user(id: ID): User

  # Returns a list of users who's name or email match search string.
  users(
    input: UserSearchOptions
    first: Int = 15
    after: String = ""
    search: String = ""
  ): UserConnection!

  # Returns a single alert with the given ID.
  alert(id: Int!): Alert

  # Returns a paginated list of alerts.
  alerts(input: AlertSearchOptions): AlertConnection!

  # Returns a single service with the given ID.
  service(id: ID!): Service

  # Returns a single integration key with the given ID.
  integrationKey(id: ID!): IntegrationKey

  # Returns a heartbeat monitor with the given ID
  heartbeatMonitor(id: ID!): HeartbeatMonitor

  # Returns a paginated list of services.
  services(input: ServiceSearchOptions): ServiceConnection!

  # Returns a single rotation with the given ID.
  rotation(id: ID!): Rotation

  # Returns a paginated list of rotations.
  rotations(input: RotationSearchOptions): RotationConnection!

  calcRotationHandoffTimes(
    input: CalcRotationHandoffTimesInput
  ): [ISOTimestamp!]!

  # Returns a single schedule with the given ID.
  schedule(id: ID!): Schedule

  # Returns the public information of a calendar subscription
  userCalendarSubscription(id: ID!): UserCalendarSubscription

  # Returns a paginated list of schedules.
  schedules(input: ScheduleSearchOptions): ScheduleConnection!

  # Returns a single escalation policy with the given ID.
  escalationPolicy(id: ID!): EscalationPolicy

  # Returns a paginated list of escalation policies.
  escalationPolicies(
    input: EscalationPolicySearchOptions
  ): EscalationPolicyConnection!

  # Returns the list of auth subjects for the given provider ID.
  authSubjectsForProvider(
    first: Int = 15
    after: String = ""
    providerID: ID!
  ): AuthSubjectConnection!

  # Returns a paginated list of time zones.
  timeZones(input: TimeZoneSearchOptions): TimeZoneConnection!

  # Allows searching for assigned labels.
  labels(input: LabelSearchOptions): LabelConnection!

  # Allows searching for label keys.
  labelKeys(input: LabelKeySearchOptions): StringConnection!

  # Allows searching for label values.
  labelValues(input: LabelValueSearchOptions): StringConnection!

  # Allows searching for integration keys.
  integrationKeys(input: IntegrationKeySearchOptions): IntegrationKeyConnection!

  # Allows searching for user overrides.
  userOverrides(input: UserOverrideSearchOptions): UserOverrideConnection!

  # Returns a single user override with the given ID.
  userOverride(id: ID!): UserOverride

  # Returns public server configuration values. If all is set to true,
  # then all values are returned (must be admin).
  config(all: Boolean): [ConfigValue!]!

  # Returns configuration hints (must be admin).
  configHints: [ConfigHint!]!

  integrationKeyTypes: [IntegrationKeyTypeInfo!]!

  # Returns configuration limits
  systemLimits: [SystemLimit!]!

  # Returns the message status
  debugMessageStatus(input: DebugMessageStatusInput!): DebugMessageStatusInfo!

  # Returns a contact method with the given ID.
  userContactMethod(id: ID!): UserContactMethod

  # Returns the list of Slack channels available to the current user.
  slackChannels(input: SlackChannelSearchOptions): SlackChannelConnection!

  # Returns a Slack channel with the given ID.
  slackChannel(id: ID!): SlackChannel

  # Returns the list of Slack user groups available.
  slackUserGroups(input: SlackUserGroupSearchOptions): SlackUserGroupConnection!

  # Returns a Slack user group with the given ID.
  slackUserGroup(id: ID!): SlackUserGroup

  generateSlackAppManifest: String!

  linkAccountInfo(token: ID!): LinkAccountInfo

  swoStatus: SWOStatus!

  gqlAPIKeys: [GQLAPIKey!]!

  listGQLFields(query: String): [String!]!
}

type IntegrationKeyTypeInfo {
  id: ID!

  # User-displayable name of the integration key type.
  name: String!

  # User-displayable description of the integration key value (i.e., copy/paste instructions).
  label: String!

  # Indicates if the type is currently enabled.
  enabled: Boolean!
}

type SWOStatus {
  state: SWOState!
  lastStatus: String!
  lastError: String!

  nodes: [SWONode!]!

  mainDBVersion: String!
  nextDBVersion: String!
}

enum SWOState {
  unknown
  resetting
  idle
  syncing
  pausing
  executing
  done
}

type SWONode {
  id: ID!

  canExec: Boolean!
  isLeader: Boolean!

  """
  The uptime of the node in seconds. Empty if the node/connection is *not* a GoAlert instance in SWO mode.
  """
  uptime: String!

  configError: String!
  connections: [SWOConnection!]
}
type SWOConnection {
  name: String!
  version: String!
  type: String!
  isNext: Boolean!
  count: Int!
}

type LinkAccountInfo {
  userDetails: String!
  alertID: Int
  alertNewStatus: AlertStatus
}

input AlertMetricsOptions {
  rInterval: ISORInterval!

  filterByServiceID: [ID!]
}

type AlertDataPoint {
  timestamp: ISOTimestamp!
  alertCount: Int!
}

input DebugMessagesInput {
  first: Int = 15
  createdBefore: ISOTimestamp
  createdAfter: ISOTimestamp
}

type DebugMessage {
  id: ID!
  createdAt: ISOTimestamp!
  updatedAt: ISOTimestamp!
  type: String!
  status: String!
  userID: ID
  userName: String
  source: String
  destination: String!
  serviceID: ID
  serviceName: String
  alertID: Int
  providerID: ID
  sentAt: ISOTimestamp
  retryCount: Int!
}

input MessageLogSearchOptions {
  first: Int = 50
  after: String = ""
  createdBefore: ISOTimestamp
  createdAfter: ISOTimestamp
  search: String = ""
  omit: [ID!]
}

type MessageLogConnection {
  nodes: [DebugMessage!]!
  pageInfo: PageInfo!

  stats: MessageLogConnectionStats!
}

type MessageLogConnectionStats {
  timeSeries(input: TimeSeriesOptions!): [TimeSeriesBucket!]!
}

input TimeSeriesOptions {
  bucketDuration: ISODuration!
  bucketOrigin: ISOTimestamp
}

type TimeSeriesBucket {
  start: ISOTimestamp!
  end: ISOTimestamp!
  count: Int!
}

input SlackUserGroupSearchOptions {
  first: Int = 15
  after: String = ""
  search: String = ""
  omit: [ID!]
}

type SlackUserGroup {
  id: ID!
  name: String!
  handle: String!
}

type SlackUserGroupConnection {
  nodes: [SlackUserGroup!]!
  pageInfo: PageInfo!
}

input SlackChannelSearchOptions {
  first: Int = 15
  after: String = ""
  search: String = ""
  omit: [ID!]
}

type SlackChannel {
  id: ID!
  name: String!
  teamID: String!
}

type SlackChannelConnection {
  nodes: [SlackChannel!]!
  pageInfo: PageInfo!
}

type SystemLimit {
  id: SystemLimitID!
  description: String!
  value: Int!
}

input SystemLimitInput {
  id: SystemLimitID!
  value: Int!
}

type ConfigValue {
  id: String!
  description: String!
  value: String!
  type: ConfigType!
  password: Boolean!
  deprecated: String!
}
type ConfigHint {
  id: String!
  value: String!
}
enum ConfigType {
  string
  stringList
  integer
  boolean
}
enum SystemLimitID {
  CalendarSubscriptionsPerUser
  NotificationRulesPerUser
  ContactMethodsPerUser
  EPStepsPerPolicy
  EPActionsPerStep
  ParticipantsPerRotation
  RulesPerSchedule
  IntegrationKeysPerService
  UnackedAlertsPerService
  TargetsPerSchedule
  HeartbeatMonitorsPerService
  UserOverridesPerSchedule
}

input UserOverrideSearchOptions {
  first: Int = 15
  after: String = ""
  omit: [ID!]

  scheduleID: ID # limit search to a single schedule
  filterAddUserID: [ID!] # only return overrides where the provided users have been added to a schedule (add or replace types).
  filterRemoveUserID: [ID!] # only return overrides where the provided users have been removed from a schedule (remove or replace types).
  filterAnyUserID: [ID!] # only return overrides that add/remove/replace at least one of the provided user IDs.
  start: ISOTimestamp # start of the window to search for.
  end: ISOTimestamp # end of the window to search for.
}

type UserOverrideConnection {
  nodes: [UserOverride!]!
  pageInfo: PageInfo!
}

type IntegrationKeyConnection {
  nodes: [IntegrationKey!]!
  pageInfo: PageInfo!
}

type UserOverride {
  id: ID!

  start: ISOTimestamp!
  end: ISOTimestamp!

  addUserID: ID!
  removeUserID: ID!

  addUser: User
  removeUser: User

  target: Target!
}
input LabelSearchOptions {
  first: Int = 15
  after: String = ""
  search: String = ""
  uniqueKeys: Boolean = false
  omit: [ID!]
}

input LabelKeySearchOptions {
  first: Int = 15
  after: String = ""
  search: String = ""
  omit: [String!]
}

input LabelValueSearchOptions {
  key: String!
  first: Int = 15
  after: String = ""
  search: String = ""
  omit: [String!]
}

input IntegrationKeySearchOptions {
  first: Int = 15
  after: String = ""
  search: String = ""
  omit: [String!]
}

type LabelConnection {
  nodes: [Label!]!
  pageInfo: PageInfo!
}

type StringConnection {
  nodes: [String!]!
  pageInfo: PageInfo!
}

type PhoneNumberInfo {
  id: String!
  countryCode: String!
  regionCode: String!
  formatted: String!
  valid: Boolean!
  error: String!
}

type DebugCarrierInfo {
  name: String!
  type: String!
  mobileNetworkCode: String!
  mobileCountryCode: String!
}

input DebugCarrierInfoInput {
  number: String!
}

input DebugSendSMSInput {
  from: String!
  to: String!
  body: String!
}

type DebugSendSMSInfo {
  id: ID!
  providerURL: String!
  fromNumber: String!
}

input DebugMessageStatusInput {
  providerMessageID: ID!
}

type DebugMessageStatusInfo {
  state: NotificationState!
}

type TemporarySchedule {
  start: ISOTimestamp!
  end: ISOTimestamp!

  shifts: [OnCallShift!]!
}

input ClearTemporarySchedulesInput {
  scheduleID: ID!

  start: ISOTimestamp!
  end: ISOTimestamp!
}
input SetTemporaryScheduleInput {
  scheduleID: ID!

  clearStart: ISOTimestamp
  clearEnd: ISOTimestamp

  start: ISOTimestamp!
  end: ISOTimestamp!

  shifts: [SetScheduleShiftInput!]!
}
input SetScheduleShiftInput {
  userID: ID!
  start: ISOTimestamp!
  end: ISOTimestamp!
}

enum SWOAction {
  reset
  execute
}

type Mutation {
  swoAction(action: SWOAction!): Boolean!
  linkAccount(token: ID!): Boolean!

  setTemporarySchedule(input: SetTemporaryScheduleInput!): Boolean!
  clearTemporarySchedules(input: ClearTemporarySchedulesInput!): Boolean!

  setScheduleOnCallNotificationRules(
    input: SetScheduleOnCallNotificationRulesInput!
  ): Boolean!

  debugCarrierInfo(input: DebugCarrierInfoInput!): DebugCarrierInfo!
  debugSendSMS(input: DebugSendSMSInput!): DebugSendSMSInfo
  addAuthSubject(input: AuthSubjectInput!): Boolean!
  deleteAuthSubject(input: AuthSubjectInput!): Boolean!
  endAllAuthSessionsByCurrentUser: Boolean!
  updateUser(input: UpdateUserInput!): Boolean!

  testContactMethod(id: ID!): Boolean!

  # Updates the status for multiple alerts given the list of alertIDs and the status they want to be updated to.
  updateAlerts(input: UpdateAlertsInput!): [Alert!]

  # Updates the fields for a rotation given the rotationID, also updates ordering of and number of users for the rotation.
  updateRotation(input: UpdateRotationInput!): Boolean!

  # Escalates multiple alerts given the list of alertIDs.
  escalateAlerts(input: [Int!]): [Alert!]

  # Updates the favorite status of a target.
  setFavorite(input: SetFavoriteInput!): Boolean!

  updateService(input: UpdateServiceInput!): Boolean!
  updateEscalationPolicy(input: UpdateEscalationPolicyInput!): Boolean!
  updateEscalationPolicyStep(input: UpdateEscalationPolicyStepInput!): Boolean!

  deleteAll(input: [TargetInput!]): Boolean!

  createAlert(input: CreateAlertInput!): Alert
  setAlertNoiseReason(input: SetAlertNoiseReasonInput!): Boolean!

  createService(input: CreateServiceInput!): Service
  createEscalationPolicy(input: CreateEscalationPolicyInput!): EscalationPolicy
  createEscalationPolicyStep(
    input: CreateEscalationPolicyStepInput!
  ): EscalationPolicyStep
  createRotation(input: CreateRotationInput!): Rotation

  createIntegrationKey(input: CreateIntegrationKeyInput!): IntegrationKey

  createHeartbeatMonitor(input: CreateHeartbeatMonitorInput!): HeartbeatMonitor

  setLabel(input: SetLabelInput!): Boolean!

  createSchedule(input: CreateScheduleInput!): Schedule

  createUser(input: CreateUserInput!): User

  createUserCalendarSubscription(
    input: CreateUserCalendarSubscriptionInput!
  ): UserCalendarSubscription!
  updateUserCalendarSubscription(
    input: UpdateUserCalendarSubscriptionInput!
  ): Boolean!

  updateScheduleTarget(input: ScheduleTargetInput!): Boolean!
  createUserOverride(input: CreateUserOverrideInput!): UserOverride

  createUserContactMethod(
    input: CreateUserContactMethodInput!
  ): UserContactMethod
  createUserNotificationRule(
    input: CreateUserNotificationRuleInput!
  ): UserNotificationRule
  updateUserContactMethod(input: UpdateUserContactMethodInput!): Boolean!
  sendContactMethodVerification(
    input: SendContactMethodVerificationInput!
  ): Boolean!
  verifyContactMethod(input: VerifyContactMethodInput!): Boolean!

  updateSchedule(input: UpdateScheduleInput!): Boolean!
  updateUserOverride(input: UpdateUserOverrideInput!): Boolean!
  updateHeartbeatMonitor(input: UpdateHeartbeatMonitorInput!): Boolean!

  updateAlertsByService(input: UpdateAlertsByServiceInput!): Boolean!

  setConfig(input: [ConfigValueInput!]): Boolean!
  setSystemLimits(input: [SystemLimitInput!]!): Boolean!

  createGQLAPIKey(input: CreateGQLAPIKeyInput!): CreatedGQLAPIKey!
  updateGQLAPIKey(input: UpdateGQLAPIKeyInput!): Boolean!
  deleteGQLAPIKey(id: ID!): Boolean!

  createBasicAuth(input: CreateBasicAuthInput!): Boolean!
  updateBasicAuth(input: UpdateBasicAuthInput!): Boolean!
}

type CreatedGQLAPIKey {
  id: ID!
  token: String!
}

input CreateGQLAPIKeyInput {
  name: String!
  description: String!
  allowedFields: [String!]!
  expiresAt: ISOTimestamp!
<<<<<<< HEAD
=======
  role: UserRole!
>>>>>>> 6ca26589
}

input UpdateGQLAPIKeyInput {
  id: ID!
  name: String
  description: String
}

type GQLAPIKey {
  id: ID!
  name: String!
  description: String!
  createdAt: ISOTimestamp!
  createdBy: User @goField(forceResolver: true)
  updatedAt: ISOTimestamp!
  updatedBy: User @goField(forceResolver: true)
  lastUsed: GQLAPIKeyUsage
  expiresAt: ISOTimestamp!
  allowedFields: [String!]!
<<<<<<< HEAD
  token: String
=======
>>>>>>> 6ca26589
}

type GQLAPIKeyUsage {
  time: ISOTimestamp!
  ua: String!
  ip: String!
}

input CreateBasicAuthInput {
  username: String!
  password: String!
  userID: ID!
}

input UpdateBasicAuthInput {
  password: String!
  oldPassword: String
  userID: ID!
}

input UpdateAlertsByServiceInput {
  serviceID: ID!
  newStatus: AlertStatus!
}

input CreateAlertInput {
  summary: String!
  details: String
  serviceID: ID!
  sanitize: Boolean
}

input SetAlertNoiseReasonInput {
  alertID: Int!
  noiseReason: String!
}

input CreateUserInput {
  username: String!
  password: String!
  name: String
  email: String
  role: UserRole
  favorite: Boolean
}

input CreateUserCalendarSubscriptionInput {
  name: String!
  reminderMinutes: [Int!]
  scheduleID: ID!
  disabled: Boolean
}
input UpdateUserCalendarSubscriptionInput {
  id: ID!
  name: String
  reminderMinutes: [Int!]
  disabled: Boolean
}
type UserCalendarSubscription {
  id: ID!
  name: String!
  reminderMinutes: [Int!]!
  scheduleID: ID!
  schedule: Schedule
  lastAccess: ISOTimestamp!
  disabled: Boolean!

  # Subscription url, only available upon creation.
  url: String
}

input ConfigValueInput {
  id: String!
  value: String!
}

input UpdateUserOverrideInput {
  id: ID!

  start: ISOTimestamp
  end: ISOTimestamp

  addUserID: ID
  removeUserID: ID
}

input CreateUserOverrideInput {
  scheduleID: ID

  start: ISOTimestamp!
  end: ISOTimestamp!

  addUserID: ID
  removeUserID: ID
}

input CreateScheduleInput {
  name: String!
  description: String
  timeZone: String!
  favorite: Boolean

  targets: [ScheduleTargetInput!]
  newUserOverrides: [CreateUserOverrideInput!]
}

input ScheduleTargetInput {
  scheduleID: ID
  target: TargetInput
  newRotation: CreateRotationInput
  rules: [ScheduleRuleInput!]!
}

input ScheduleRuleInput {
  id: ID
  start: ClockTime
  end: ClockTime

  # weekdayFilter is a 7-item array that indicates if the rule
  # is active on each weekday, starting with Sunday.
  weekdayFilter: WeekdayFilter
}

input SetLabelInput {
  target: TargetInput
  key: String!

  # If value is empty, the label is removed.
  value: String!
}

input TimeZoneSearchOptions {
  first: Int = 15
  after: String = ""
  search: String = ""
  omit: [ID!]
}

type TimeZoneConnection {
  nodes: [TimeZone!]!
  pageInfo: PageInfo!
}

type TimeZone {
  id: String!
}

input CreateServiceInput {
  name: String!
  description: String = ""

  favorite: Boolean

  escalationPolicyID: ID
  newEscalationPolicy: CreateEscalationPolicyInput
  newIntegrationKeys: [CreateIntegrationKeyInput!]
  labels: [SetLabelInput!]
  newHeartbeatMonitors: [CreateHeartbeatMonitorInput!]
}

input CreateEscalationPolicyInput {
  name: String!
  description: String = ""
  repeat: Int = 3

  favorite: Boolean

  steps: [CreateEscalationPolicyStepInput!]
}

input CreateEscalationPolicyStepInput {
  escalationPolicyID: ID

  delayMinutes: Int!

  targets: [TargetInput!]
  newRotation: CreateRotationInput
  newSchedule: CreateScheduleInput
}

type EscalationPolicyStep {
  id: ID!
  stepNumber: Int!
  delayMinutes: Int!
  targets: [Target!]!
  escalationPolicy: EscalationPolicy
}

input UpdateScheduleInput {
  id: ID!
  name: String
  description: String
  timeZone: String
}

input UpdateServiceInput {
  id: ID!
  name: String
  description: String
  escalationPolicyID: ID
  maintenanceExpiresAt: ISOTimestamp
}

input UpdateEscalationPolicyInput {
  id: ID!
  name: String
  description: String
  repeat: Int
  stepIDs: [String!]
}

input UpdateEscalationPolicyStepInput {
  id: ID!
  delayMinutes: Int
  targets: [TargetInput!]
}

input SetFavoriteInput {
  target: TargetInput!
  favorite: Boolean!
}

type EscalationPolicyConnection {
  nodes: [EscalationPolicy!]!
  pageInfo: PageInfo!
}

type AlertConnection {
  nodes: [Alert!]!
  pageInfo: PageInfo!
}

type ScheduleConnection {
  nodes: [Schedule!]!
  pageInfo: PageInfo!
}

type Schedule {
  id: ID!
  name: String!
  description: String!
  timeZone: String!

  assignedTo: [Target!]!
  shifts(start: ISOTimestamp!, end: ISOTimestamp!): [OnCallShift!]!

  targets: [ScheduleTarget!]!
  target(input: TargetInput!): ScheduleTarget
  isFavorite: Boolean!

  temporarySchedules: [TemporarySchedule!]!
  onCallNotificationRules: [OnCallNotificationRule!]!
}

input SetScheduleOnCallNotificationRulesInput {
  scheduleID: ID!
  rules: [OnCallNotificationRuleInput!]!
}

input OnCallNotificationRuleInput {
  id: ID
  target: TargetInput!

  # time indicates a time-of-day (in the schedule's time zone)
  # to send a message of current on-call users.
  #
  # If time is null, a notification will be sent any time the set of on-call users
  # changes for this schedule.
  time: ClockTime

  # weekdayFilter indicates which days of the week this rule is evaluated.
  #
  # It is required for time-of-day notifications and must be null if time is null.
  weekdayFilter: WeekdayFilter
}

type OnCallNotificationRule {
  id: ID!
  target: Target!
  time: ClockTime
  weekdayFilter: WeekdayFilter
}

type OnCallShift {
  userID: ID!
  user: User
  start: ISOTimestamp!
  end: ISOTimestamp!
  truncated: Boolean!
}

type ScheduleTarget {
  scheduleID: ID!
  target: Target!
  rules: [ScheduleRule!]!
}

type ScheduleRule {
  id: ID! @deprecated(reason: "no longer used")
  scheduleID: ID!

  start: ClockTime!
  end: ClockTime!

  # weekdayFilter is a 7-item array that indicates if the rule
  # is active on each weekday, starting with Sunday.
  weekdayFilter: WeekdayFilter!

  target: Target!
}

type RotationConnection {
  nodes: [Rotation!]!
  pageInfo: PageInfo!
}

input CreateRotationInput {
  name: String!
  description: String

  timeZone: String!
  start: ISOTimestamp!
  favorite: Boolean

  type: RotationType!
  shiftLength: Int = 1

  userIDs: [ID!]
}

type Rotation {
  id: ID!
  name: String!
  description: String!
  isFavorite: Boolean!

  start: ISOTimestamp!
  timeZone: String!

  type: RotationType!
  shiftLength: Int!

  activeUserIndex: Int!

  userIDs: [ID!]!
  users: [User!]!

  nextHandoffTimes(num: Int): [ISOTimestamp!]!
}

enum RotationType {
  monthly
  weekly
  daily
  hourly
}

input UpdateAlertsInput {
  # List of alertIDs.
  alertIDs: [Int!]!

  newStatus: AlertStatus!
}

input UpdateRotationInput {
  id: ID!

  name: String
  description: String
  timeZone: String
  start: ISOTimestamp
  type: RotationType
  shiftLength: Int

  activeUserIndex: Int

  # activeUserIndex will not be changed, as the index will remain the same.
  # On call user may change since whatever index is put into activeUserIndex will be on call.
  userIDs: [ID!]
}

input RotationSearchOptions {
  first: Int = 15
  after: String = ""
  search: String = ""
  omit: [ID!]

  # Include only favorited rotations in the results.
  favoritesOnly: Boolean = false

  # Sort favorite rotations first.
  favoritesFirst: Boolean = false
}

input CalcRotationHandoffTimesInput {
  handoff: ISOTimestamp!
  from: ISOTimestamp
  timeZone: String!
  shiftLengthHours: Int
    @deprecated(
      reason: "Only accurate for hourly-type rotations. Use shiftLength instead."
    )

  shiftLength: ISODuration
  count: Int!
}

input EscalationPolicySearchOptions {
  first: Int = 15
  after: String = ""
  search: String = ""
  omit: [ID!]

  # Include only favorited escalaton policies in the results.
  favoritesOnly: Boolean = false

  # Sort favorite escalation policies first.
  favoritesFirst: Boolean = false
}

input ScheduleSearchOptions {
  first: Int = 15
  after: String = ""
  search: String = ""
  omit: [ID!]

  # Include only favorited services in the results.
  favoritesOnly: Boolean = false

  # Sort favorite services first.
  favoritesFirst: Boolean = false
}

input ServiceSearchOptions {
  first: Int = 15
  after: String = ""
  search: String = ""
  omit: [ID!]

  # Include only favorited services in the results.
  favoritesOnly: Boolean = false

  # Sort favorite services first.
  favoritesFirst: Boolean = false
}

input UserSearchOptions {
  first: Int = 15
  after: String = ""
  search: String = ""
  omit: [ID!]
  CMValue: String = ""
  CMType: ContactMethodType

  # Include only favorited services in the results.
  favoritesOnly: Boolean = false

  # Sort favorite services first.
  favoritesFirst: Boolean = false
}

input AlertSearchOptions {
  filterByStatus: [AlertStatus!]
  filterByServiceID: [ID!]
  search: String = ""
  first: Int = 15
  after: String = ""
  favoritesOnly: Boolean = false
  includeNotified: Boolean = false
  omit: [Int!]
  sort: AlertSearchSort = statusID
  createdBefore: ISOTimestamp
  notCreatedBefore: ISOTimestamp
  closedBefore: ISOTimestamp
  notClosedBefore: ISOTimestamp
}

enum AlertSearchSort {
  statusID
  dateID
  dateIDReverse
}

# An ISODuration is an RFC3339-formatted duration string.
scalar ISODuration

# An ISORInterval is an RFC3339-formatted repeating interval string.
scalar ISORInterval

# An ISOTimestamp is an RFC3339-formatted timestamp string.
scalar ISOTimestamp

# ClockTime is a 24-hour time in the format 00:00.
scalar ClockTime

# WeekdayFilter is an array of 7 true/false values representing days of the week.
# The first index (0) represents Sunday.
scalar WeekdayFilter

type Alert {
  id: ID!
  alertID: Int!
  status: AlertStatus!
  summary: String!
  details: String!
  createdAt: ISOTimestamp!
  serviceID: ID!
  service: Service

  # Escalation Policy State for the alert.
  state: AlertState

  # Recent log entries for the alert.
  recentEvents(input: AlertRecentEventsOptions): AlertLogEntryConnection!

  pendingNotifications: [AlertPendingNotification!]!

  # metrics are only available for closed alerts
  metrics: AlertMetric

  noiseReason: String
}

type AlertMetric {
  escalated: Boolean!
  closedAt: ISOTimestamp!
  timeToAck: ISODuration!
  timeToClose: ISODuration!
}

type AlertPendingNotification {
  destination: String!
}

input AlertRecentEventsOptions {
  limit: Int
  after: String = ""
}

type AlertLogEntryConnection {
  nodes: [AlertLogEntry!]!
  pageInfo: PageInfo!
}

type AlertLogEntry {
  id: Int!
  timestamp: ISOTimestamp!
  message: String!
  state: NotificationState
}

type NotificationState {
  details: String!
  status: NotificationStatus
  formattedSrcValue: String!
}

enum NotificationStatus {
  OK
  WARN
  ERROR
}

# The escalation policy state details for the alert.
type AlertState {
  lastEscalation: ISOTimestamp!
  stepNumber: Int!
  repeatCount: Int!
}

type Service {
  id: ID!
  name: String!
  description: String!
  escalationPolicyID: ID!
  escalationPolicy: EscalationPolicy
  isFavorite: Boolean!
  maintenanceExpiresAt: ISOTimestamp

  onCallUsers: [ServiceOnCallUser!]!
  integrationKeys: [IntegrationKey!]!
  labels: [Label!]!
  heartbeatMonitors: [HeartbeatMonitor!]!

  notices: [Notice!]!
}

input CreateIntegrationKeyInput {
  serviceID: ID
  type: IntegrationKeyType!
  name: String!
}

input CreateHeartbeatMonitorInput {
  serviceID: ID
  name: String!
  timeoutMinutes: Int!
}

input UpdateHeartbeatMonitorInput {
  id: ID!
  name: String
  timeoutMinutes: Int
}

enum HeartbeatMonitorState {
  inactive
  healthy
  unhealthy
}

type HeartbeatMonitor {
  id: ID!
  serviceID: ID!
  name: String!
  timeoutMinutes: Int!
  lastState: HeartbeatMonitorState!
  lastHeartbeat: ISOTimestamp
  href: String!
}

type Label {
  key: String!
  value: String!
}

type IntegrationKey {
  id: ID!
  serviceID: ID!
  type: IntegrationKeyType!
  name: String!
  href: String!
}

enum IntegrationKeyType {
  generic
  grafana
  site24x7
  prometheusAlertmanager
  email
}

type ServiceOnCallUser {
  userID: ID!
  userName: String!
  stepNumber: Int!
}

type EscalationPolicy {
  id: ID!
  name: String!
  description: String!
  repeat: Int!
  isFavorite: Boolean!

  assignedTo: [Target!]!
  steps: [EscalationPolicyStep!]!

  notices: [Notice!]!
}

# Different Alert Status.
enum AlertStatus {
  StatusAcknowledged
  StatusClosed
  StatusUnacknowledged
}

type Target {
  id: ID!
  type: TargetType!
  name: String!
}

input TargetInput {
  id: ID!
  type: TargetType!
}

enum TargetType {
  escalationPolicy
  notificationChannel
  slackChannel
  slackUserGroup
  notificationPolicy
  rotation
  service
  schedule
  user
  chanWebhook
  integrationKey
  userOverride
  notificationRule
  contactMethod
  heartbeatMonitor
  calendarSubscription
  userSession
}

type ServiceConnection {
  nodes: [Service!]!
  pageInfo: PageInfo!
}

type UserConnection {
  nodes: [User!]!
  pageInfo: PageInfo!
}

type AuthSubjectConnection {
  nodes: [AuthSubject!]!
  pageInfo: PageInfo!
}

type PageInfo {
  endCursor: String
  hasNextPage: Boolean!
}

input UpdateUserInput {
  id: ID!
  name: String
  email: String
  role: UserRole

  statusUpdateContactMethodID: ID
    @deprecated(
      reason: "Use `UpdateUserContactMethodInput.enableStatusUpdates` instead."
    )
}

input AuthSubjectInput {
  userID: ID!
  providerID: ID!
  subjectID: ID!
}

enum UserRole {
  unknown
  user
  admin
}

type User {
  id: ID!

  role: UserRole!

  # The user's configured name.
  name: String!

  # Email of the user.
  email: String!

  contactMethods: [UserContactMethod!]!
  notificationRules: [UserNotificationRule!]!
  calendarSubscriptions: [UserCalendarSubscription!]!

  statusUpdateContactMethodID: ID!
    @deprecated(reason: "Use `UserContactMethod.statusUpdates` instead.")

  authSubjects: [AuthSubject!]!
  sessions: [UserSession!]!

  onCallSteps: [EscalationPolicyStep!]!

  isFavorite: Boolean!
}

type UserSession {
  id: ID!
  current: Boolean!
  userAgent: String!
  createdAt: ISOTimestamp!
  lastAccessAt: ISOTimestamp!
}

type UserNotificationRule {
  id: ID!
  delayMinutes: Int!

  contactMethodID: ID!
  contactMethod: UserContactMethod
}

enum ContactMethodType {
  SMS
  VOICE
  EMAIL
  WEBHOOK
  SLACK_DM
}

# A method of contacting a user.
type UserContactMethod {
  id: ID!
  type: ContactMethodType

  # User-defined label for this contact method.
  name: String!
  value: String!
  formattedValue: String!
  disabled: Boolean!
  pending: Boolean!

  lastTestVerifyAt: ISOTimestamp
  lastTestMessageState: NotificationState
  lastVerifyMessageState: NotificationState

  statusUpdates: StatusUpdateState!
}

enum StatusUpdateState {
  DISABLED
  ENABLED
  ENABLED_FORCED
  DISABLED_FORCED
}

input CreateUserContactMethodInput {
  userID: ID!

  type: ContactMethodType!
  name: String!
  value: String!
  newUserNotificationRule: CreateUserNotificationRuleInput
}

input CreateUserNotificationRuleInput {
  userID: ID
  contactMethodID: ID
  delayMinutes: Int!
}

input UpdateUserContactMethodInput {
  id: ID!

  name: String
  value: String

  # If true, this contact method will receive status updates.
  #
  # Note: Some contact method types, like webhooks, will always receive status
  # updates and this value is ignored.
  enableStatusUpdates: Boolean
}

input SendContactMethodVerificationInput {
  contactMethodID: ID!
}

input VerifyContactMethodInput {
  contactMethodID: ID!
  code: Int!
}

type AuthSubject {
  providerID: ID!
  subjectID: ID!
  userID: ID!
}

type Notice {
  type: NoticeType!
  message: String!
  details: String!
}

enum NoticeType {
  WARNING
  ERROR
  INFO
}<|MERGE_RESOLUTION|>--- conflicted
+++ resolved
@@ -1,9 +1,3 @@
-<<<<<<< HEAD
-directive @goField(
-  forceResolver: Boolean
-  name: String
-  omittable: Boolean
-=======
 # Directive definitions are as per gqlgen documentation:
 # https://gqlgen.com/master/config#inline-config-with-directives
 
@@ -12,7 +6,6 @@
   forceResolver: Boolean # forces the field to be resolved by a resolver, even if it already has a value; useful for computed fields where the model already has a partial value
   name: String # overrides the field name in the generated Go code
   omittable: Boolean # creates the field with a wrapper type (graphql.Omittable[T]) with a boolean indicating if the field is null (similar to sql.NullString and friends)
->>>>>>> 6ca26589
 ) on INPUT_FIELD_DEFINITION | FIELD_DEFINITION
 
 type Query {
@@ -618,10 +611,7 @@
   description: String!
   allowedFields: [String!]!
   expiresAt: ISOTimestamp!
-<<<<<<< HEAD
-=======
   role: UserRole!
->>>>>>> 6ca26589
 }
 
 input UpdateGQLAPIKeyInput {
@@ -641,10 +631,6 @@
   lastUsed: GQLAPIKeyUsage
   expiresAt: ISOTimestamp!
   allowedFields: [String!]!
-<<<<<<< HEAD
-  token: String
-=======
->>>>>>> 6ca26589
 }
 
 type GQLAPIKeyUsage {
