--- conflicted
+++ resolved
@@ -769,11 +769,8 @@
   # User-defined label for this contact method.
   name: String!
   value: String!
-<<<<<<< HEAD
   formattedValue: String!
-=======
   disabled: Boolean!
->>>>>>> 0ee1621d
 }
 
 input CreateUserContactMethodInput {
