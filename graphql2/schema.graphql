type Query {
  phoneNumberInfo(number: String!): PhoneNumberInfo

  # Returns the list of recent messages.
  debugMessages(input: DebugMessagesInput): [DebugMessage!]!

  # Returns the user with the given ID. If no ID is specified,
  # the current user is implied.
  user(id: ID): User

  # Returns a list of users who's name or email match search string.
  users(
    input: UserSearchOptions
    first: Int = 15
    after: String = ""
    search: String = ""
  ): UserConnection!

  # Returns a single alert with the given ID.
  alert(id: Int!): Alert

  # Returns a paginated list of alerts.
  alerts(input: AlertSearchOptions): AlertConnection!

  # Returns a single service with the given ID.
  service(id: ID!): Service

  # Returns a single integration key with the given ID.
  integrationKey(id: ID!): IntegrationKey

  # Returns a heartbeat monitor with the given ID
  heartbeatMonitor(id: ID!): HeartbeatMonitor

  # Returns a paginated list of services.
  services(input: ServiceSearchOptions): ServiceConnection!

  # Returns a single rotation with the given ID.
  rotation(id: ID!): Rotation

  # Returns a paginated list of rotations.
  rotations(input: RotationSearchOptions): RotationConnection!

  calcRotationHandoffTimes(
    input: CalcRotationHandoffTimesInput
  ): [ISOTimestamp!]!

  # Returns a single schedule with the given ID.
  schedule(id: ID!): Schedule

  # Returns the public information of a calendar subscription
  userCalendarSubscription(id: ID!): UserCalendarSubscription

  # Returns a paginated list of schedules.
  schedules(input: ScheduleSearchOptions): ScheduleConnection!

  # Returns a single escalation policy with the given ID.
  escalationPolicy(id: ID!): EscalationPolicy

  # Returns a paginated list of escalation policies.
  escalationPolicies(
    input: EscalationPolicySearchOptions
  ): EscalationPolicyConnection!

  # Returns the list of auth subjects for the given provider ID.
  authSubjectsForProvider(
    first: Int = 15
    after: String = ""
    providerID: ID!
  ): AuthSubjectConnection!

  # Returns a paginated list of time zones.
  timeZones(input: TimeZoneSearchOptions): TimeZoneConnection!

  # Allows searching for assigned labels.
  labels(input: LabelSearchOptions): LabelConnection!

  # Allows searching for label keys.
  labelKeys(input: LabelKeySearchOptions): StringConnection!

  # Allows searching for label values.
  labelValues(input: LabelValueSearchOptions): StringConnection!

  # Allows searching for user overrides.
  userOverrides(input: UserOverrideSearchOptions): UserOverrideConnection!

  # Returns a single user override with the given ID.
  userOverride(id: ID!): UserOverride

  # Returns public server configuration values. If all is set to true,
  # then all values are returned (must be admin).
  config(all: Boolean): [ConfigValue!]!

  # Returns configuration hints (must be admin).
  configHints: [ConfigHint!]!

  # Returns configuration limits
  systemLimits: [SystemLimit!]!

  # Returns the message status
  debugMessageStatus(input: DebugMessageStatusInput!): DebugMessageStatusInfo!

  # Returns a contact method with the given ID.
  userContactMethod(id: ID!): UserContactMethod

  # Returns the list of Slack channels available to the current user.
  slackChannels(input: SlackChannelSearchOptions): SlackChannelConnection!

  # Returns a Slack channel with the given ID.
  slackChannel(id: ID!): SlackChannel

  generateSlackAppManifest: String!

<<<<<<< HEAD
  swoStatus: SWOStatus!
}

type SWOStatus {
  state: SWOState!
  lastStatus: String!
  lastError: String!

  nodes: [SWONode!]!

  mainDBVersion: String!
  nextDBVersion: String!
}

enum SWOState {
  unknown
  resetting
  idle
  syncing
  pausing
  executing
  done
}

type SWONode {
  id: ID!

  canExec: Boolean!
  isLeader: Boolean!

  uptime: String

  configError: String!
  connections: [SWOConnection!]
}
type SWOConnection {
  name: String!
  version: String!
  type: String!
  isNext: Boolean!
  count: Int!
=======
  linkAccountInfo(token: ID!): LinkAccountInfo
}

type LinkAccountInfo {
  userDetails: String!
  alertID: Int
  alertNewStatus: AlertStatus
>>>>>>> 2b70cd6c
}

input AlertMetricsOptions {
  rInterval: ISORInterval!

  filterByServiceID: [ID!]
}

type AlertDataPoint {
  timestamp: ISOTimestamp!
  alertCount: Int!
}

input DebugMessagesInput {
  first: Int = 15
  createdBefore: ISOTimestamp
  createdAfter: ISOTimestamp
}

type DebugMessage {
  id: ID!
  createdAt: ISOTimestamp!
  updatedAt: ISOTimestamp!
  type: String!
  status: String!
  userID: ID
  userName: String
  source: String
  destination: String!
  serviceID: ID
  serviceName: String
  alertID: Int
  providerID: ID
}

input SlackChannelSearchOptions {
  first: Int = 15
  after: String = ""
  search: String = ""
  omit: [ID!]
}

type SlackChannel {
  id: ID!
  name: String!
  teamID: String!
}

type SlackChannelConnection {
  nodes: [SlackChannel!]!
  pageInfo: PageInfo!
}

type SystemLimit {
  id: SystemLimitID!
  description: String!
  value: Int!
}

input SystemLimitInput {
  id: SystemLimitID!
  value: Int!
}

type ConfigValue {
  id: String!
  description: String!
  value: String!
  type: ConfigType!
  password: Boolean!
  deprecated: String!
}
type ConfigHint {
  id: String!
  value: String!
}
enum ConfigType {
  string
  stringList
  integer
  boolean
}
enum SystemLimitID {
  CalendarSubscriptionsPerUser
  NotificationRulesPerUser
  ContactMethodsPerUser
  EPStepsPerPolicy
  EPActionsPerStep
  ParticipantsPerRotation
  RulesPerSchedule
  IntegrationKeysPerService
  UnackedAlertsPerService
  TargetsPerSchedule
  HeartbeatMonitorsPerService
  UserOverridesPerSchedule
}

input UserOverrideSearchOptions {
  first: Int = 15
  after: String = ""
  omit: [ID!]

  scheduleID: ID # limit search to a single schedule
  filterAddUserID: [ID!] # only return overrides where the provided users have been added to a schedule (add or replace types).
  filterRemoveUserID: [ID!] # only return overrides where the provided users have been removed from a schedule (remove or replace types).
  filterAnyUserID: [ID!] # only return overrides that add/remove/replace at least one of the provided user IDs.
  start: ISOTimestamp # start of the window to search for.
  end: ISOTimestamp # end of the window to search for.
}

type UserOverrideConnection {
  nodes: [UserOverride!]!
  pageInfo: PageInfo!
}
type UserOverride {
  id: ID!

  start: ISOTimestamp!
  end: ISOTimestamp!

  addUserID: ID!
  removeUserID: ID!

  addUser: User
  removeUser: User

  target: Target!
}
input LabelSearchOptions {
  first: Int = 15
  after: String = ""
  search: String = ""
  uniqueKeys: Boolean = false
  omit: [ID!]
}

input LabelKeySearchOptions {
  first: Int = 15
  after: String = ""
  search: String = ""
  omit: [String!]
}

input LabelValueSearchOptions {
  key: String!
  first: Int = 15
  after: String = ""
  search: String = ""
  omit: [String!]
}

type LabelConnection {
  nodes: [Label!]!
  pageInfo: PageInfo!
}

type StringConnection {
  nodes: [String!]!
  pageInfo: PageInfo!
}

type PhoneNumberInfo {
  id: String!
  countryCode: String!
  regionCode: String!
  formatted: String!
  valid: Boolean!
  error: String!
}

type DebugCarrierInfo {
  name: String!
  type: String!
  mobileNetworkCode: String!
  mobileCountryCode: String!
}

input DebugCarrierInfoInput {
  number: String!
}

input DebugSendSMSInput {
  from: String!
  to: String!
  body: String!
}

type DebugSendSMSInfo {
  id: ID!
  providerURL: String!
  fromNumber: String!
}

input DebugMessageStatusInput {
  providerMessageID: ID!
}

type DebugMessageStatusInfo {
  state: NotificationState!
}

type TemporarySchedule {
  start: ISOTimestamp!
  end: ISOTimestamp!

  shifts: [OnCallShift!]!
}

input ClearTemporarySchedulesInput {
  scheduleID: ID!

  start: ISOTimestamp!
  end: ISOTimestamp!
}
input SetTemporaryScheduleInput {
  scheduleID: ID!

  clearStart: ISOTimestamp
  clearEnd: ISOTimestamp

  start: ISOTimestamp!
  end: ISOTimestamp!

  shifts: [SetScheduleShiftInput!]!
}
input SetScheduleShiftInput {
  userID: ID!
  start: ISOTimestamp!
  end: ISOTimestamp!
}

enum SWOAction {
  reset
  execute
}

type Mutation {
<<<<<<< HEAD
  swoAction(action: SWOAction!): Boolean!
=======
  linkAccount(token: ID!): Boolean!
>>>>>>> 2b70cd6c

  setTemporarySchedule(input: SetTemporaryScheduleInput!): Boolean!
  clearTemporarySchedules(input: ClearTemporarySchedulesInput!): Boolean!

  setScheduleOnCallNotificationRules(
    input: SetScheduleOnCallNotificationRulesInput!
  ): Boolean!

  debugCarrierInfo(input: DebugCarrierInfoInput!): DebugCarrierInfo!
  debugSendSMS(input: DebugSendSMSInput!): DebugSendSMSInfo
  addAuthSubject(input: AuthSubjectInput!): Boolean!
  deleteAuthSubject(input: AuthSubjectInput!): Boolean!
  endAllAuthSessionsByCurrentUser: Boolean!
  updateUser(input: UpdateUserInput!): Boolean!

  testContactMethod(id: ID!): Boolean!

  # Updates the status for multiple alerts given the list of alertIDs and the status they want to be updated to.
  updateAlerts(input: UpdateAlertsInput!): [Alert!]

  # Updates the fields for a rotation given the rotationID, also updates ordering of and number of users for the rotation.
  updateRotation(input: UpdateRotationInput!): Boolean!

  # Escalates multiple alerts given the list of alertIDs.
  escalateAlerts(input: [Int!]): [Alert!]

  # Updates the favorite status of a target.
  setFavorite(input: SetFavoriteInput!): Boolean!

  updateService(input: UpdateServiceInput!): Boolean!
  updateEscalationPolicy(input: UpdateEscalationPolicyInput!): Boolean!
  updateEscalationPolicyStep(input: UpdateEscalationPolicyStepInput!): Boolean!

  deleteAll(input: [TargetInput!]): Boolean!

  createAlert(input: CreateAlertInput!): Alert

  createService(input: CreateServiceInput!): Service
  createEscalationPolicy(input: CreateEscalationPolicyInput!): EscalationPolicy
  createEscalationPolicyStep(
    input: CreateEscalationPolicyStepInput!
  ): EscalationPolicyStep
  createRotation(input: CreateRotationInput!): Rotation

  createIntegrationKey(input: CreateIntegrationKeyInput!): IntegrationKey

  createHeartbeatMonitor(input: CreateHeartbeatMonitorInput!): HeartbeatMonitor

  setLabel(input: SetLabelInput!): Boolean!

  createSchedule(input: CreateScheduleInput!): Schedule

  createUser(input: CreateUserInput!): User

  createUserCalendarSubscription(
    input: CreateUserCalendarSubscriptionInput!
  ): UserCalendarSubscription!
  updateUserCalendarSubscription(
    input: UpdateUserCalendarSubscriptionInput!
  ): Boolean!

  updateScheduleTarget(input: ScheduleTargetInput!): Boolean!
  createUserOverride(input: CreateUserOverrideInput!): UserOverride

  createUserContactMethod(
    input: CreateUserContactMethodInput!
  ): UserContactMethod
  createUserNotificationRule(
    input: CreateUserNotificationRuleInput!
  ): UserNotificationRule
  updateUserContactMethod(input: UpdateUserContactMethodInput!): Boolean!
  sendContactMethodVerification(
    input: SendContactMethodVerificationInput!
  ): Boolean!
  verifyContactMethod(input: VerifyContactMethodInput!): Boolean!

  updateSchedule(input: UpdateScheduleInput!): Boolean!
  updateUserOverride(input: UpdateUserOverrideInput!): Boolean!
  updateHeartbeatMonitor(input: UpdateHeartbeatMonitorInput!): Boolean!

  updateAlertsByService(input: UpdateAlertsByServiceInput!): Boolean!

  setConfig(input: [ConfigValueInput!]): Boolean!
  setSystemLimits(input: [SystemLimitInput!]!): Boolean!
}

input UpdateAlertsByServiceInput {
  serviceID: ID!
  newStatus: AlertStatus!
}

input CreateAlertInput {
  summary: String!
  details: String
  serviceID: ID!
  sanitize: Boolean
}

input CreateUserInput {
  username: String!
  password: String!
  name: String
  email: String
  role: UserRole
  favorite: Boolean
}

input CreateUserCalendarSubscriptionInput {
  name: String!
  reminderMinutes: [Int!]
  scheduleID: ID!
  disabled: Boolean
}
input UpdateUserCalendarSubscriptionInput {
  id: ID!
  name: String
  reminderMinutes: [Int!]
  disabled: Boolean
}
type UserCalendarSubscription {
  id: ID!
  name: String!
  reminderMinutes: [Int!]!
  scheduleID: ID!
  schedule: Schedule
  lastAccess: ISOTimestamp!
  disabled: Boolean!

  # Subscription url, only available upon creation.
  url: String
}

input ConfigValueInput {
  id: String!
  value: String!
}

input UpdateUserOverrideInput {
  id: ID!

  start: ISOTimestamp
  end: ISOTimestamp

  addUserID: ID
  removeUserID: ID
}

input CreateUserOverrideInput {
  scheduleID: ID

  start: ISOTimestamp!
  end: ISOTimestamp!

  addUserID: ID
  removeUserID: ID
}

input CreateScheduleInput {
  name: String!
  description: String
  timeZone: String!
  favorite: Boolean

  targets: [ScheduleTargetInput!]
  newUserOverrides: [CreateUserOverrideInput!]
}

input ScheduleTargetInput {
  scheduleID: ID
  target: TargetInput
  newRotation: CreateRotationInput
  rules: [ScheduleRuleInput!]!
}

input ScheduleRuleInput {
  id: ID
  start: ClockTime
  end: ClockTime

  # weekdayFilter is a 7-item array that indicates if the rule
  # is active on each weekday, starting with Sunday.
  weekdayFilter: WeekdayFilter
}

input SetLabelInput {
  target: TargetInput
  key: String!

  # If value is empty, the label is removed.
  value: String!
}

input TimeZoneSearchOptions {
  first: Int = 15
  after: String = ""
  search: String = ""
  omit: [ID!]
}

type TimeZoneConnection {
  nodes: [TimeZone!]!
  pageInfo: PageInfo!
}

type TimeZone {
  id: String!
}

input CreateServiceInput {
  name: String!
  description: String = ""

  favorite: Boolean

  escalationPolicyID: ID
  newEscalationPolicy: CreateEscalationPolicyInput
  newIntegrationKeys: [CreateIntegrationKeyInput!]
  labels: [SetLabelInput!]
  newHeartbeatMonitors: [CreateHeartbeatMonitorInput!]
}

input CreateEscalationPolicyInput {
  name: String!
  description: String = ""
  repeat: Int = 3

  favorite: Boolean

  steps: [CreateEscalationPolicyStepInput!]
}

input CreateEscalationPolicyStepInput {
  escalationPolicyID: ID

  delayMinutes: Int!

  targets: [TargetInput!]
  newRotation: CreateRotationInput
  newSchedule: CreateScheduleInput
}

type EscalationPolicyStep {
  id: ID!
  stepNumber: Int!
  delayMinutes: Int!
  targets: [Target!]!
  escalationPolicy: EscalationPolicy
}

input UpdateScheduleInput {
  id: ID!
  name: String
  description: String
  timeZone: String
}

input UpdateServiceInput {
  id: ID!
  name: String
  description: String
  escalationPolicyID: ID
  maintenanceExpiresAt: ISOTimestamp
}

input UpdateEscalationPolicyInput {
  id: ID!
  name: String
  description: String
  repeat: Int
  stepIDs: [String!]
}

input UpdateEscalationPolicyStepInput {
  id: ID!
  delayMinutes: Int
  targets: [TargetInput!]
}

input SetFavoriteInput {
  target: TargetInput!
  favorite: Boolean!
}

type EscalationPolicyConnection {
  nodes: [EscalationPolicy!]!
  pageInfo: PageInfo!
}

type AlertConnection {
  nodes: [Alert!]!
  pageInfo: PageInfo!
}

type ScheduleConnection {
  nodes: [Schedule!]!
  pageInfo: PageInfo!
}

type Schedule {
  id: ID!
  name: String!
  description: String!
  timeZone: String!

  assignedTo: [Target!]!
  shifts(start: ISOTimestamp!, end: ISOTimestamp!): [OnCallShift!]!

  targets: [ScheduleTarget!]!
  target(input: TargetInput!): ScheduleTarget
  isFavorite: Boolean!

  temporarySchedules: [TemporarySchedule!]!
  onCallNotificationRules: [OnCallNotificationRule!]!
}

input SetScheduleOnCallNotificationRulesInput {
  scheduleID: ID!
  rules: [OnCallNotificationRuleInput!]!
}

input OnCallNotificationRuleInput {
  id: ID
  target: TargetInput!

  # time indicates a time-of-day (in the schedule's time zone)
  # to send a message of current on-call users.
  #
  # If time is null, a notification will be sent any time the set of on-call users
  # changes for this schedule.
  time: ClockTime

  # weekdayFilter indicates which days of the week this rule is evaluated.
  #
  # It is required for time-of-day notifications and must be null if time is null.
  weekdayFilter: WeekdayFilter
}

type OnCallNotificationRule {
  id: ID!
  target: Target!
  time: ClockTime
  weekdayFilter: WeekdayFilter
}

type OnCallShift {
  userID: ID!
  user: User
  start: ISOTimestamp!
  end: ISOTimestamp!
  truncated: Boolean!
}

type ScheduleTarget {
  scheduleID: ID!
  target: Target!
  rules: [ScheduleRule!]!
}

type ScheduleRule {
  id: ID! @deprecated(reason: "no longer used")
  scheduleID: ID!

  start: ClockTime!
  end: ClockTime!

  # weekdayFilter is a 7-item array that indicates if the rule
  # is active on each weekday, starting with Sunday.
  weekdayFilter: WeekdayFilter!

  target: Target!
}

type RotationConnection {
  nodes: [Rotation!]!
  pageInfo: PageInfo!
}

input CreateRotationInput {
  name: String!
  description: String

  timeZone: String!
  start: ISOTimestamp!
  favorite: Boolean

  type: RotationType!
  shiftLength: Int = 1

  userIDs: [ID!]
}

type Rotation {
  id: ID!
  name: String!
  description: String!
  isFavorite: Boolean!

  start: ISOTimestamp!
  timeZone: String!

  type: RotationType!
  shiftLength: Int!

  activeUserIndex: Int!

  userIDs: [ID!]!
  users: [User!]!

  nextHandoffTimes(num: Int): [ISOTimestamp!]!
}

enum RotationType {
  weekly
  daily
  hourly
}

input UpdateAlertsInput {
  # List of alertIDs.
  alertIDs: [Int!]!

  newStatus: AlertStatus!
}

input UpdateRotationInput {
  id: ID!

  name: String
  description: String
  timeZone: String
  start: ISOTimestamp
  type: RotationType
  shiftLength: Int

  activeUserIndex: Int

  # activeUserIndex will not be changed, as the index will remain the same.
  # On call user may change since whatever index is put into activeUserIndex will be on call.
  userIDs: [ID!]
}

input RotationSearchOptions {
  first: Int = 15
  after: String = ""
  search: String = ""
  omit: [ID!]

  # Include only favorited rotations in the results.
  favoritesOnly: Boolean = false

  # Sort favorite rotations first.
  favoritesFirst: Boolean = false
}

input CalcRotationHandoffTimesInput {
  handoff: ISOTimestamp!
  from: ISOTimestamp
  timeZone: String!
  shiftLengthHours: Int!
  count: Int!
}

input EscalationPolicySearchOptions {
  first: Int = 15
  after: String = ""
  search: String = ""
  omit: [ID!]

  # Include only favorited escalaton policies in the results.
  favoritesOnly: Boolean = false

  # Sort favorite escalation policies first.
  favoritesFirst: Boolean = false
}

input ScheduleSearchOptions {
  first: Int = 15
  after: String = ""
  search: String = ""
  omit: [ID!]

  # Include only favorited services in the results.
  favoritesOnly: Boolean = false

  # Sort favorite services first.
  favoritesFirst: Boolean = false
}

input ServiceSearchOptions {
  first: Int = 15
  after: String = ""
  search: String = ""
  omit: [ID!]

  # Include only favorited services in the results.
  favoritesOnly: Boolean = false

  # Sort favorite services first.
  favoritesFirst: Boolean = false
}

input UserSearchOptions {
  first: Int = 15
  after: String = ""
  search: String = ""
  omit: [ID!]
  CMValue: String = ""
  CMType: ContactMethodType

  # Include only favorited services in the results.
  favoritesOnly: Boolean = false

  # Sort favorite services first.
  favoritesFirst: Boolean = false
}

input AlertSearchOptions {
  filterByStatus: [AlertStatus!]
  filterByServiceID: [ID!]
  search: String = ""
  first: Int = 15
  after: String = ""
  favoritesOnly: Boolean = false
  includeNotified: Boolean = false
  omit: [Int!]
  sort: AlertSearchSort = statusID
  createdBefore: ISOTimestamp
  notCreatedBefore: ISOTimestamp
  closedBefore: ISOTimestamp
  notClosedBefore: ISOTimestamp
}

enum AlertSearchSort {
  statusID
  dateID
  dateIDReverse
}

# An ISODuration is an RFC3339-formatted duration string.
scalar ISODuration

# An ISORInterval is an RFC3339-formatted repeating interval string.
scalar ISORInterval

# An ISOTimestamp is an RFC3339-formatted timestamp string.
scalar ISOTimestamp

# ClockTime is a 24-hour time in the format 00:00.
scalar ClockTime

# WeekdayFilter is an array of 7 true/false values representing days of the week.
# The first index (0) represents Sunday.
scalar WeekdayFilter

type Alert {
  id: ID!
  alertID: Int!
  status: AlertStatus!
  summary: String!
  details: String!
  createdAt: ISOTimestamp!
  serviceID: ID!
  service: Service

  # Escalation Policy State for the alert.
  state: AlertState

  # Recent log entries for the alert.
  recentEvents(input: AlertRecentEventsOptions): AlertLogEntryConnection!

  pendingNotifications: [AlertPendingNotification!]!

  # metrics are only available for closed alerts
  metrics: AlertMetric
}

type AlertMetric {
  escalated: Boolean!
  closedAt: ISOTimestamp!
  timeToAck: ISODuration!
  timeToClose: ISODuration!
}

type AlertPendingNotification {
  destination: String!
}

input AlertRecentEventsOptions {
  limit: Int
  after: String = ""
}

type AlertLogEntryConnection {
  nodes: [AlertLogEntry!]!
  pageInfo: PageInfo!
}

type AlertLogEntry {
  id: Int!
  timestamp: ISOTimestamp!
  message: String!
  state: NotificationState
}

type NotificationState {
  details: String!
  status: NotificationStatus
  formattedSrcValue: String!
}

enum NotificationStatus {
  OK
  WARN
  ERROR
}

# The escalation policy state details for the alert.
type AlertState {
  lastEscalation: ISOTimestamp!
  stepNumber: Int!
  repeatCount: Int!
}

type Service {
  id: ID!
  name: String!
  description: String!
  escalationPolicyID: ID!
  escalationPolicy: EscalationPolicy
  isFavorite: Boolean!
  maintenanceExpiresAt: ISOTimestamp

  onCallUsers: [ServiceOnCallUser!]!
  integrationKeys: [IntegrationKey!]!
  labels: [Label!]!
  heartbeatMonitors: [HeartbeatMonitor!]!
}

input CreateIntegrationKeyInput {
  serviceID: ID
  type: IntegrationKeyType!
  name: String!
}

input CreateHeartbeatMonitorInput {
  serviceID: ID!
  name: String!
  timeoutMinutes: Int!
}

input UpdateHeartbeatMonitorInput {
  id: ID!
  name: String
  timeoutMinutes: Int
}

enum HeartbeatMonitorState {
  inactive
  healthy
  unhealthy
}

type HeartbeatMonitor {
  id: ID!
  serviceID: ID!
  name: String!
  timeoutMinutes: Int!
  lastState: HeartbeatMonitorState!
  lastHeartbeat: ISOTimestamp
  href: String!
}

type Label {
  key: String!
  value: String!
}

type IntegrationKey {
  id: ID!
  serviceID: ID!
  type: IntegrationKeyType!
  name: String!
  href: String!
}

enum IntegrationKeyType {
  generic
  grafana
  site24x7
  prometheusAlertmanager
  email
}

type ServiceOnCallUser {
  userID: ID!
  userName: String!
  stepNumber: Int!
}

type EscalationPolicy {
  id: ID!
  name: String!
  description: String!
  repeat: Int!
  isFavorite: Boolean!

  assignedTo: [Target!]!
  steps: [EscalationPolicyStep!]!

  notices: [Notice!]!
}

# Different Alert Status.
enum AlertStatus {
  StatusAcknowledged
  StatusClosed
  StatusUnacknowledged
}

type Target {
  id: ID!
  type: TargetType!
  name: String!
}

input TargetInput {
  id: ID!
  type: TargetType!
}

enum TargetType {
  escalationPolicy
  notificationChannel
  slackChannel
  notificationPolicy
  rotation
  service
  schedule
  user
  integrationKey
  userOverride
  notificationRule
  contactMethod
  heartbeatMonitor
  calendarSubscription
  userSession
}

type ServiceConnection {
  nodes: [Service!]!
  pageInfo: PageInfo!
}

type UserConnection {
  nodes: [User!]!
  pageInfo: PageInfo!
}

type AuthSubjectConnection {
  nodes: [AuthSubject!]!
  pageInfo: PageInfo!
}

type PageInfo {
  endCursor: String
  hasNextPage: Boolean!
}

input UpdateUserInput {
  id: ID!
  name: String
  email: String
  role: UserRole

  statusUpdateContactMethodID: ID
}

input AuthSubjectInput {
  userID: ID!
  providerID: ID!
  subjectID: ID!
}

enum UserRole {
  unknown
  user
  admin
}

type User {
  id: ID!

  role: UserRole!

  # The user's configured name.
  name: String!

  # Email of the user.
  email: String!

  contactMethods: [UserContactMethod!]!
  notificationRules: [UserNotificationRule!]!
  calendarSubscriptions: [UserCalendarSubscription!]!

  statusUpdateContactMethodID: ID!

  authSubjects: [AuthSubject!]!
  sessions: [UserSession!]!

  onCallSteps: [EscalationPolicyStep!]!

  isFavorite: Boolean!
}

type UserSession {
  id: ID!
  current: Boolean!
  userAgent: String!
  createdAt: ISOTimestamp!
  lastAccessAt: ISOTimestamp!
}

type UserNotificationRule {
  id: ID!
  delayMinutes: Int!

  contactMethodID: ID!
  contactMethod: UserContactMethod
}

enum ContactMethodType {
  SMS
  VOICE
  EMAIL
  WEBHOOK
}

# A method of contacting a user.
type UserContactMethod {
  id: ID!
  type: ContactMethodType

  # User-defined label for this contact method.
  name: String!
  value: String!
  formattedValue: String!
  disabled: Boolean!

  lastTestVerifyAt: ISOTimestamp
  lastTestMessageState: NotificationState
  lastVerifyMessageState: NotificationState
}

input CreateUserContactMethodInput {
  userID: ID!

  type: ContactMethodType!
  name: String!
  value: String!
  newUserNotificationRule: CreateUserNotificationRuleInput
}

input CreateUserNotificationRuleInput {
  userID: ID
  contactMethodID: ID
  delayMinutes: Int!
}

input UpdateUserContactMethodInput {
  id: ID!

  name: String
  value: String
}

input SendContactMethodVerificationInput {
  contactMethodID: ID!
}

input VerifyContactMethodInput {
  contactMethodID: ID!
  code: Int!
}

type AuthSubject {
  providerID: ID!
  subjectID: ID!
  userID: ID!
}

type Notice {
  type: NoticeType!
  message: String!
  details: String!
}

enum NoticeType {
  WARNING
  ERROR
  INFO
}<|MERGE_RESOLUTION|>--- conflicted
+++ resolved
@@ -110,7 +110,8 @@
 
   generateSlackAppManifest: String!
 
-<<<<<<< HEAD
+  linkAccountInfo(token: ID!): LinkAccountInfo
+
   swoStatus: SWOStatus!
 }
 
@@ -152,15 +153,12 @@
   type: String!
   isNext: Boolean!
   count: Int!
-=======
-  linkAccountInfo(token: ID!): LinkAccountInfo
 }
 
 type LinkAccountInfo {
   userDetails: String!
   alertID: Int
   alertNewStatus: AlertStatus
->>>>>>> 2b70cd6c
 }
 
 input AlertMetricsOptions {
@@ -398,11 +396,8 @@
 }
 
 type Mutation {
-<<<<<<< HEAD
   swoAction(action: SWOAction!): Boolean!
-=======
   linkAccount(token: ID!): Boolean!
->>>>>>> 2b70cd6c
 
   setTemporarySchedule(input: SetTemporaryScheduleInput!): Boolean!
   clearTemporarySchedules(input: ClearTemporarySchedulesInput!): Boolean!
