type Query {
  phoneNumberInfo(number: String!): PhoneNumberInfo

  # Returns the list of recent messages.
  debugMessages(input: DebugMessagesInput): [DebugMessage!]!

  # Returns the user with the given ID. If no ID is specified,
  # the current user is implied.
  user(id: ID): User

  # Returns a list of users who's name or email match search string.
  users(
    input: UserSearchOptions
    first: Int = 15
    after: String = ""
    search: String = ""
  ): UserConnection!

  # Returns a single alert with the given ID.
  alert(id: Int!): Alert

  # Returns a paginated list of alerts.
  alerts(input: AlertSearchOptions): AlertConnection!

  # Returns an array of alert metric data points
  alertMetrics(input: AlertMetricsOptions!): [AlertDataPoint!]

  # Returns a single service with the given ID.
  service(id: ID!): Service

  # Returns a single integration key with the given ID.
  integrationKey(id: ID!): IntegrationKey

  # Returns a heartbeat monitor with the given ID
  heartbeatMonitor(id: ID!): HeartbeatMonitor

  # Returns a paginated list of services.
  services(input: ServiceSearchOptions): ServiceConnection!

  # Returns a single rotation with the given ID.
  rotation(id: ID!): Rotation

  # Returns a paginated list of rotations.
  rotations(input: RotationSearchOptions): RotationConnection!

  calcRotationHandoffTimes(
    input: CalcRotationHandoffTimesInput
  ): [ISOTimestamp!]!

  # Returns a single schedule with the given ID.
  schedule(id: ID!): Schedule

  # Returns the public information of a calendar subscription
  userCalendarSubscription(id: ID!): UserCalendarSubscription

  # Returns a paginated list of schedules.
  schedules(input: ScheduleSearchOptions): ScheduleConnection!

  # Returns a single escalation policy with the given ID.
  escalationPolicy(id: ID!): EscalationPolicy

  # Returns a paginated list of escalation policies.
  escalationPolicies(
    input: EscalationPolicySearchOptions
  ): EscalationPolicyConnection!

  # Returns the list of auth subjects for the given provider ID.
  authSubjectsForProvider(
    first: Int = 15
    after: String = ""
    providerID: ID!
  ): AuthSubjectConnection!

  # Returns a paginated list of time zones.
  timeZones(input: TimeZoneSearchOptions): TimeZoneConnection!

  # Allows searching for assigned labels.
  labels(input: LabelSearchOptions): LabelConnection!

  # Allows searching for label keys.
  labelKeys(input: LabelKeySearchOptions): StringConnection!

  # Allows searching for label values.
  labelValues(input: LabelValueSearchOptions): StringConnection!

  # Allows searching for user overrides.
  userOverrides(input: UserOverrideSearchOptions): UserOverrideConnection!

  # Returns a single user override with the given ID.
  userOverride(id: ID!): UserOverride

  # Returns public server configuration values. If all is set to true,
  # then all values are returned (must be admin).
  config(all: Boolean): [ConfigValue!]!

  # Returns configuration hints (must be admin).
  configHints: [ConfigHint!]!

  # Returns configuration limits
  systemLimits: [SystemLimit!]!

  # Returns the message status
  debugMessageStatus(input: DebugMessageStatusInput!): DebugMessageStatusInfo!

  # Returns a contact method with the given ID.
  userContactMethod(id: ID!): UserContactMethod

  # Returns the list of Slack channels available to the current user.
  slackChannels(input: SlackChannelSearchOptions): SlackChannelConnection!

  # Returns a Slack channel with the given ID.
  slackChannel(id: ID!): SlackChannel

  generateSlackAppManifest: String!
}

input AlertMetricsOptions {
  since: ISOTimestamp!
  until: ISOTimestamp!

<<<<<<< HEAD
  period: ISODuration = "24h"
=======
  period: ISODuration = "PT24H"
>>>>>>> 42c4b702

  filterByServiceID: [ID!]
}

type AlertDataPoint {
  timestamp: ISOTimestamp!
  alertCount: Int!
}

input DebugMessagesInput {
  first: Int = 15
  createdBefore: ISOTimestamp
  createdAfter: ISOTimestamp
}

type DebugMessage {
  id: ID!
  createdAt: ISOTimestamp!
  updatedAt: ISOTimestamp!
  type: String!
  status: String!
  userID: ID
  userName: String
  source: String
  destination: String!
  serviceID: ID
  serviceName: String
  alertID: Int
  providerID: ID
}

input SlackChannelSearchOptions {
  first: Int = 15
  after: String = ""
  search: String = ""
  omit: [ID!]
}

type SlackChannel {
  id: ID!
  name: String!
  teamID: String!
}

type SlackChannelConnection {
  nodes: [SlackChannel!]!
  pageInfo: PageInfo!
}

type SystemLimit {
  id: SystemLimitID!
  description: String!
  value: Int!
}

input SystemLimitInput {
  id: SystemLimitID!
  value: Int!
}

type ConfigValue {
  id: String!
  description: String!
  value: String!
  type: ConfigType!
  password: Boolean!
}
type ConfigHint {
  id: String!
  value: String!
}
enum ConfigType {
  string
  stringList
  integer
  boolean
}
enum SystemLimitID {
  CalendarSubscriptionsPerUser
  NotificationRulesPerUser
  ContactMethodsPerUser
  EPStepsPerPolicy
  EPActionsPerStep
  ParticipantsPerRotation
  RulesPerSchedule
  IntegrationKeysPerService
  UnackedAlertsPerService
  TargetsPerSchedule
  HeartbeatMonitorsPerService
  UserOverridesPerSchedule
}

input UserOverrideSearchOptions {
  first: Int = 15
  after: String = ""
  omit: [ID!]

  scheduleID: ID # limit search to a single schedule
  filterAddUserID: [ID!] # only return overrides where the provided users have been added to a schedule (add or replace types).
  filterRemoveUserID: [ID!] # only return overrides where the provided users have been removed from a schedule (remove or replace types).
  filterAnyUserID: [ID!] # only return overrides that add/remove/replace at least one of the provided user IDs.
  start: ISOTimestamp # start of the window to search for.
  end: ISOTimestamp # end of the window to search for.
}

type UserOverrideConnection {
  nodes: [UserOverride!]!
  pageInfo: PageInfo!
}
type UserOverride {
  id: ID!

  start: ISOTimestamp!
  end: ISOTimestamp!

  addUserID: ID!
  removeUserID: ID!

  addUser: User
  removeUser: User

  target: Target!
}
input LabelSearchOptions {
  first: Int = 15
  after: String = ""
  search: String = ""
  uniqueKeys: Boolean = false
  omit: [ID!]
}

input LabelKeySearchOptions {
  first: Int = 15
  after: String = ""
  search: String = ""
  omit: [String!]
}

input LabelValueSearchOptions {
  key: String!
  first: Int = 15
  after: String = ""
  search: String = ""
  omit: [String!]
}

type LabelConnection {
  nodes: [Label!]!
  pageInfo: PageInfo!
}

type StringConnection {
  nodes: [String!]!
  pageInfo: PageInfo!
}

type PhoneNumberInfo {
  id: String!
  countryCode: String!
  regionCode: String!
  formatted: String!
  valid: Boolean!
  error: String!
}

type DebugCarrierInfo {
  name: String!
  type: String!
  mobileNetworkCode: String!
  mobileCountryCode: String!
}

input DebugCarrierInfoInput {
  number: String!
}

input DebugSendSMSInput {
  from: String!
  to: String!
  body: String!
}

type DebugSendSMSInfo {
  id: ID!
  providerURL: String!
  fromNumber: String!
}

input DebugMessageStatusInput {
  providerMessageID: ID!
}

type DebugMessageStatusInfo {
  state: NotificationState!
}

type TemporarySchedule {
  start: ISOTimestamp!
  end: ISOTimestamp!

  shifts: [OnCallShift!]!
}

input ClearTemporarySchedulesInput {
  scheduleID: ID!

  start: ISOTimestamp!
  end: ISOTimestamp!
}
input SetTemporaryScheduleInput {
  scheduleID: ID!

  clearStart: ISOTimestamp
  clearEnd: ISOTimestamp

  start: ISOTimestamp!
  end: ISOTimestamp!

  shifts: [SetScheduleShiftInput!]!
}
input SetScheduleShiftInput {
  userID: ID!
  start: ISOTimestamp!
  end: ISOTimestamp!
}

type Mutation {
  setTemporarySchedule(input: SetTemporaryScheduleInput!): Boolean!
  clearTemporarySchedules(input: ClearTemporarySchedulesInput!): Boolean!

  setScheduleOnCallNotificationRules(
    input: SetScheduleOnCallNotificationRulesInput!
  ): Boolean!

  debugCarrierInfo(input: DebugCarrierInfoInput!): DebugCarrierInfo!
  debugSendSMS(input: DebugSendSMSInput!): DebugSendSMSInfo
  addAuthSubject(input: AuthSubjectInput!): Boolean!
  deleteAuthSubject(input: AuthSubjectInput!): Boolean!
  endAllAuthSessionsByCurrentUser: Boolean!
  updateUser(input: UpdateUserInput!): Boolean!

  testContactMethod(id: ID!): Boolean!

  # Updates the status for multiple alerts given the list of alertIDs and the status they want to be updated to.
  updateAlerts(input: UpdateAlertsInput!): [Alert!]

  # Updates the fields for a rotation given the rotationID, also updates ordering of and number of users for the rotation.
  updateRotation(input: UpdateRotationInput!): Boolean!

  # Escalates multiple alerts given the list of alertIDs.
  escalateAlerts(input: [Int!]): [Alert!]

  # Updates the favorite status of a target.
  setFavorite(input: SetFavoriteInput!): Boolean!

  updateService(input: UpdateServiceInput!): Boolean!
  updateEscalationPolicy(input: UpdateEscalationPolicyInput!): Boolean!
  updateEscalationPolicyStep(input: UpdateEscalationPolicyStepInput!): Boolean!

  deleteAll(input: [TargetInput!]): Boolean!

  createAlert(input: CreateAlertInput!): Alert

  createService(input: CreateServiceInput!): Service
  createEscalationPolicy(input: CreateEscalationPolicyInput!): EscalationPolicy
  createEscalationPolicyStep(
    input: CreateEscalationPolicyStepInput!
  ): EscalationPolicyStep
  createRotation(input: CreateRotationInput!): Rotation

  createIntegrationKey(input: CreateIntegrationKeyInput!): IntegrationKey

  createHeartbeatMonitor(input: CreateHeartbeatMonitorInput!): HeartbeatMonitor

  setLabel(input: SetLabelInput!): Boolean!

  createSchedule(input: CreateScheduleInput!): Schedule

  createUser(input: CreateUserInput!): User

  createUserCalendarSubscription(
    input: CreateUserCalendarSubscriptionInput!
  ): UserCalendarSubscription!
  updateUserCalendarSubscription(
    input: UpdateUserCalendarSubscriptionInput!
  ): Boolean!

  updateScheduleTarget(input: ScheduleTargetInput!): Boolean!
  createUserOverride(input: CreateUserOverrideInput!): UserOverride

  createUserContactMethod(
    input: CreateUserContactMethodInput!
  ): UserContactMethod
  createUserNotificationRule(
    input: CreateUserNotificationRuleInput!
  ): UserNotificationRule
  updateUserContactMethod(input: UpdateUserContactMethodInput!): Boolean!
  sendContactMethodVerification(
    input: SendContactMethodVerificationInput!
  ): Boolean!
  verifyContactMethod(input: VerifyContactMethodInput!): Boolean!

  updateSchedule(input: UpdateScheduleInput!): Boolean!
  updateUserOverride(input: UpdateUserOverrideInput!): Boolean!
  updateHeartbeatMonitor(input: UpdateHeartbeatMonitorInput!): Boolean!

  updateAlertsByService(input: UpdateAlertsByServiceInput!): Boolean!

  setConfig(input: [ConfigValueInput!]): Boolean!
  setSystemLimits(input: [SystemLimitInput!]!): Boolean!
}

input UpdateAlertsByServiceInput {
  serviceID: ID!
  newStatus: AlertStatus!
}

input CreateAlertInput {
  summary: String!
  details: String
  serviceID: ID!
  sanitize: Boolean
}

input CreateUserInput {
  username: String!
  password: String!
  name: String
  email: String
  role: UserRole
  favorite: Boolean
}

input CreateUserCalendarSubscriptionInput {
  name: String!
  reminderMinutes: [Int!]
  scheduleID: ID!
  disabled: Boolean
}
input UpdateUserCalendarSubscriptionInput {
  id: ID!
  name: String
  reminderMinutes: [Int!]
  disabled: Boolean
}
type UserCalendarSubscription {
  id: ID!
  name: String!
  reminderMinutes: [Int!]!
  scheduleID: ID!
  schedule: Schedule
  lastAccess: ISOTimestamp!
  disabled: Boolean!

  # Subscription url, only available upon creation.
  url: String
}

input ConfigValueInput {
  id: String!
  value: String!
}

input UpdateUserOverrideInput {
  id: ID!

  start: ISOTimestamp
  end: ISOTimestamp

  addUserID: ID
  removeUserID: ID
}

input CreateUserOverrideInput {
  scheduleID: ID

  start: ISOTimestamp!
  end: ISOTimestamp!

  addUserID: ID
  removeUserID: ID
}

input CreateScheduleInput {
  name: String!
  description: String
  timeZone: String!
  favorite: Boolean

  targets: [ScheduleTargetInput!]
  newUserOverrides: [CreateUserOverrideInput!]
}

input ScheduleTargetInput {
  scheduleID: ID
  target: TargetInput
  newRotation: CreateRotationInput
  rules: [ScheduleRuleInput!]!
}

input ScheduleRuleInput {
  id: ID
  start: ClockTime
  end: ClockTime

  # weekdayFilter is a 7-item array that indicates if the rule
  # is active on each weekday, starting with Sunday.
  weekdayFilter: WeekdayFilter
}

input SetLabelInput {
  target: TargetInput
  key: String!

  # If value is empty, the label is removed.
  value: String!
}

input TimeZoneSearchOptions {
  first: Int = 15
  after: String = ""
  search: String = ""
  omit: [ID!]
}

type TimeZoneConnection {
  nodes: [TimeZone!]!
  pageInfo: PageInfo!
}

type TimeZone {
  id: String!
}

input CreateServiceInput {
  name: String!
  description: String = ""

  favorite: Boolean

  escalationPolicyID: ID
  newEscalationPolicy: CreateEscalationPolicyInput
  newIntegrationKeys: [CreateIntegrationKeyInput!]
  labels: [SetLabelInput!]
  newHeartbeatMonitors: [CreateHeartbeatMonitorInput!]
}

input CreateEscalationPolicyInput {
  name: String!
  description: String = ""
  repeat: Int = 3

  favorite: Boolean

  steps: [CreateEscalationPolicyStepInput!]
}

input CreateEscalationPolicyStepInput {
  escalationPolicyID: ID

  delayMinutes: Int!

  targets: [TargetInput!]
  newRotation: CreateRotationInput
  newSchedule: CreateScheduleInput
}

type EscalationPolicyStep {
  id: ID!
  stepNumber: Int!
  delayMinutes: Int!
  targets: [Target!]!
  escalationPolicy: EscalationPolicy
}

input UpdateScheduleInput {
  id: ID!
  name: String
  description: String
  timeZone: String
}

input UpdateServiceInput {
  id: ID!
  name: String
  description: String
  escalationPolicyID: ID
}

input UpdateEscalationPolicyInput {
  id: ID!
  name: String
  description: String
  repeat: Int
  stepIDs: [String!]
}

input UpdateEscalationPolicyStepInput {
  id: ID!
  delayMinutes: Int
  targets: [TargetInput!]
}

input SetFavoriteInput {
  target: TargetInput!
  favorite: Boolean!
}

type EscalationPolicyConnection {
  nodes: [EscalationPolicy!]!
  pageInfo: PageInfo!
}

type AlertConnection {
  nodes: [Alert!]!
  pageInfo: PageInfo!
}

type ScheduleConnection {
  nodes: [Schedule!]!
  pageInfo: PageInfo!
}

type Schedule {
  id: ID!
  name: String!
  description: String!
  timeZone: String!

  assignedTo: [Target!]!
  shifts(start: ISOTimestamp!, end: ISOTimestamp!): [OnCallShift!]!

  targets: [ScheduleTarget!]!
  target(input: TargetInput!): ScheduleTarget
  isFavorite: Boolean!

  temporarySchedules: [TemporarySchedule!]!
  onCallNotificationRules: [OnCallNotificationRule!]!
}

input SetScheduleOnCallNotificationRulesInput {
  scheduleID: ID!
  rules: [OnCallNotificationRuleInput!]!
}

input OnCallNotificationRuleInput {
  id: ID
  target: TargetInput!

  # time indicates a time-of-day (in the schedule's time zone)
  # to send a message of current on-call users.
  #
  # If time is null, a notification will be sent any time the set of on-call users
  # changes for this schedule.
  time: ClockTime

  # weekdayFilter indicates which days of the week this rule is evaluated.
  #
  # It is required for time-of-day notifications and must be null if time is null.
  weekdayFilter: WeekdayFilter
}

type OnCallNotificationRule {
  id: ID!
  target: Target!
  time: ClockTime
  weekdayFilter: WeekdayFilter
}

type OnCallShift {
  userID: ID!
  user: User
  start: ISOTimestamp!
  end: ISOTimestamp!
  truncated: Boolean!
}

type ScheduleTarget {
  scheduleID: ID!
  target: Target!
  rules: [ScheduleRule!]!
}

type ScheduleRule {
  id: ID! @deprecated(reason: "no longer used")
  scheduleID: ID!

  start: ClockTime!
  end: ClockTime!

  # weekdayFilter is a 7-item array that indicates if the rule
  # is active on each weekday, starting with Sunday.
  weekdayFilter: WeekdayFilter!

  target: Target!
}

type RotationConnection {
  nodes: [Rotation!]!
  pageInfo: PageInfo!
}

input CreateRotationInput {
  name: String!
  description: String

  timeZone: String!
  start: ISOTimestamp!
  favorite: Boolean

  type: RotationType!
  shiftLength: Int = 1

  userIDs: [ID!]
}

type Rotation {
  id: ID!
  name: String!
  description: String!
  isFavorite: Boolean!

  start: ISOTimestamp!
  timeZone: String!

  type: RotationType!
  shiftLength: Int!

  activeUserIndex: Int!

  userIDs: [ID!]!
  users: [User!]!

  nextHandoffTimes(num: Int): [ISOTimestamp!]!
}

enum RotationType {
  weekly
  daily
  hourly
}

input UpdateAlertsInput {
  # List of alertIDs.
  alertIDs: [Int!]!

  newStatus: AlertStatus!
}

input UpdateRotationInput {
  id: ID!

  name: String
  description: String
  timeZone: String
  start: ISOTimestamp
  type: RotationType
  shiftLength: Int

  activeUserIndex: Int

  # activeUserIndex will not be changed, as the index will remain the same.
  # On call user may change since whatever index is put into activeUserIndex will be on call.
  userIDs: [ID!]
}

input RotationSearchOptions {
  first: Int = 15
  after: String = ""
  search: String = ""
  omit: [ID!]

  # Include only favorited rotations in the results.
  favoritesOnly: Boolean = false

  # Sort favorite rotations first.
  favoritesFirst: Boolean = false
}

input CalcRotationHandoffTimesInput {
  handoff: ISOTimestamp!
  from: ISOTimestamp
  timeZone: String!
  shiftLengthHours: Int!
  count: Int!
}

input EscalationPolicySearchOptions {
  first: Int = 15
  after: String = ""
  search: String = ""
  omit: [ID!]

  # Include only favorited escalaton policies in the results.
  favoritesOnly: Boolean = false

  # Sort favorite escalation policies first.
  favoritesFirst: Boolean = false
}

input ScheduleSearchOptions {
  first: Int = 15
  after: String = ""
  search: String = ""
  omit: [ID!]

  # Include only favorited services in the results.
  favoritesOnly: Boolean = false

  # Sort favorite services first.
  favoritesFirst: Boolean = false
}

input ServiceSearchOptions {
  first: Int = 15
  after: String = ""
  search: String = ""
  omit: [ID!]

  # Include only favorited services in the results.
  favoritesOnly: Boolean = false

  # Sort favorite services first.
  favoritesFirst: Boolean = false
}

input UserSearchOptions {
  first: Int = 15
  after: String = ""
  search: String = ""
  omit: [ID!]
  CMValue: String = ""
  CMType: ContactMethodType

  # Include only favorited services in the results.
  favoritesOnly: Boolean = false

  # Sort favorite services first.
  favoritesFirst: Boolean = false
}

input AlertSearchOptions {
  filterByStatus: [AlertStatus!]
  filterByServiceID: [ID!]
  search: String = ""
  first: Int = 15
  after: String = ""
  favoritesOnly: Boolean = false
  includeNotified: Boolean = false
  omit: [Int!]
  sort: AlertSearchSort = statusID
  createdBefore: ISOTimestamp
  notCreatedBefore: ISOTimestamp
}

enum AlertSearchSort {
  statusID
  dateID
  dateIDReverse
}

scalar ISODuration

# An ISOTimestamp is an RFC3339-formatted timestamp string.
scalar ISOTimestamp

# ClockTime is a 24-hour time in the format 00:00.
scalar ClockTime

# WeekdayFilter is an array of 7 true/false values representing days of the week.
# The first index (0) represents Sunday.
scalar WeekdayFilter

type Alert {
  id: ID!
  alertID: Int!
  status: AlertStatus!
  summary: String!
  details: String!
  createdAt: ISOTimestamp!
  serviceID: ID!
  service: Service

  # Escalation Policy State for the alert.
  state: AlertState

  # Recent log entries for the alert.
  recentEvents(input: AlertRecentEventsOptions): AlertLogEntryConnection!

  pendingNotifications: [AlertPendingNotification!]!
}

type AlertPendingNotification {
  destination: String!
}

input AlertRecentEventsOptions {
  limit: Int
  after: String = ""
}

type AlertLogEntryConnection {
  nodes: [AlertLogEntry!]!
  pageInfo: PageInfo!
}

type AlertLogEntry {
  id: Int!
  timestamp: ISOTimestamp!
  message: String!
  state: NotificationState
}

type NotificationState {
  details: String!
  status: NotificationStatus
  formattedSrcValue: String!
}

enum NotificationStatus {
  OK
  WARN
  ERROR
}

# The escalation policy state details for the alert.
type AlertState {
  lastEscalation: ISOTimestamp!
  stepNumber: Int!
  repeatCount: Int!
}

type Service {
  id: ID!
  name: String!
  description: String!
  escalationPolicyID: ID!
  escalationPolicy: EscalationPolicy
  isFavorite: Boolean!

  onCallUsers: [ServiceOnCallUser!]!
  integrationKeys: [IntegrationKey!]!
  labels: [Label!]!
  heartbeatMonitors: [HeartbeatMonitor!]!
}

input CreateIntegrationKeyInput {
  serviceID: ID
  type: IntegrationKeyType!
  name: String!
}

input CreateHeartbeatMonitorInput {
  serviceID: ID!
  name: String!
  timeoutMinutes: Int!
}

input UpdateHeartbeatMonitorInput {
  id: ID!
  name: String
  timeoutMinutes: Int
}

enum HeartbeatMonitorState {
  inactive
  healthy
  unhealthy
}

type HeartbeatMonitor {
  id: ID!
  serviceID: ID!
  name: String!
  timeoutMinutes: Int!
  lastState: HeartbeatMonitorState!
  lastHeartbeat: ISOTimestamp
  href: String!
}

type Label {
  key: String!
  value: String!
}

type IntegrationKey {
  id: ID!
  serviceID: ID!
  type: IntegrationKeyType!
  name: String!
  href: String!
}

enum IntegrationKeyType {
  generic
  grafana
  site24x7
  prometheusAlertmanager
  email
}

type ServiceOnCallUser {
  userID: ID!
  userName: String!
  stepNumber: Int!
}

type EscalationPolicy {
  id: ID!
  name: String!
  description: String!
  repeat: Int!
  isFavorite: Boolean!

  assignedTo: [Target!]!
  steps: [EscalationPolicyStep!]!

  notices: [Notice!]!
}

# Different Alert Status.
enum AlertStatus {
  StatusAcknowledged
  StatusClosed
  StatusUnacknowledged
}

type Target {
  id: ID!
  type: TargetType!
  name: String
}

input TargetInput {
  id: ID!
  type: TargetType!
}

enum TargetType {
  escalationPolicy
  notificationChannel
  slackChannel
  notificationPolicy
  rotation
  service
  schedule
  user
  integrationKey
  userOverride
  notificationRule
  contactMethod
  heartbeatMonitor
  calendarSubscription
  userSession
}

type ServiceConnection {
  nodes: [Service!]!
  pageInfo: PageInfo!
}

type UserConnection {
  nodes: [User!]!
  pageInfo: PageInfo!
}

type AuthSubjectConnection {
  nodes: [AuthSubject!]!
  pageInfo: PageInfo!
}

type PageInfo {
  endCursor: String
  hasNextPage: Boolean!
}

input UpdateUserInput {
  id: ID!
  name: String
  email: String
  role: UserRole

  statusUpdateContactMethodID: ID
}

input AuthSubjectInput {
  userID: ID!
  providerID: ID!
  subjectID: ID!
}

enum UserRole {
  unknown
  user
  admin
}

type User {
  id: ID!

  role: UserRole!

  # The user's configured name.
  name: String!

  # Email of the user.
  email: String!

  contactMethods: [UserContactMethod!]!
  notificationRules: [UserNotificationRule!]!
  calendarSubscriptions: [UserCalendarSubscription!]!

  statusUpdateContactMethodID: ID!

  authSubjects: [AuthSubject!]!
  sessions: [UserSession!]!

  onCallSteps: [EscalationPolicyStep!]!

  isFavorite: Boolean!
}

type UserSession {
  id: ID!
  current: Boolean!
  userAgent: String!
  createdAt: ISOTimestamp!
  lastAccessAt: ISOTimestamp!
}

type UserNotificationRule {
  id: ID!
  delayMinutes: Int!

  contactMethodID: ID!
  contactMethod: UserContactMethod
}

enum ContactMethodType {
  SMS
  VOICE
  EMAIL
  WEBHOOK
}

# A method of contacting a user.
type UserContactMethod {
  id: ID!
  type: ContactMethodType

  # User-defined label for this contact method.
  name: String!
  value: String!
  formattedValue: String!
  disabled: Boolean!

  lastTestVerifyAt: ISOTimestamp
  lastTestMessageState: NotificationState
  lastVerifyMessageState: NotificationState
}

input CreateUserContactMethodInput {
  userID: ID!

  type: ContactMethodType!
  name: String!
  value: String!
  newUserNotificationRule: CreateUserNotificationRuleInput
}

input CreateUserNotificationRuleInput {
  userID: ID
  contactMethodID: ID
  delayMinutes: Int!
}

input UpdateUserContactMethodInput {
  id: ID!

  name: String
  value: String
}

input SendContactMethodVerificationInput {
  contactMethodID: ID!
}

input VerifyContactMethodInput {
  contactMethodID: ID!
  code: Int!
}

type AuthSubject {
  providerID: ID!
  subjectID: ID!
  userID: ID!
}

type Notice {
  type: NoticeType!
  message: String!
  details: String!
}

enum NoticeType {
  WARNING
  ERROR
  INFO
}<|MERGE_RESOLUTION|>--- conflicted
+++ resolved
@@ -118,11 +118,7 @@
   since: ISOTimestamp!
   until: ISOTimestamp!
 
-<<<<<<< HEAD
-  period: ISODuration = "24h"
-=======
   period: ISODuration = "PT24H"
->>>>>>> 42c4b702
 
   filterByServiceID: [ID!]
 }
