--- conflicted
+++ resolved
@@ -64,8 +64,6 @@
 func (v validated) UserID() string { return string(v) }
 func (v validated) _private()      {}
 
-<<<<<<< HEAD
-=======
 // ValidateBasicAuth returns an access denied error for non-admins when basic auth is disabled in configs.
 func ValidateBasicAuth(ctx context.Context) error {
 	if permission.Admin(ctx) {
@@ -80,7 +78,6 @@
 	return nil
 }
 
->>>>>>> 3fed575b
 // NewHashedPassword will hash the given password and return a Password object.
 func (b *Store) NewHashedPassword(ctx context.Context, password string) (HashedPassword, error) {
 	err := ValidateBasicAuth(ctx)
@@ -131,16 +128,12 @@
 
 // UpdateTx updates a user's password. oldPass is required if the current context is not an admin.
 func (b *Store) UpdateTx(ctx context.Context, tx *sql.Tx, userID string, oldPass ValidatedPassword, newPass HashedPassword) error {
-<<<<<<< HEAD
-	err := permission.LimitCheckAny(ctx, permission.Admin, permission.MatchUser(userID))
-=======
 	err := ValidateBasicAuth(ctx)
 	if err != nil {
 		return err
 	}
 
 	err = permission.LimitCheckAny(ctx, permission.Admin, permission.MatchUser(userID))
->>>>>>> 3fed575b
 	if err != nil {
 		return err
 	}
@@ -151,16 +144,6 @@
 	}
 
 	if oldPass != nil && oldPass.UserID() != userID {
-<<<<<<< HEAD
-		return validation.NewFieldError("oldPassword", "Password does not match User")
-	}
-	if !permission.Admin(ctx) && oldPass == nil {
-		return validation.NewFieldError("oldPassword", "Previous password required")
-	}
-
-	_, err = tx.StmtContext(ctx, b.update).ExecContext(ctx, userID, newPass.Hash())
-	return err
-=======
 		return validation.NewFieldError("OldPassword", "Password does not match User")
 	}
 	if (!permission.Admin(ctx) || permission.UserID(ctx) == userID) && oldPass == nil {
@@ -182,7 +165,6 @@
 	}
 
 	return nil
->>>>>>> 3fed575b
 }
 
 // Validate should return a userID if the username and password match.
@@ -219,16 +201,12 @@
 
 // ValidatePassword will validate the password of the currently authenticated user.
 func (b *Store) ValidatePassword(ctx context.Context, password string) (ValidatedPassword, error) {
-<<<<<<< HEAD
-	err := permission.LimitCheckAny(ctx, permission.User)
-=======
 	err := ValidateBasicAuth(ctx)
 	if err != nil {
 		return nil, err
 	}
 
 	err = permission.LimitCheckAny(ctx, permission.User)
->>>>>>> 3fed575b
 	if err != nil {
 		return nil, err
 	}
@@ -237,11 +215,7 @@
 
 	err = validate.Many(
 		validate.UUID("UserID", userID),
-<<<<<<< HEAD
-		validate.Text("oldPassword", password, 8, 200),
-=======
 		validate.Text("OldPassword", password, 8, 200),
->>>>>>> 3fed575b
 	)
 	if err != nil {
 		return nil, err
@@ -261,11 +235,7 @@
 
 	err = bcrypt.CompareHashAndPassword([]byte(hash), []byte(password))
 	if err != nil {
-<<<<<<< HEAD
-		return nil, validation.NewFieldError("oldPassword", "invalid password")
-=======
 		return nil, validation.NewFieldError("OldPassword", "invalid password")
->>>>>>> 3fed575b
 	}
 
 	return validated(userID), nil
