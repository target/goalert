--- conflicted
+++ resolved
@@ -556,11 +556,7 @@
 	}
 
 	ctx := req.Context()
-<<<<<<< HEAD
-	if req.URL.Path == "/api/graphql" && strings.HasPrefix(tokStr, "ey") {
-=======
 	if expflag.ContextHas(ctx, expflag.GQLAPIKey) && req.URL.Path == "/api/graphql" && strings.HasPrefix(tokStr, "ey") {
->>>>>>> 6ca26589
 		ctx, err = h.cfg.APIKeyStore.AuthorizeGraphQL(ctx, tokStr, req.UserAgent(), req.RemoteAddr)
 		if errutil.HTTPError(req.Context(), w, err) {
 			return true
