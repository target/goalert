--- conflicted
+++ resolved
@@ -7,7 +7,6 @@
 
 // IDs of configurable limits.
 const (
-<<<<<<< HEAD
 	NotificationRulesPerUser ID = "notification_rules_per_user"
 	ContactMethodsPerUser    ID = "contact_methods_per_user"
 	// Maximum steps on a single escalation policy step.
@@ -24,20 +23,7 @@
 	HeartbeatMonitorsPerService ID = "heartbeat_monitors_per_service"
 	// Only limits future overrides (e.g. end in the future).
 	UserOverridesPerSchedule ID = "user_overrides_per_schedule"
-=======
-	NotificationRulesPerUser     ID = "notification_rules_per_user"
-	ContactMethodsPerUser        ID = "contact_methods_per_user"
-	EPStepsPerPolicy             ID = "ep_steps_per_policy"
-	EPActionsPerStep             ID = "ep_actions_per_step"
-	ParticipantsPerRotation      ID = "participants_per_rotation"
-	RulesPerSchedule             ID = "rules_per_schedule"
-	IntegrationKeysPerService    ID = "integration_keys_per_service"
-	UnackedAlertsPerService      ID = "unacked_alerts_per_service"
-	TargetsPerSchedule           ID = "targets_per_schedule"
-	HeartbeatMonitorsPerService  ID = "heartbeat_monitors_per_service"
-	UserOverridesPerSchedule     ID = "user_overrides_per_schedule"
 	CalendarSubscriptionsPerUser ID = "calendar_subscriptions_per_user"
->>>>>>> 767ac58d
 )
 
 // Valid returns nil if a given ID is valid, a validation error is returned otherwise.
