--- conflicted
+++ resolved
@@ -13,14 +13,10 @@
 	"github.com/target/goalert/validation/validate"
 )
 
-<<<<<<< HEAD
-func (store *Store) validateShifts(ctx context.Context, fname string, max int, shifts []FixedShift) error {
-=======
 // FixedShiftsPerGroupLimit is the maximum number of shifts that can be configured for a single group at a time.
 const FixedShiftsPerGroupLimit = 500
 
-func validateShifts(fname string, max int, shifts []FixedShift) error {
->>>>>>> 58c892d8
+func (store *Store) validateShifts(ctx context.Context, fname string, max int, shifts []FixedShift) error {
 	if len(shifts) > max {
 		return validation.NewFieldError(fname, "too many shifts defined")
 	}
@@ -151,11 +147,7 @@
 
 	err = validate.Many(
 		validate.UUID("ScheduleID", scheduleID),
-<<<<<<< HEAD
-		store.validateShifts(ctx, "Shifts", 500, shifts),
-=======
-		validateShifts("Shifts", FixedShiftsPerGroupLimit, shifts),
->>>>>>> 58c892d8
+		store.validateShifts(ctx, "Shifts", FixedShiftsPerGroupLimit, shifts),
 	)
 	if err != nil {
 		return err
