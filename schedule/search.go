--- conflicted
+++ resolved
@@ -141,13 +141,8 @@
 		return nil, errors.Wrap(err, "render query")
 	}
 
-<<<<<<< HEAD
 	rows, err := store.db.QueryContext(ctx, query, args...)
-	if err == sql.ErrNoRows {
-=======
-	rows, err := db.db.QueryContext(ctx, query, args...)
 	if errors.Is(err, sql.ErrNoRows) {
->>>>>>> 51f52eae
 		return nil, nil
 	}
 	if err != nil {
