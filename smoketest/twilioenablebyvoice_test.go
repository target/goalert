package smoketest

import (
	"fmt"
	"github.com/target/goalert/smoketest/harness"
	"testing"
)

// TestTwilioEnablebyVoice checks that all contact methods with the same value and of the same user are enabled when the user responds via Voice with the correct code.
func TestTwilioEnablebyVoice(t *testing.T) {
	t.Parallel()

	sqlQuery := `
		insert into users (id, name, email) 
		values 
			({{uuid "user"}}, 'bob', 'joe');
		insert into user_contact_methods (id, user_id, name, type, value, disabled) 
		values
			({{uuid "cm1"}}, {{uuid "user"}}, 'personal', 'SMS', {{phone "1"}}, true),
			({{uuid "cm2"}}, {{uuid "user"}}, 'personal', 'VOICE', {{phone "1"}}, true);
		insert into user_verification_codes (id, user_id, contact_method_value, code, expires_at)
		values 
			({{uuid "id"}}, {{uuid "user"}}, {{phone "1"}}, 123456, now() + '15 minutes'::interval);
		insert into outgoing_messages (message_type, contact_method_id, last_status, sent_at, user_id, user_verification_code_id)
		values
			('verification_message', {{uuid "cm2"}}, 'delivered', now(), {{uuid "user"}}, {{uuid "id"}});
	`
<<<<<<< HEAD
=======

>>>>>>> 32d6132b
	h := harness.NewHarness(t, sqlQuery, "add-verification-code")
	defer h.Close()

	doQL := func(query string, expectErr bool) {
		g := h.GraphQLQuery2(query)
		if expectErr {
			if len(g.Errors) == 0 {
				t.Fatal("expected error")
			}
			return
		}
		for _, err := range g.Errors {
			t.Error("GraphQL Error:", err.Message)
		}
		if len(g.Errors) > 0 {
			t.Fatal("errors returned from GraphQL")
		}
	}

	smsID := h.UUID("cm1")
	voiceID := h.UUID("cm2")

	doQL(fmt.Sprintf(`
		mutation {
			verifyContactMethod(input:{
				contactMethodID:  "%s",
				code: %d
			})
		}
	`, voiceID, 123456), false)

	// SMS should still be disabled - expect error
	doQL(fmt.Sprintf(`
		mutation {
			testContactMethod(id: "%s")
		}
	`, smsID), true)

	d1 := h.Twilio().Device(h.Phone("1"))

	// Voice should now be enabled
	doQL(fmt.Sprintf(`
		mutation {
			testContactMethod(id: "%s")
		}
	`, voiceID), false)

	d1.ExpectVoice("test")
}<|MERGE_RESOLUTION|>--- conflicted
+++ resolved
@@ -2,8 +2,9 @@
 
 import (
 	"fmt"
+	"testing"
+
 	"github.com/target/goalert/smoketest/harness"
-	"testing"
 )
 
 // TestTwilioEnablebyVoice checks that all contact methods with the same value and of the same user are enabled when the user responds via Voice with the correct code.
@@ -25,10 +26,6 @@
 		values
 			('verification_message', {{uuid "cm2"}}, 'delivered', now(), {{uuid "user"}}, {{uuid "id"}});
 	`
-<<<<<<< HEAD
-=======
-
->>>>>>> 32d6132b
 	h := harness.NewHarness(t, sqlQuery, "add-verification-code")
 	defer h.Close()
 
