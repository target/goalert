--- conflicted
+++ resolved
@@ -87,11 +87,7 @@
 		q.Set(k, v)
 	}
 
-<<<<<<< HEAD
-	if c.TLSConfig == nil && c.FallbackTLSConfig == nil && c.FallbackTLSConfig == nil {
-=======
 	if c.TLSConfig == nil && !c.UseFallbackTLS && c.FallbackTLSConfig == nil {
->>>>>>> 90ed8aa4
 		q.Set("sslmode", "disable")
 	} else if c.TLSConfig == nil && c.UseFallbackTLS && c.FallbackTLSConfig != nil {
 		q.Set("sslmode", "allow")
@@ -198,20 +194,12 @@
 
 	conn, err := pgx.Connect(dbCfg)
 	if err != nil {
-<<<<<<< HEAD
-		t.Fatalf("connect to db:", err)
-=======
 		t.Fatal("connect to db:", err)
->>>>>>> 90ed8aa4
 	}
 	defer conn.Close()
 	_, err = conn.Exec("create database " + pgx.Identifier([]string{name}).Sanitize())
 	if err != nil {
-<<<<<<< HEAD
-		t.Fatalf("create db:", err)
-=======
 		t.Fatal("create db:", err)
->>>>>>> 90ed8aa4
 	}
 	conn.Close()
 
@@ -324,12 +312,9 @@
 		AcquireTimeout: 30 * time.Second,
 		MaxConnections: 2,
 	})
-<<<<<<< HEAD
-=======
 	if err != nil {
 		h.t.Fatalf("failed to connect to db: %v", err)
 	}
->>>>>>> 90ed8aa4
 
 	// resume the flow of time
 	err = h.db.QueryRow(`select pg_catalog.now()`).Scan(&h.pgResume)
@@ -615,13 +600,6 @@
 	h.sessKey.Shutdown(ctx)
 	h.tw.Close()
 	h.dumpDB()
-<<<<<<< HEAD
-	ctx, cancel := context.WithCancel(context.Background())
-	cancel()
-	h.sessKey.Shutdown(ctx)
-=======
-
->>>>>>> 90ed8aa4
 	h.dbStdlib.Close()
 	h.db.Close()
 	h.t.Log(h.db.Stat())
