--- conflicted
+++ resolved
@@ -192,7 +192,6 @@
 	start := time.Now()
 	name := strings.Replace("smoketest_"+time.Now().Format("2006_01_02_15_04_05")+uuid.NewV4().String(), "-", "", -1)
 
-<<<<<<< HEAD
 	conn, err := pgx.Connect(dbCfg)
 	if err != nil {
 		t.Fatalf("connect to db:", err)
@@ -208,13 +207,6 @@
 	testDBCfg.Database = name
 
 	t.Logf("created test database '%s': %s", name, dbURL)
-=======
-	err := ExecSQL(context.Background(), DBURL(""), "create database "+name)
-	if err != nil {
-		t.Fatalf("create database: %v", err)
-	}
-	t.Logf("created test database '%s': %s", name, DBURL(name))
->>>>>>> 9a520e1b
 	g := NewDataGen(t, "Phone", DataGenFunc(GenPhone))
 
 	twCfg := mocktwilio.Config{
@@ -605,23 +597,16 @@
 	h.sessKey.Shutdown(ctx)
 	h.tw.Close()
 	h.dumpDB()
-	ctx, cancel := context.WithCancel(context.Background())
-	cancel()
-	h.sessKey.Shutdown(ctx)
+
 	h.dbStdlib.Close()
 	h.db.Close()
-	h.t.Log(h.db.Stat())
-
-<<<<<<< HEAD
+
 	conn, err := pgx.Connect(dbCfg)
 	if err != nil {
 		h.t.Error("failed to connect to DB:", err)
 	}
 	defer conn.Close()
 	_, err = conn.Exec("drop database " + pgx.Identifier([]string{h.dbName}).Sanitize())
-=======
-	err := ExecSQL(context.Background(), DBURL(""), "drop database "+h.dbName)
->>>>>>> 9a520e1b
 	if err != nil {
 		h.t.Errorf("failed to drop database '%s': %v", h.dbName, err)
 	}
