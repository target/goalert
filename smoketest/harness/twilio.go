package harness

import (
	"strings"
	"testing"
	"time"

	"github.com/target/goalert/devtools/mocktwilio"
)

// TwilioServer is used to assert voice and SMS behavior.
type TwilioServer interface {

	// Device returns a TwilioDevice for the given number.
	//
	// It is safe to call multiple times for the same device.
	Device(number string) TwilioDevice

	// WaitAndAssert will wait for all messages to be processed.
	//
	// It must be called before any calls to Body() will returned.
	//
	// Any unexpected messages (or missing ones) will result in a test failure.
	WaitAndAssert()
}

// A TwilioDevice immitates a device (i.e. a phone) for testing interactions.
type TwilioDevice interface {

	// ExpectSMS will match against an SMS that matches ALL provided keywords (case-insensitive).
	// Each call to ExpectSMS results in the requirement that an additional SMS is received.
	ExpectSMS(keywords ...string) TwilioExpectedMessage

	// ExpectVoice will match against a voice call where the spoken text matches ALL provided keywords (case-insensitive).
	ExpectVoice(keywords ...string) TwilioExpectedCall

	// IgnoreUnexpectedSMS will cause any extra SMS messages (after processing ExpectSMS calls) that match
	// ALL keywords (case-insensitive) to not fail the test.
	IgnoreUnexpectedSMS(keywords ...string)

	// IgnoreUnexpectedVoice will cause any extra voice calls (after processing ExpectVoice) that match
	// ALL keywords (case-insensitive) to not fail the test.
	IgnoreUnexpectedVoice(keywords ...string)
}

// TwilioExpectedCall represents a phone call.
type TwilioExpectedCall interface {
	// ThenPress imitates a user entering a key on the phone.
	ThenPress(digits string) TwilioExpectedCall
	// ThenExpect asserts that the message matches ALL keywords (case-insensitive).
	//
	// Generally used as ThenPress().ThenExpect()
	ThenExpect(keywords ...string) TwilioExpectedCall

	// RespondWithFailed will tell the backend that the call failed.
	RespondWithFailed()

	// Body will return the full spoken message as text. Separate stanzas (e.g. multiple `<Say>`) are
	// separated by newline.
	//
	// WaitAndAssert() must be called first or Body() will hang.
	Body() string
}

// TwilioExpectedMessage represents an SMS message.
type TwilioExpectedMessage interface {

	// ThenReply will respond with an SMS with the given body.
	ThenReply(body string)

	// RespondWithFailed will tell the backend that message delivery failed.
	RespondWithFailed()

	// Body is the text of the SMS message.
	//
	// WaitAndAssert() must be called first or Body() will hang.
	Body() string
}

type matcher interface {
	Match(string) bool
	String() string
}

func matchKeywords(keywords []string) matcher {
	lc := make([]string, len(keywords))
	for i, w := range keywords {
		lc[i] = strings.ToLower(w)
	}
	return keywordMatcher(lc)
}

type joinMatch struct {
	a, b matcher
	and  bool
}

func matchOR(a, b matcher) matcher {
	if _, ok := a.(noneMatch); ok {
		return b
	}
	return &joinMatch{a: a, b: b}
}
func matchAND(a, b matcher) matcher {
	if kw, ok := a.(keywordMatcher); ok && len(kw) == 0 {
		return b
	}
	return &joinMatch{a: a, b: b, and: true}
}
func (j *joinMatch) Match(msg string) bool {
	if j.and {
		return j.a.Match(msg) && j.b.Match(msg)
	}

	return j.a.Match(msg) || j.b.Match(msg)

}
func (j *joinMatch) String() string {
	if j.and {
		return j.a.String() + " AND " + j.b.String()
	}

	return j.a.String() + " OR " + j.b.String()

}

type noneMatch struct{}

func (noneMatch) Match(string) bool { return false }
func (noneMatch) String() string    { return "" }

type keywordMatcher []string

func (k keywordMatcher) String() string {
	return strings.Join([]string(k), ",")
}
func (k keywordMatcher) Match(msg string) bool {
	msg = strings.ToLower(msg)
	for _, word := range k {
		if !strings.Contains(msg, word) {
			return false
		}
	}
	return true
}

type twServer struct {
	*mocktwilio.Server
	t *testing.T
	h *Harness

	devices map[string]*twDevice
}

func newTWServer(t *testing.T, h *Harness, s *mocktwilio.Server) *twServer {
	return &twServer{
		t:       t,
		h:       h,
		Server:  s,
		devices: make(map[string]*twDevice),
	}
}

type expMessage struct {
	dev *twDevice
	matcher
	body  chan string
	fail  bool
	reply string
}
type twDevice struct {
	tw     *twServer
	number string

	ignoreMessages matcher
	ignoreCalls    matcher

	expMessages []*expMessage
	expCalls    []*expCall
}

type expCall struct {
	dev *twDevice
	matcher

	step   int
	body   chan string
	digits string
	fail   bool
	next   *expCall
}

func (dev *twDevice) IgnoreUnexpectedSMS(keywords ...string) {
	dev.ignoreMessages = matchOR(dev.ignoreMessages, matchKeywords(keywords))
}
func (dev *twDevice) IgnoreUnexpectedVoice(keywords ...string) {
	dev.ignoreCalls = matchOR(dev.ignoreCalls, matchKeywords(keywords))
}
func (dev *twDevice) ExpectSMS(keywords ...string) TwilioExpectedMessage {
	msg := &expMessage{
		dev:     dev,
		matcher: matchKeywords(keywords),
		body:    make(chan string, 1),
	}
	dev.expMessages = append(dev.expMessages, msg)
	return msg
}
func (msg *expMessage) ThenReply(body string) {
	msg.reply = body
}
func (msg *expMessage) RespondWithFailed() {
	msg.fail = true
}
func (msg *expMessage) Body() string {
	b := <-msg.body
	msg.body <- b
	return b
}

func (dev *twDevice) ExpectVoice(keywords ...string) TwilioExpectedCall {
	call := &expCall{
		dev:     dev,
		matcher: matchKeywords(keywords),
		body:    make(chan string, 1),
	}
	dev.expCalls = append(dev.expCalls, call)
	return call
}
func (call *expCall) RespondWithFailed() {
	call.fail = true
}
func (call *expCall) ThenExpect(keywords ...string) TwilioExpectedCall {
	call.matcher = matchAND(call.matcher, matchKeywords(keywords))
	return call
}
func (call *expCall) Body() string {
	b := <-call.body
	call.body <- b
	return b
}
func (call *expCall) ThenPress(digits string) TwilioExpectedCall {
	call.digits = digits
	call.next = call.dev.ExpectVoice().(*expCall)
	call.next.step = call.step + 1
	// remove call added by ExpectVoice() since it will be tracked by call.next
	call.dev.expCalls = call.dev.expCalls[:len(call.dev.expCalls)-1]
	return call.next
}

func (tw *twServer) Device(number string) TwilioDevice {
	dev := tw.devices[number]
	if dev != nil {
		return dev
	}
	dev = &twDevice{
		tw:             tw,
		number:         number,
		ignoreMessages: noneMatch{},
		ignoreCalls:    noneMatch{},
	}
	tw.devices[number] = dev
	return dev
}

// Twilio will return the mock Twilio API. It is safe to call multiple times.
func (h *Harness) Twilio() TwilioServer {
	return h.tw
}
func (tw *twServer) timeoutFail() {
	tw.t.Helper()
	for num, dev := range tw.devices {
		for _, msg := range dev.expMessages {
			if msg == nil {
				continue
			}
			tw.t.Errorf("Twilio: Did not receive SMS to %s containing: %s", num, msg.matcher.String())
		}
		for _, call := range dev.expCalls {
			if call == nil {
				continue
			}
			tw.t.Errorf("Twilio: Did not receive voice call to %s (step #%d) containing: %s", num, call.step, call.matcher.String())
		}
	}
	tw.t.Error("Twilio: Timeout after 15 seconds waiting for one or more expected calls/messages.")
}
func (dev *twDevice) processSMS(sms *mocktwilio.SMS) {
	dev.tw.t.Helper()

	for i, msg := range dev.expMessages {
		if msg == nil {
			continue
		}
		if !msg.Match(sms.Body()) {
			continue
		}

		dev.tw.t.Logf("Twilio: Received expected SMS to %s: %s", sms.To(), sms.Body())

		// matches -- process it
		if msg.fail {
			sms.Reject()
		} else {
			sms.Accept()
		}

		if msg.reply != "" {
			dev.tw.SendSMS(sms.To(), sms.From(), msg.reply)
		}

		msg.body <- sms.Body()
		dev.expMessages[i] = nil
		return
	}

	if dev.ignoreMessages.Match(sms.Body()) {
		// ignored
		return
	}

	// didn't match anything
	dev.tw.unexpectedSMS(sms)
}

func (dev *twDevice) processCall(vc *mocktwilio.VoiceCall) {
	dev.tw.t.Helper()
	if vc.Message() == "" {
		dev.tw.t.Logf("Twilio: Received voice call to %s, asking for message.", vc.To())
		vc.Accept()
		return
	}

	for i, call := range dev.expCalls {
		if call == nil {
			continue
		}
		msg := vc.Message()
		if !call.Match(msg) {
			continue
		}

		dev.tw.t.Logf("Twilio: Received expected voice call to %s (step #%d): %s", vc.To(), call.step, vc.Message())

		if call.fail {
			vc.Reject()
		}

		if call.next != nil {
			vc.PressDigits(call.digits)
			dev.expCalls[i] = call.next
		} else {
			vc.Hangup()
			dev.expCalls[i] = nil
		}

		call.body <- msg
		return
	}

	// didn't match anything
	dev.tw.unexpectedCall(vc)
}
func (tw *twDevice) done() bool {
	for _, msg := range tw.expMessages {
		if msg != nil {
			return false
		}
	}
	for _, call := range tw.expCalls {
		if call != nil {
			return false
		}
	}
	return true
}
func (tw *twServer) unexpectedSMS(sms *mocktwilio.SMS) {
	tw.t.Helper()
	tw.t.Errorf("Twilio: Unexpected SMS to %s: %s", sms.To(), sms.Body())
}
func (tw *twServer) unexpectedCall(vc *mocktwilio.VoiceCall) {
	tw.t.Helper()
	if vc.Message() != "" {
		tw.t.Errorf("Twilio: Unexpected voice call (or message) to %s: %s", vc.To(), vc.Message())
	} else {
		tw.t.Errorf("Twilio: Unexpected voice call to %s", vc.To())
	}
}
func (tw *twServer) WaitAndAssert() {
	tw.t.Helper()

<<<<<<< HEAD
	processStuff := func() {
=======
	processMessages := func() {
>>>>>>> 64d49c70
		tw.h.Trigger()
		// wait for mock twilio server to send messages
		msgDelay := time.NewTimer(1000 * time.Millisecond)
		defer msgDelay.Stop()
		for {
			select {
			case sms := <-tw.SMS():
				dev := tw.devices[sms.To()]
				if dev == nil {
					tw.unexpectedSMS(sms)
				} else {
					dev.processSMS(sms)
				}
			case vc := <-tw.VoiceCalls():
				dev := tw.devices[vc.To()]
				if dev == nil {
					tw.unexpectedCall(vc)
				} else {
					dev.processCall(vc)
				}
			case err := <-tw.Server.Errors():
				tw.t.Errorf("Twilio: %v", err)
			case <-msgDelay.C:
				return
			}
			msgDelay.Reset(1000 * time.Millisecond)
		}
	}

<<<<<<< HEAD
	processStuff()
=======
	processMessages()
>>>>>>> 64d49c70
	var doneCycles int
	for i := 0; i < 15; i++ {
		var waiting bool
		for _, dev := range tw.devices {
			if !dev.done() {
				waiting = true
				break
			}
		}
		if !waiting {
			doneCycles++
		} else {
			doneCycles = 0
		}

		// complete one extra cycle to check for extra messages
		if doneCycles >= 3 {
			return
		}

		tw.h.FastForward(time.Minute)
<<<<<<< HEAD
		processStuff()
	}

	tw.timeoutFail()
	tw.t.Fatal("did not get all expected messages after 15 cycles")
=======
		processMessages()
	}

	tw.timeoutFail()
	tw.t.Fatal("Twilio: Did not get all expected messages after 15 cycles.")
>>>>>>> 64d49c70
}<|MERGE_RESOLUTION|>--- conflicted
+++ resolved
@@ -388,11 +388,7 @@
 func (tw *twServer) WaitAndAssert() {
 	tw.t.Helper()
 
-<<<<<<< HEAD
-	processStuff := func() {
-=======
 	processMessages := func() {
->>>>>>> 64d49c70
 		tw.h.Trigger()
 		// wait for mock twilio server to send messages
 		msgDelay := time.NewTimer(1000 * time.Millisecond)
@@ -422,11 +418,7 @@
 		}
 	}
 
-<<<<<<< HEAD
-	processStuff()
-=======
 	processMessages()
->>>>>>> 64d49c70
 	var doneCycles int
 	for i := 0; i < 15; i++ {
 		var waiting bool
@@ -448,17 +440,9 @@
 		}
 
 		tw.h.FastForward(time.Minute)
-<<<<<<< HEAD
-		processStuff()
-	}
-
-	tw.timeoutFail()
-	tw.t.Fatal("did not get all expected messages after 15 cycles")
-=======
 		processMessages()
 	}
 
 	tw.timeoutFail()
 	tw.t.Fatal("Twilio: Did not get all expected messages after 15 cycles.")
->>>>>>> 64d49c70
 }