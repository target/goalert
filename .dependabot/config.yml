version: 1
update_configs:
  - package_manager: "javascript"
    directory: "/web/src/"
    update_schedule: "daily"
    ignored_updates:
      - match:
          dependency_name: "@date-io/luxon"
<<<<<<< HEAD
          version_requirement: "<=2.6.0"
=======
          version_requirement: "<=2.4.0"
      # see https://github.com/target/goalert/pull/634
      - match:
        dependency_name: "@material-ui/core"
        version_requirement: "<=4.9.x"
>>>>>>> c2ef3af5
<|MERGE_RESOLUTION|>--- conflicted
+++ resolved
@@ -4,14 +4,11 @@
     directory: "/web/src/"
     update_schedule: "daily"
     ignored_updates:
+      # see https://github.com/target/goalert/pull/625
       - match:
           dependency_name: "@date-io/luxon"
-<<<<<<< HEAD
           version_requirement: "<=2.6.0"
-=======
-          version_requirement: "<=2.4.0"
       # see https://github.com/target/goalert/pull/634
       - match:
         dependency_name: "@material-ui/core"
-        version_requirement: "<=4.9.x"
->>>>>>> c2ef3af5
+        version_requirement: "<=4.9.x"