--- conflicted
+++ resolved
@@ -25,11 +25,7 @@
 PG_VERSION=13
 
 # add all files except those under web/src/build and web/src/cypress
-<<<<<<< HEAD
-NODE_DEPS=node_modules $(shell find web/src -path web/src/build -prune -o -path web/src/cypress -prune -o -type f -print)
-=======
-NODE_DEPS=.pnp.cjs .yarnrc.yml .gitrev $(shell find web/src -path web/src/build -prune -o -path web/src/cypress -prune -o -type f -print) web/src/app/editor/expr-parser.ts
->>>>>>> 3929cbf9
+NODE_DEPS=.pnp.cjs .yarnrc.yml .gitrev $(shell find web/src -path web/src/build -prune -o -path web/src/cypress -prune -o -type f -print) web/src/app/editor/expr-parser.ts node_modules
 
 # Use sha256sum on linux and shasum -a 256 on mac
 SHA_CMD := $(shell if [ -x "$(shell command -v sha256sum 2>/dev/null)" ]; then echo "sha256sum"; else echo "shasum -a 256"; fi)
@@ -250,30 +246,15 @@
 storybook: $(NODE_DEPS) # Start the Storybook UI
 	$(BIN_DIR)/tools/bun run storybook
 
-<<<<<<< HEAD
-bin/MailHog: go.mod go.sum
-	go build -o bin/MailHog github.com/mailhog/MailHog
-
-playwright-run: $(NODE_DEPS) bin/mockoidc web/src/build/static/app.js bin/goalert.cover web/src/schema.d.ts $(BIN_DIR)/tools/prometheus reset-integration bin/MailHog ## Start playwright tests in headless mode
-=======
 playwright-run: $(NODE_DEPS) bin/mockoidc web/src/build/static/app.js bin/goalert.cover web/src/schema.d.ts $(BIN_DIR)/tools/prometheus $(BIN_DIR)/tools/mailpit reset-integration ## Start playwright tests in headless mode
-	$(MAKE) ensure-yarn
->>>>>>> 3929cbf9
 	rm -rf test/coverage/integration/playwright
 	mkdir -p test/coverage/integration/playwright
 	$(BIN_DIR)/tools/bun run playwright install chromium
 	GOCOVERDIR=test/coverage/integration/playwright $(BIN_DIR)/tools/bun run playwright test
 
-<<<<<<< HEAD
-playwright-ui: $(NODE_DEPS) bin/mockoidc web/src/build/static/app.js bin/goalert web/src/schema.d.ts $(BIN_DIR)/tools/prometheus reset-integration bin/MailHog ## Start the Playwright UI
+playwright-ui: $(NODE_DEPS) bin/mockoidc web/src/build/static/app.js bin/goalert web/src/schema.d.ts $(BIN_DIR)/tools/prometheus reset-integration $(BIN_DIR)/tools/mailpit ## Start the Playwright UI
 	$(BIN_DIR)/tools/bun run playwright install chromium
 	$(BIN_DIR)/tools/bun run playwright test --ui
-=======
-playwright-ui: $(NODE_DEPS) bin/mockoidc web/src/build/static/app.js bin/goalert web/src/schema.d.ts $(BIN_DIR)/tools/prometheus $(BIN_DIR)/tools/mailpit reset-integration ## Start the Playwright UI
-	$(MAKE) ensure-yarn
-	yarn playwright install chromium
-	yarn playwright test --ui
->>>>>>> 3929cbf9
 
 smoketest: $(BIN_DIR)/tools/mailpit
 	rm -rf test/coverage/smoke
@@ -317,13 +298,9 @@
 	rm -rf web/src/build/static
 	mkdir -p web/src/build/static
 	cp -f web/src/app/public/icons/favicon-* web/src/app/public/logos/lightmode_* web/src/app/public/logos/darkmode_* web/src/build/static/
-<<<<<<< HEAD
-	GOALERT_VERSION=$(GIT_VERSION) $(BIN_DIR)/tools/bun run esbuild --prod
-=======
 	# used for email templates
 	cp web/src/app/public/logos/goalert-alt-logo.png web/src/build/static/
-	GOALERT_VERSION=$(GIT_VERSION) yarn run esbuild --prod
->>>>>>> 3929cbf9
+	GOALERT_VERSION=$(GIT_VERSION) $(BIN_DIR)/tools/bun run esbuild --prod
 	touch "$@"
 
 notification/desttype_string.go: notification/desttype.go
