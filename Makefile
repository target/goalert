--- conflicted
+++ resolved
@@ -22,10 +22,6 @@
 
 LOG_DIR=
 GOPATH:=$(shell go env GOPATH)
-<<<<<<< HEAD
-=======
-YARN_VERSION=4.5.3
->>>>>>> 3862ef1c
 PG_VERSION=13
 
 # add all files except those under web/src/build and web/src/cypress
