--- conflicted
+++ resolved
@@ -17,8 +17,6 @@
 GIT_COMMIT=$(shell git rev-parse HEAD || echo '?')
 GIT_TREE=$(shell git diff-index --quiet HEAD -- && echo clean || echo dirty)
 BUILD_DATE=$(shell date -u +"%Y-%m-%dT%H:%M:%SZ")
-
-DEFAULT_CONFIG='{"Auth":{"RefererURLs":["http://localhost:3030", "http://[::]:3030", "http://127.0.0.1:3030"]}}'
 
 LD_FLAGS+=-X github.com/target/goalert/app.gitCommit=$(GIT_COMMIT)
 LD_FLAGS+=-X github.com/target/goalert/app.gitVersion=$(GIT_VERSION)
@@ -139,14 +137,8 @@
 	(cd web/src && node_modules/.bin/webpack --config ./webpack.dll.config.js --progress)
 
 config.json.bak: bin/goalert
-<<<<<<< HEAD
-	@echo Backing up config to config.json.bak
-	@(bin/goalert get-config "--db-url=$(DB_URL)" 2>/dev/null >config.json.new || echo $(DEFAULT_CONFIG) >config.json.new) && mv config.json.new config.json.bak
-	@(if [ "`cat config.json.bak`" = "{}" ]; then echo $(DEFAULT_CONFIG) >config.json.bak; fi)
-=======
 	bin/goalert get-config "--db-url=$(DB_URL)" 2>/dev/null >config.json.new
 	(test -s config.json.new && test "`cat config.json.new`" != "{}" && mv config.json.new config.json.bak || rm -f config.json.new)
->>>>>>> 9a6e90ad
 
 postgres:
 	docker run -d \
