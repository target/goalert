--- conflicted
+++ resolved
@@ -33,38 +33,23 @@
 
 func TestSession_Rcpt(t *testing.T) {
 	var sess Session
-<<<<<<< HEAD
 	sess.cfg.MaxRecipients = 1
 	sess.cfg.BackgroundContext = func() context.Context { return log.WithLogger(context.Background(), log.NewLogger()) }
 
-	err := sess.Rcpt("")
+	err := sess.Rcpt("", nil)
 	assert.ErrorContains(t, err, "recipient address")
 
-	err = sess.Rcpt("test")
+	err = sess.Rcpt("test", nil)
 	assert.ErrorContains(t, err, "recipient address")
 
-	err = sess.Rcpt("test@localhost")
+	err = sess.Rcpt("test@localhost", nil)
 	assert.ErrorContains(t, err, "domain not handled here")
 
 	sess.cfg.Domain = "localhost"
-	err = sess.Rcpt("test@localhost")
+	err = sess.Rcpt("test@localhost", nil)
 	assert.ErrorContains(t, err, "recipient address") // must be uuid
 
 	authCtx := sess.cfg.BackgroundContext()
-=======
-	err := sess.Rcpt("", nil)
-	assert.ErrorContains(t, err, "no address")
-
-	err = sess.Rcpt("test", nil)
-	assert.ErrorContains(t, err, "@")
-
-	err = sess.Rcpt("test@localhost", nil)
-	assert.ErrorContains(t, err, "invalid domain")
-
-	sess.cfg.Domain = "localhost"
-	err = sess.Rcpt("test@localhost", nil)
-	assert.ErrorContains(t, err, "invalid value") // must be uuid
->>>>>>> 14454de6
 
 	sess.cfg.AuthorizeFunc = func(ctx context.Context, id string) (context.Context, error) {
 		t.Helper()
@@ -82,20 +67,15 @@
 		return sess.cfg.BackgroundContext(), errFailed
 	}
 
-<<<<<<< HEAD
 	sess.authCtx = nil
-	err = sess.Rcpt("00000000-0000-0000-0000-000000000000+dedup-value@localhost")
+	err = sess.Rcpt("00000000-0000-0000-0000-000000000000+dedup-value@localhost", nil)
 	assert.ErrorContains(t, err, "local error")
-=======
-	err = sess.Rcpt("00000000-0000-0000-0000-000000000000+dedup-value@localhost", nil)
-	assert.ErrorIs(t, err, errFailed)
->>>>>>> 14454de6
 }
 
 func TestSession_Data(t *testing.T) {
 	var sess Session
 	err := sess.Data(bytes.NewReader(nil))
-	assert.ErrorContains(t, err, "recipient")
+	assert.ErrorContains(t, err, "RCPT TO")
 
 	sess.authCtx = []context.Context{permission.ServiceContext(context.Background(), "svc")}
 	sess.from = "test@localhost"
