module.exports = {
  parser: '@typescript-eslint/parser',
  parserOptions: {
    ecmaFeatures: { legacyDecorators: true },
  },
  plugins: [
    'import',
    'cypress',
    'jsx-a11y',
    'react',
    'react-hooks',
    'prettier',
    '@typescript-eslint',
  ],
  extends: [
    'standard',
    'standard-jsx',
<<<<<<< HEAD
    'plugin:import/errors',
    'plugin:import/warnings',
    'plugin:import/typescript',
=======
    'plugin:react/recommended',
>>>>>>> 30d652f4
    'plugin:cypress/recommended',
    'plugin:jsx-a11y/recommended',
    'plugin:prettier/recommended',
    'plugin:@typescript-eslint/eslint-recommended',
    'plugin:@typescript-eslint/recommended',
    'prettier/@typescript-eslint',
  ],
  rules: {
    'no-else-return': ['error', { allowElseIf: false }],
    'prettier/prettier': 'error',
    'react-hooks/rules-of-hooks': 'error',
    'react/jsx-fragments': ['error', 'element'],
    'react/prop-types': 'off',

    // handled by prettier
    'react/jsx-curly-newline': 'off',
    'react/jsx-indent': 'off',

    '@typescript-eslint/no-empty-function': 'off',
    '@typescript-eslint/explicit-function-return-type': [
      'error',
      {
        allowExpressions: true,
        allowTypedFunctionExpressions: false,
      },
    ],
    '@typescript-eslint/no-unused-vars': [
      'error',
      {
        ignoreRestSiblings: true,
      },
    ],
    'no-use-before-define': 'off',
    '@typescript-eslint/no-use-before-define': ['error'],
    'array-callback-return': 'off',
  },
  overrides: [
    {
      files: ['*.js', '*.jsx'],
      rules: {
        '@typescript-eslint/explicit-function-return-type': 'off',
        '@typescript-eslint/explicit-module-boundary-types': 'off',
      },
    },
    {
      files: ['*.d.ts'],
      rules: {
        '@typescript-eslint/no-unused-vars': 'off',
      },
    },
  ],
  settings: {
    react: { version: 'detect' },
  },
  env: {
    'cypress/globals': true,
  },
  globals: {
    beforeAll: 'readonly',
    afterAll: 'readonly',
  },
}<|MERGE_RESOLUTION|>--- conflicted
+++ resolved
@@ -15,13 +15,10 @@
   extends: [
     'standard',
     'standard-jsx',
-<<<<<<< HEAD
     'plugin:import/errors',
     'plugin:import/warnings',
     'plugin:import/typescript',
-=======
     'plugin:react/recommended',
->>>>>>> 30d652f4
     'plugin:cypress/recommended',
     'plugin:jsx-a11y/recommended',
     'plugin:prettier/recommended',
