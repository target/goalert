package assignment

//go:generate go run golang.org/x/tools/cmd/stringer -type TargetType

import (
	"encoding"
	"io"

	"github.com/99designs/gqlgen/graphql"
	"github.com/target/goalert/validation"
)

// TargetType represents the destination type of an assignment
type TargetType int

// Assignment destination types
const (
	TargetTypeUnspecified TargetType = iota
	TargetTypeEscalationPolicy
	TargetTypeNotificationPolicy
	TargetTypeRotation
	TargetTypeService
	TargetTypeSchedule
	TargetTypeCalendarSubscription
	TargetTypeUser
	TargetTypeNotificationChannel
	TargetTypeSlackChannel
	TargetTypeIntegrationKey
	TargetTypeUserOverride
	TargetTypeNotificationRule
	TargetTypeContactMethod
	TargetTypeHeartbeatMonitor
	TargetTypeUserSession
)

var _ graphql.Marshaler = TargetType(0)
var _ graphql.Unmarshaler = new(TargetType)
var _ encoding.TextMarshaler = TargetType(0)
var _ encoding.TextUnmarshaler = new(TargetType)

func (tt *TargetType) UnmarshalText(data []byte) error {
	str := string(data)
	switch str {
	case "escalationPolicy":
		*tt = TargetTypeEscalationPolicy
	case "notificationPolicy":
		*tt = TargetTypeNotificationPolicy
	case "rotation":
		*tt = TargetTypeRotation
	case "service":
		*tt = TargetTypeService
	case "schedule":
		*tt = TargetTypeSchedule
	case "calendarSubscription":
		*tt = TargetTypeCalendarSubscription
	case "user":
		*tt = TargetTypeUser
	case "integrationKey":
		*tt = TargetTypeIntegrationKey
	case "notificationChannel":
		*tt = TargetTypeNotificationChannel
	case "slackChannel":
		*tt = TargetTypeSlackChannel
	case "userOverride":
		*tt = TargetTypeUserOverride
	case "contactMethod":
		*tt = TargetTypeContactMethod
	case "notificationRule":
		*tt = TargetTypeNotificationRule
	case "heartbeatMonitor":
		*tt = TargetTypeHeartbeatMonitor
	case "userSession":
		*tt = TargetTypeUserSession
	default:
		return validation.NewFieldError("TargetType", "unknown target type "+str)
	}

	return nil
}

<<<<<<< HEAD
// UnmarshalGQL implements the graphql.Marshaler interface
=======
// UnmarshalGQL implements the graphql.Unmarshaler interface
>>>>>>> 709abeb4
func (tt *TargetType) UnmarshalGQL(v interface{}) error {
	str, err := graphql.UnmarshalString(v)
	if err != nil {
		return err
	}
	return tt.UnmarshalText([]byte(str))
}

func (tt TargetType) MarshalText() ([]byte, error) {
	switch tt {
	case TargetTypeEscalationPolicy:
		return []byte("escalationPolicy"), nil
	case TargetTypeNotificationPolicy:
		return []byte("notificationPolicy"), nil
	case TargetTypeRotation:
		return []byte("rotation"), nil
	case TargetTypeService:
		return []byte("service"), nil
	case TargetTypeSchedule:
		return []byte("schedule"), nil
	case TargetTypeCalendarSubscription:
		return []byte("calendarSubscription"), nil
	case TargetTypeUser:
		return []byte("user"), nil
	case TargetTypeIntegrationKey:
		return []byte("integrationKey"), nil
	case TargetTypeUserOverride:
		return []byte("userOverride"), nil
	case TargetTypeNotificationChannel:
		return []byte("notificationChannel"), nil
	case TargetTypeSlackChannel:
		return []byte("slackChannel"), nil
	case TargetTypeContactMethod:
		return []byte("contactMethod"), nil
	case TargetTypeNotificationRule:
		return []byte("notificationRule"), nil
	case TargetTypeHeartbeatMonitor:
		return []byte("heartbeatMonitor"), nil
	case TargetTypeUserSession:
		return []byte("userSession"), nil
	}

	return nil, validation.NewFieldError("TargetType", "unknown target type "+tt.String())
}

// MarshalGQL implements the graphql.Marshaler interface
func (tt TargetType) MarshalGQL(w io.Writer) {
	data, err := tt.MarshalText()
	if err != nil {
		panic(err)
	}
	graphql.MarshalString(string(data)).MarshalGQL(w)
}<|MERGE_RESOLUTION|>--- conflicted
+++ resolved
@@ -78,11 +78,7 @@
 	return nil
 }
 
-<<<<<<< HEAD
-// UnmarshalGQL implements the graphql.Marshaler interface
-=======
 // UnmarshalGQL implements the graphql.Unmarshaler interface
->>>>>>> 709abeb4
 func (tt *TargetType) UnmarshalGQL(v interface{}) error {
 	str, err := graphql.UnmarshalString(v)
 	if err != nil {
