--- conflicted
+++ resolved
@@ -181,44 +181,8 @@
 		ValidityPeriod: time.Second * 10,
 	}
 
-<<<<<<< HEAD
 	if err := opts.setMsgParams(msg); err != nil {
 		return nil, err
-=======
-	prefix := fmt.Sprintf("Hello! This is %s", cfg.ApplicationName())
-
-	var message string
-	subID := -1
-	switch t := msg.(type) {
-	case notification.AlertBundle:
-		message = fmt.Sprintf("%s with alert notifications. Service '%s' has %d unacknowledged alerts.", prefix, t.ServiceName, t.Count)
-		opts.Params.Set(msgParamBundle, "1")
-		opts.CallType = CallTypeAlert
-	case notification.Alert:
-		if t.Summary == "" {
-			t.Summary = "No summary provided"
-		}
-		message = fmt.Sprintf("%s with an alert notification. %s.", prefix, t.Summary)
-		opts.CallType = CallTypeAlert
-		subID = t.AlertID
-	case notification.AlertStatus:
-		message = rmParen.ReplaceAllString(t.LogEntry, "")
-		message = fmt.Sprintf("%s with a status update for alert '%s'. %s", prefix, t.Summary, message)
-		opts.CallType = CallTypeAlertStatus
-		subID = t.AlertID
-	case notification.Test:
-		message = fmt.Sprintf("%s with a test message.", prefix)
-		opts.CallType = CallTypeTest
-	case notification.Verification:
-		count := int(math.Log10(float64(t.Code)) + 1)
-		message = fmt.Sprintf(
-			"%s with your %d-digit verification code. The code is: %s. Again, your  %d-digit verification code is: %s.",
-			prefix, count, spellNumber(t.Code), count, spellNumber(t.Code),
-		)
-		opts.CallType = CallTypeVerify
-	default:
-		return nil, errors.Errorf("unhandled message type: %T", t)
->>>>>>> e447cac5
 	}
 
 	msgBody, err := buildMessage(fmt.Sprintf("Hello! This is %s", cfg.ApplicationName()), msg)
