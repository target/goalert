package twilio

import (
	"errors"
	"fmt"
	"testing"

	"github.com/stretchr/testify/assert"
	"github.com/target/goalert/notification"
)

func TestSpellNumber(t *testing.T) {
	// Test the spell number function
	assert.Equal(t, "1. 2. 3. 4. 5. 6", spellNumber(123456))
}

<<<<<<< HEAD
func TestBuildMessage(t *testing.T) {
	prefix := "This is GoAlert"
	type mockInput struct {
		prefix string
		msg    notification.Message
	}

	testCases := map[string]struct {
		input       mockInput
		expected    string
		expectedErr error
	}{
		"Test Notification": {
			input: mockInput{
				prefix: prefix,
				msg: notification.Test{
					Dest: notification.Dest{
						ID:    "1",
						Type:  notification.DestTypeVoice,
						Value: "+16125551234",
					},
					CallbackID: "2",
				},
			},
			expected: fmt.Sprintf("%s with a test message.", prefix),
		},
		"AlertBundle Notification": {
			input: mockInput{
				prefix: prefix,
				msg: notification.AlertBundle{
					Dest: notification.Dest{
						ID:    "1",
						Type:  notification.DestTypeVoice,
						Value: "+16125551234",
					},
					CallbackID:  "2",
					ServiceID:   "3",
					ServiceName: "Widget",
					Count:       5,
				},
			},
			expected: fmt.Sprintf("%s with alert notifications. Service 'Widget' has 5 unacknowledged alerts.", prefix),
		},
		"Alert Notification": {
			input: mockInput{
				prefix: prefix,
				msg: notification.Alert{
					Dest: notification.Dest{
						ID:    "1",
						Type:  notification.DestTypeVoice,
						Value: "+16125551234",
					},
					CallbackID: "2",
					AlertID:    3,
					Summary:    "Widget is Broken",
					Details:    "Oh No!",
				},
			},
			expected: fmt.Sprintf("%s with an alert notification. Widget is Broken.", prefix),
		},
		"AlertStatus Notification": {
			input: mockInput{
				prefix: prefix,
				msg: notification.AlertStatus{
					Dest: notification.Dest{
						ID:    "1",
						Type:  notification.DestTypeVoice,
						Value: "+16125551234",
					},
					CallbackID: "2",
					AlertID:    3,
					Summary:    "Widget is Broken",
					Details:    "Oh No!",
					LogEntry:   "Something is Wrong",
				},
			},
			expected: fmt.Sprintf("%s with a status update for alert 'Widget is Broken'. Something is Wrong", prefix),
		},
		"Verification Notification": {
			input: mockInput{
				prefix: prefix,
				msg: notification.Verification{
					Dest: notification.Dest{
						ID:    "1",
						Type:  notification.DestTypeVoice,
						Value: "+16125551234",
					},
					CallbackID: "2",
					Code:       1234,
				},
			},
			expected: fmt.Sprintf("%s with your 4-digit verification code. The code is: %s. Again, your 4-digit verification code is: %s.", prefix, spellNumber(1234), spellNumber(1234)),
		},
		"Bad Type": {
			input: mockInput{
				prefix: prefix,
				msg: notification.ScheduleOnCallUsers{
					Dest: notification.Dest{
						ID:    "1",
						Type:  notification.DestTypeVoice,
						Value: "+16125551234",
					},
					CallbackID:   "2",
					ScheduleID:   "3",
					ScheduleName: "4",
					ScheduleURL:  "5",
				},
			},
			expectedErr: errors.New("unhandled message type: notification.ScheduleOnCallUsers"),
		},
		"Missing prefix": {
			input: mockInput{
				msg: notification.Test{
					Dest: notification.Dest{
						ID:    "1",
						Type:  notification.DestTypeVoice,
						Value: "+16125551234",
					},
					CallbackID: "2",
				},
			},
			expectedErr: errors.New("buildMessage error: no prefix provided"),
		},
		"no input": {
			input: mockInput{
				prefix: prefix,
			},
			expectedErr: errors.New("unhandled message type: <nil>"),
		},
	}

	for name, tc := range testCases {
		t.Run(name, func(t *testing.T) {
			// Arrange / Act
			result, err := buildMessage(tc.input.prefix, tc.input.msg)

			// Assert
			assert.Equal(t, tc.expected, result)
			if tc.expectedErr != nil || err != nil {
				// have to do it this way since errors.Errorf will never match due to memory alocations.
				assert.Equal(t, tc.expectedErr.Error(), err.Error())
			}
		})
	}
}

func BenchmarkBuildMessage(b *testing.B) {
	for i := 0; i < b.N; i++ {
		_, _ = buildMessage(
			fmt.Sprintf("%d", i),
			notification.Test{
				Dest: notification.Dest{
					ID:    "1",
					Type:  notification.DestTypeVoice,
					Value: fmt.Sprintf("+1612555123%d", i),
				},
				CallbackID: "2",
			})
=======
func BenchmarkSpellNumber(b *testing.B) {
	for i := 0; i < b.N; i++ {
		_ = spellNumber(i)
>>>>>>> e447cac5
	}
}<|MERGE_RESOLUTION|>--- conflicted
+++ resolved
@@ -14,7 +14,6 @@
 	assert.Equal(t, "1. 2. 3. 4. 5. 6", spellNumber(123456))
 }
 
-<<<<<<< HEAD
 func TestBuildMessage(t *testing.T) {
 	prefix := "This is GoAlert"
 	type mockInput struct {
@@ -173,10 +172,10 @@
 				},
 				CallbackID: "2",
 			})
-=======
+}
+
 func BenchmarkSpellNumber(b *testing.B) {
 	for i := 0; i < b.N; i++ {
 		_ = spellNumber(i)
->>>>>>> e447cac5
 	}
 }