--- conflicted
+++ resolved
@@ -29,17 +29,6 @@
 var _ Store = &DB{}
 
 type DB struct {
-<<<<<<< HEAD
-	db                           *sql.DB
-	getCMUserID                  *sql.Stmt
-	setVerificationCode          *sql.Stmt
-	verifyAndEnableContactMethod *sql.Stmt
-	insertTestNotification       *sql.Stmt
-	updateLastSendTime           *sql.Stmt
-	codeExpiration               *sql.Stmt
-	getCode                      *sql.Stmt
-	sendTestLock                 *sql.Stmt
-=======
 	db                     *sql.DB
 	getCMUserID            *sql.Stmt
 	setVerificationCode    *sql.Stmt
@@ -48,7 +37,6 @@
 	updateLastSendTime     *sql.Stmt
 	getCode                *sql.Stmt
 	sendTestLock           *sql.Stmt
->>>>>>> 76bb0beb
 
 	rand *rand.Rand
 }
