package slack

import (
	"context"
	"fmt"

	"github.com/slack-go/slack"
	"github.com/target/goalert/permission"
	"github.com/target/goalert/validation"
)

type UserGroup struct {
	ID     string
	Name   string
	Handle string
}

// User will lookup a single Slack user group.
func (s *ChannelSender) UserGroup(ctx context.Context, id string) (*UserGroup, error) {
	err := permission.LimitCheckAny(ctx, permission.User, permission.System)
	if err != nil {
		return nil, err
	}

	ug, ok := s.ugInfoCache.Get(id)
	if ok {
		return &ug, nil
	}

	groups, err := s.ListUserGroups(ctx)
	if err != nil {
		return nil, err
	}

	for _, g := range groups {
		if g.ID == id {
			s.ugInfoCache.Add(id, g)
			return &g, nil
		}
	}

	return nil, validation.NewGenericError("invalid user group id")
}

// ListUserGroups will return a list of all Slack user groups.
func (s *ChannelSender) ListUserGroups(ctx context.Context) ([]UserGroup, error) {
	err := permission.LimitCheckAny(ctx, permission.User, permission.System)
	if err != nil {
		return nil, err
	}

	id, err := s.TeamID(ctx)
	if err != nil {
		return nil, err
	}

	groups, ok := s.ugCache.Get(id)
	if !ok {
		err = s.withClient(ctx, func(c *slack.Client) error {
			groups, err = c.GetUserGroupsContext(ctx)
			return err
		})
		if err != nil {
			return nil, fmt.Errorf("get user groups: %w", err)
		}
		s.ugCache.Add(id, groups)
	}

	res := make([]UserGroup, 0, len(groups))
	for _, g := range groups {
		grp := UserGroup{
			ID:     g.ID,
			Name:   g.Name,
<<<<<<< HEAD
			Handle: "@" + g.Handle,
		})
=======
			Handle: g.Handle,
		}
		res = append(res, grp)
		s.ugInfoCache.Add(g.ID, grp)
>>>>>>> 58a2c296
	}

	return res, nil
}<|MERGE_RESOLUTION|>--- conflicted
+++ resolved
@@ -71,15 +71,10 @@
 		grp := UserGroup{
 			ID:     g.ID,
 			Name:   g.Name,
-<<<<<<< HEAD
 			Handle: "@" + g.Handle,
-		})
-=======
-			Handle: g.Handle,
 		}
 		res = append(res, grp)
 		s.ugInfoCache.Add(g.ID, grp)
->>>>>>> 58a2c296
 	}
 
 	return res, nil
