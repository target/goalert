package slack

import (
	"context"
	"encoding/json"
	"fmt"
	"net/http"
	"net/url"
	"strconv"
	"sync"
	"time"

	"github.com/pkg/errors"
	"github.com/slack-go/slack"
	"github.com/target/goalert/alert"
	"github.com/target/goalert/config"
	"github.com/target/goalert/notification"
	"github.com/target/goalert/permission"
	"github.com/target/goalert/validation"
	"golang.org/x/net/context/ctxhttp"
)

type ChannelSender struct {
	cfg    Config
	resp   chan *notification.MessageResponse
	status chan *notification.MessageStatus

	chanTht *throttle
	listTht *throttle

	chanCache *ttlCache
	listCache *ttlCache

	listMx sync.Mutex
	chanMx sync.Mutex
}

var _ notification.Sender = &ChannelSender{}

func NewChannelSender(ctx context.Context, cfg Config) (*ChannelSender, error) {
	return &ChannelSender{
		cfg:    cfg,
		resp:   make(chan *notification.MessageResponse),
		status: make(chan *notification.MessageStatus),

		chanTht: newThrottle(time.Minute / 50),
		listTht: newThrottle(time.Minute / 50),

		listCache: newTTLCache(250, time.Minute),
		chanCache: newTTLCache(1000, 15*time.Minute),
	}, nil
}

// Channel contains information about a Slack channel.
type Channel struct {
	ID   string
	Name string
}

type slackError string

func (err slackError) Error() string     { return string(err) }
func (err slackError) ClientError() bool { return true }
func wrapError(errMsg, details string) error {
	switch errMsg {
	case "missing_scope":
		// happens if the ID is for a user
		return validation.NewFieldError("ChannelID", "Only channels supported.")
	case "channel_not_found":
		return validation.NewFieldError("ChannelID", "Invalid Slack channel ID.")
	case "invalid_auth", "account_inactive", "token_revoked", "not_authed":
		return slackError("User account must be linked.")
	}
	return errors.Wrap(errors.New(errMsg), details)
}

// Channel will lookup a single Slack channel for the bot.
func (s *ChannelSender) Channel(ctx context.Context, channelID string) (*Channel, error) {
	err := permission.LimitCheckAny(ctx, permission.User, permission.System)
	if err != nil {
		return nil, err
	}

	s.chanMx.Lock()
	defer s.chanMx.Unlock()
	res, ok := s.chanCache.Get(channelID)
	if !ok {
		ch, err := s.loadChannel(ctx, channelID)
		if err != nil {
			return nil, err
		}
		s.chanCache.Add(channelID, ch)
		return ch, nil
	}
	if err != nil {
		return nil, err
	}

	return res.(*Channel), nil
}

func (s *ChannelSender) loadChannel(ctx context.Context, channelID string) (*Channel, error) {
	cfg := config.FromContext(ctx)

	v := make(url.Values)
	// Parameters and URL documented here:
	// https://api.slack.com/methods/conversations.info
	v.Set("token", cfg.Slack.AccessToken)
	v.Set("channel", channelID)

	infoURL := s.cfg.url("/api/conversations.info")

	var resData struct {
		OK      bool
		Error   string
		Channel struct {
			ID   string
			Name string
		}
	}

	err := s.chanTht.Wait(ctx)
	if err != nil {
		return nil, err
	}
	resp, err := ctxhttp.PostForm(ctx, http.DefaultClient, infoURL, v)
	if err != nil {
		return nil, err
	}
	if resp.StatusCode == 429 {
		// respect Retry-After (seconds) if possible
		sec, err := strconv.Atoi(resp.Header.Get("Retry-After"))
		if err == nil {
			s.chanTht.SetWaitUntil(time.Now().Add(time.Second * time.Duration(sec)))
			// try again
			return s.loadChannel(ctx, channelID)
		}
	}

	if resp.StatusCode != 200 {
		resp.Body.Close()
		return nil, errors.New("non-200 response from Slack: " + resp.Status)
	}
	err = json.NewDecoder(resp.Body).Decode(&resData)
	resp.Body.Close()
	if err != nil {
		return nil, errors.Wrap(err, "parse JSON")
	}

	if !resData.OK {
		return nil, wrapError(resData.Error, "lookup Slack channel")
	}

	return &Channel{
		ID:   resData.Channel.ID,
		Name: "#" + resData.Channel.Name,
	}, nil
}

// ListChannels will return a list of channels visible to the slack bot.
func (s *ChannelSender) ListChannels(ctx context.Context) ([]Channel, error) {
	err := permission.LimitCheckAny(ctx, permission.User, permission.System)
	if err != nil {
		return nil, err
	}

	cfg := config.FromContext(ctx)
	s.listMx.Lock()
	defer s.listMx.Unlock()
	res, ok := s.listCache.Get(cfg.Slack.AccessToken)
	if !ok {
		chs, err := s.loadChannels(ctx)
		if err != nil {
			return nil, err
		}
		ch2 := make([]Channel, len(chs))
		copy(ch2, chs)
		s.listCache.Add(cfg.Slack.AccessToken, ch2)
		return chs, nil
	}
	if err != nil {
		return nil, err
	}

	chs := res.([]Channel)
	cpy := make([]Channel, len(chs))
	copy(cpy, chs)

	return cpy, nil
}

func (s *ChannelSender) loadChannels(ctx context.Context) ([]Channel, error) {
	cfg := config.FromContext(ctx)
	v := make(url.Values)
	// Parameters and URL documented here:
	// https://api.slack.com/methods/users.conversations
	v.Set("token", cfg.Slack.AccessToken)
	v.Set("exclude_archived", "true")

	// Using `Set` instead of `Add` here. Slack expects a comma-delimited list instead of
	// an array-encoded parameter.
	v.Set("types", "private_channel,public_channel")
	v.Set("limit", "200")
	listURL := s.cfg.url("/api/users.conversations")

	n := 0
	var channels []Channel
	for {
		n++
		if n > 10 {
			return nil, errors.New("abort after > 10 pages of Slack channels")
		}

		err := s.listTht.Wait(ctx)
		if err != nil {
			return nil, err
		}
		resp, err := ctxhttp.PostForm(ctx, http.DefaultClient, listURL, v)
		if err != nil {
			return nil, err
		}
		if resp.StatusCode == 429 {
			resp.Body.Close()
			// respect Retry-After (seconds) if possible
			sec, err := strconv.Atoi(resp.Header.Get("Retry-After"))
			if err == nil {
				s.listTht.SetWaitUntil(time.Now().Add(time.Second * time.Duration(sec)))
				// no need to start over, re-fetch current page
				continue
			}
		}
		if resp.StatusCode != 200 {
			resp.Body.Close()
			return nil, errors.New("non-200 response from Slack: " + resp.Status)
		}

		var resData struct {
			OK       bool
			Error    string
			Channels []Channel
			Meta     struct {
				NextCursor string `json:"next_cursor"`
			} `json:"response_metadata"`
		}

		err = json.NewDecoder(resp.Body).Decode(&resData)
		resp.Body.Close()
		if err != nil {
			return nil, errors.Wrap(err, "parse JSON")
		}

		if !resData.OK {
			return nil, wrapError(resData.Error, "list Slack channels")
		}

		channels = append(channels, resData.Channels...)

		if resData.Meta.NextCursor == "" {
			break
		}

		v.Set("cursor", resData.Meta.NextCursor)
	}

	for i := range channels {
		channels[i].Name = "#" + channels[i].Name
	}

	return channels, nil
}

// Send handles processing new alerts and message updates to be sent out to a Slack channel
// Parameters & URL documented here:
// https://api.slack.com/methods/chat.postMessage
func (s *ChannelSender) Send(ctx context.Context, msg notification.Message) (*notification.MessageStatus, error) {
	cfg := config.FromContext(ctx)
	var a alert.Alert
	var timestamps []string

	switch t := msg.(type) {
	case notification.Alert:
		a.Summary = t.Summary
		a.ID = t.AlertID
		a.Status = alert.StatusTriggered
	case notification.AlertBundle:
		a.Summary = fmt.Sprintf("Service '%s' has %d unacknowledged alerts.", t.ServiceName, t.Count)
	case notification.AlertStatus:
		_a, err := s.cfg.AlertStore.FindOne(ctx, t.AlertID)
		if err != nil {
			return nil, err
		}
		a = *_a
	default:
		return nil, errors.Errorf("unsupported message type: %T", t)
	}

	var api = slack.New(cfg.Slack.AccessToken)
	msgOpt := CraftAlertMessage(a, cfg.CallbackURL("/alerts/"+strconv.Itoa(a.ID)))

	timestamps, err := s.cfg.NotificationStore.FindSlackAlertMsgTimestamps(ctx, a.ID)
	if err != nil {
		return nil, err
	}

	var ts string
	if msg.Type() == notification.MessageTypeAlert {
		_, ts, _, err = api.SendMessage(msg.Destination().Value, msgOpt...)
		if err != nil {
			return nil, err
		}
	}

	for _, ts := range timestamps {
		_, _, _, err = api.UpdateMessage(msg.Destination().Value, ts, msgOpt...)
		if err != nil {
			return nil, err
		}
	}

	msgStatus := notification.MessageStatus{
		ID:    msg.ID(),
		State: notification.MessageStateDelivered,
	}

	if msg.Type() == notification.MessageTypeAlert {
		msgStatus.ProviderMessageID = ts
	}

<<<<<<< HEAD
	return &msgStatus, nil
}

func (s *ChannelSender) Status(ctx context.Context, id, providerID string) (*notification.MessageStatus, error) {
	return nil, errors.New("not implemented")
}

func (s *ChannelSender) ListenStatus() <-chan *notification.MessageStatus     { return s.status }
func (s *ChannelSender) ListenResponse() <-chan *notification.MessageResponse { return s.resp }
=======
	return &notification.MessageStatus{
		ID:                msg.ID(),
		ProviderMessageID: resData.TS,
		State:             notification.MessageStateDelivered,
	}, nil
}
>>>>>>> 6b017930
<|MERGE_RESOLUTION|>--- conflicted
+++ resolved
@@ -326,21 +326,5 @@
 		msgStatus.ProviderMessageID = ts
 	}
 
-<<<<<<< HEAD
 	return &msgStatus, nil
-}
-
-func (s *ChannelSender) Status(ctx context.Context, id, providerID string) (*notification.MessageStatus, error) {
-	return nil, errors.New("not implemented")
-}
-
-func (s *ChannelSender) ListenStatus() <-chan *notification.MessageStatus     { return s.status }
-func (s *ChannelSender) ListenResponse() <-chan *notification.MessageResponse { return s.resp }
-=======
-	return &notification.MessageStatus{
-		ID:                msg.ID(),
-		ProviderMessageID: resData.TS,
-		State:             notification.MessageStateDelivered,
-	}, nil
-}
->>>>>>> 6b017930
+}