--- conflicted
+++ resolved
@@ -158,36 +158,7 @@
 	return res, nil
 }
 
-<<<<<<< HEAD
-func (s *ChannelSender) TeamIcon(ctx context.Context, id string) (url string, err error) {
-	s.teamInfoMx.Lock()
-	defer s.teamInfoMx.Unlock()
-
-	info, ok := s.teamInfoCache.Get(id)
-	if ok {
-		url, _ = info.Icon["image_44"].(string)
-		return url, nil
-	}
-
-	err = s.withClient(ctx, func(c *slack.Client) error {
-		info, err := c.GetTeamInfoContext(ctx)
-		if err != nil {
-			return err
-		}
-
-		url, _ = info.Icon["image_44"].(string)
-
-		s.teamInfoCache.Add(id, info)
-		return nil
-	})
-
-	return url, err
-}
-
-func (s *ChannelSender) TeamName(ctx context.Context, id string) (name string, err error) {
-=======
 func (s *ChannelSender) Team(ctx context.Context, id string) (t *Team, err error) {
->>>>>>> eb40aa64
 	s.teamInfoMx.Lock()
 	defer s.teamInfoMx.Unlock()
 
