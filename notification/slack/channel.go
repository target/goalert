package slack

import (
	"context"
	"encoding/json"
	"fmt"
	"net/http"
	"net/url"
	"strconv"
	"sync"
	"time"

	"github.com/pkg/errors"
	"github.com/slack-go/slack"
	"github.com/target/goalert/alert"
	"github.com/target/goalert/config"
	"github.com/target/goalert/notification"
	"github.com/target/goalert/permission"
	"github.com/target/goalert/util/log"
	"github.com/target/goalert/validation"
	"golang.org/x/net/context/ctxhttp"
)

type ChannelSender struct {
	cfg Config

	teamID string
	token  string

	chanTht *throttle
	listTht *throttle

	chanCache *ttlCache
	listCache *ttlCache

	listMx sync.Mutex
	chanMx sync.Mutex
	teamMx sync.Mutex

	r notification.Receiver
}

var _ notification.Sender = &ChannelSender{}
var _ notification.ReceiverSetter = &ChannelSender{}

// SetReceiver sets the notification.Receiver for incoming messages and status updates.
func (s *ChannelSender) SetReceiver(r notification.Receiver) { s.r = r }

func NewChannelSender(ctx context.Context, cfg Config) (*ChannelSender, error) {
	return &ChannelSender{
		cfg: cfg,

		chanTht: newThrottle(time.Minute / 50),
		listTht: newThrottle(time.Minute / 50),

		listCache: newTTLCache(250, time.Minute),
		chanCache: newTTLCache(1000, 15*time.Minute),
	}, nil
}

// Channel contains information about a Slack channel.
type Channel struct {
	ID     string
	Name   string
	TeamID string
}

type apiError struct {
	msg    string
	header http.Header
}

func (err apiError) Error() string {
	if err.msg == "missing_scope" {
		acceptedScopes := err.header.Get("X-Accepted-Oauth-Scopes")
		providedScopes := err.header.Get("X-Oauth-Scopes")
		return fmt.Sprintf("missing_scope; need one of %v but got %v", acceptedScopes, providedScopes)
	}
	return err.msg
}

func mapError(ctx context.Context, err error) error {
	var apiError *apiError
	if !errors.As(err, &apiError) {
		return err
	}

	switch apiError.msg {
	case "channel_not_found":
		return validation.NewFieldError("ChannelID", "Invalid Slack channel ID.")
	case "missing_scope", "invalid_auth", "account_inactive", "token_revoked", "not_authed":
		log.Log(ctx, err)
		return validation.NewFieldError("ChannelID", "Permission Denied.")
	}

	return err
}

// Channel will lookup a single Slack channel for the bot.
func (s *ChannelSender) Channel(ctx context.Context, channelID string) (*Channel, error) {
	err := permission.LimitCheckAny(ctx, permission.User, permission.System)
	if err != nil {
		return nil, err
	}

	s.chanMx.Lock()
	defer s.chanMx.Unlock()
	res, ok := s.chanCache.Get(channelID)
	if !ok {
		ch, err := s.loadChannel(ctx, channelID)
		if err != nil {
			return nil, mapError(ctx, err)
		}
		s.chanCache.Add(channelID, ch)
		return ch, nil
	}
	if err != nil {
		return nil, err
	}

	return res.(*Channel), nil
}

func (s *ChannelSender) TeamID(ctx context.Context) (string, error) {
	cfg := config.FromContext(ctx)

	s.teamMx.Lock()
	defer s.teamMx.Unlock()
	if s.teamID == "" || s.token != cfg.Slack.AccessToken {
		// teamID missing or token changed
		id, err := s.lookupTeamIDForToken(ctx, cfg.Slack.AccessToken)
		if err != nil {
			return "", err
		}

		// update teamID and token after fetching succeeds
		s.teamID = id
		s.token = cfg.Slack.AccessToken
	}

	return s.teamID, nil
}

func (s *ChannelSender) loadChannel(ctx context.Context, channelID string) (*Channel, error) {
	cfg := config.FromContext(ctx)

	teamID, err := s.TeamID(ctx)
	if err != nil {
		return nil, fmt.Errorf("lookup team ID: %w", err)
	}

	v := make(url.Values)
	// Parameters and URL documented here:
	// https://api.slack.com/methods/conversations.info
	v.Set("token", cfg.Slack.AccessToken)
	v.Set("channel", channelID)

	infoURL := s.cfg.url("/api/conversations.info")

	var resData struct {
		OK      bool
		Error   string
		Channel struct {
			ID   string
			Name string
		}
	}

	err = s.chanTht.Wait(ctx)
	if err != nil {
		return nil, err
	}
	resp, err := ctxhttp.PostForm(ctx, http.DefaultClient, infoURL, v)
	if err != nil {
		return nil, err
	}
	if resp.StatusCode == 429 {
		// respect Retry-After (seconds) if possible
		sec, err := strconv.Atoi(resp.Header.Get("Retry-After"))
		if err == nil {
			s.chanTht.SetWaitUntil(time.Now().Add(time.Second * time.Duration(sec)))
			// try again
			return s.loadChannel(ctx, channelID)
		}
	}

	if resp.StatusCode != 200 {
		resp.Body.Close()
		return nil, errors.New("non-200 response from Slack: " + resp.Status)
	}
	err = json.NewDecoder(resp.Body).Decode(&resData)
	resp.Body.Close()
	if err != nil {
		return nil, errors.Wrap(err, "parse JSON")
	}

	if !resData.OK {
		return nil, fmt.Errorf("lookup Slack channel: %w", &apiError{msg: resData.Error, header: resp.Header})
	}

	return &Channel{
		ID:     resData.Channel.ID,
		Name:   "#" + resData.Channel.Name,
		TeamID: teamID,
	}, nil
}

// ListChannels will return a list of channels visible to the slack bot.
func (s *ChannelSender) ListChannels(ctx context.Context) ([]Channel, error) {
	err := permission.LimitCheckAny(ctx, permission.User, permission.System)
	if err != nil {
		return nil, err
	}

	cfg := config.FromContext(ctx)
	s.listMx.Lock()
	defer s.listMx.Unlock()
	res, ok := s.listCache.Get(cfg.Slack.AccessToken)
	if !ok {
		chs, err := s.loadChannels(ctx)
		if err != nil {
			return nil, mapError(ctx, err)
		}
		ch2 := make([]Channel, len(chs))
		copy(ch2, chs)
		s.listCache.Add(cfg.Slack.AccessToken, ch2)
		return chs, nil
	}
	if err != nil {
		return nil, err
	}

	chs := res.([]Channel)
	cpy := make([]Channel, len(chs))
	copy(cpy, chs)

	return cpy, nil
}

func (s *ChannelSender) loadChannels(ctx context.Context) ([]Channel, error) {
	cfg := config.FromContext(ctx)
	v := make(url.Values)
	// Parameters and URL documented here:
	// https://api.slack.com/methods/users.conversations
	v.Set("token", cfg.Slack.AccessToken)
	v.Set("exclude_archived", "true")

	// Using `Set` instead of `Add` here. Slack expects a comma-delimited list instead of
	// an array-encoded parameter.
	v.Set("types", "private_channel,public_channel")
	v.Set("limit", "200")
	listURL := s.cfg.url("/api/users.conversations")

	n := 0
	var channels []Channel
	for {
		n++
		if n > 10 {
			return nil, errors.New("abort after > 10 pages of Slack channels")
		}

		err := s.listTht.Wait(ctx)
		if err != nil {
			return nil, err
		}
		resp, err := ctxhttp.PostForm(ctx, http.DefaultClient, listURL, v)
		if err != nil {
			return nil, err
		}
		if resp.StatusCode == 429 {
			resp.Body.Close()
			// respect Retry-After (seconds) if possible
			sec, err := strconv.Atoi(resp.Header.Get("Retry-After"))
			if err == nil {
				s.listTht.SetWaitUntil(time.Now().Add(time.Second * time.Duration(sec)))
				// no need to start over, re-fetch current page
				continue
			}
		}
		if resp.StatusCode != 200 {
			resp.Body.Close()
			return nil, errors.New("non-200 response from Slack: " + resp.Status)
		}

		var resData struct {
			OK       bool
			Error    string
			Channels []Channel
			Meta     struct {
				NextCursor string `json:"next_cursor"`
			} `json:"response_metadata"`
		}

		err = json.NewDecoder(resp.Body).Decode(&resData)
		resp.Body.Close()
		if err != nil {
			return nil, errors.Wrap(err, "parse JSON")
		}

		if !resData.OK {
			return nil, fmt.Errorf("list Slack channels: %w", &apiError{msg: resData.Error, header: resp.Header})
		}

		channels = append(channels, resData.Channels...)

		if resData.Meta.NextCursor == "" {
			break
		}

		v.Set("cursor", resData.Meta.NextCursor)
	}

	for i := range channels {
		channels[i].Name = "#" + channels[i].Name
	}

	return channels, nil
}

func (s *ChannelSender) Send(ctx context.Context, msg notification.Message) (*notification.SentMessage, error) {
	cfg := config.FromContext(ctx)
	var api = slack.New(cfg.Slack.AccessToken)

	var sentTS string

<<<<<<< HEAD
=======
	// Note: We don't use cfg.ApplicationName() here since that is configured in the Slack app as the bot name.

	vals := make(url.Values)
>>>>>>> 620da9f0
	// Parameters & URL documented here:
	// https://api.slack.com/methods/chat.postMessage
	switch t := msg.(type) {
	case notification.Alert:
		if t.OriginalStatus != nil {
			// Reply in thread and broadcast to channel if we already sent a message for this alert.
			threadTS := t.OriginalStatus.ProviderMessageID.ExternalID
			text := "Broadcasting to channel due to repeat notification."
			_, ts, _, err := api.SendMessageContext(ctx, msg.Destination().Value, slack.MsgOptionTS(threadTS), slack.MsgOptionBroadcast(), slack.MsgOptionText(text, false))
			if err != nil {
				return nil, err
			}
			sentTS = ts
			break
		}

		a := alert.Alert{
			ID:      t.AlertID,
			Summary: t.Summary,
			Status:  alert.StatusTriggered,
		}
		msgOpt := makeAlertMessageOptions(a, t.CallbackID, cfg.CallbackURL("/alerts/"+strconv.Itoa(a.ID)), "")
		_, ts, _, err := api.SendMessageContext(ctx, msg.Destination().Value, msgOpt...)
		if err != nil {
			return nil, err
		}
		sentTS = ts
	case notification.AlertStatus:
		a := alert.Alert{
			ID:      t.AlertID,
			Summary: t.Summary,
			Status:  t.NewAlertStatus,
		}

		msgOpt := makeAlertMessageOptions(a, t.CallbackID, cfg.CallbackURL("/alerts/"+strconv.Itoa(a.ID)), "")

		// update original alert message
		_, _, _, err := api.UpdateMessageContext(ctx, msg.Destination().Value, t.Dest.Value, msgOpt...)
		if err != nil {
			return nil, err
		}

		// send status update message as a thread reply to the original alert message
		threadTS := t.OriginalStatus.ProviderMessageID.ExternalID
		text := "Status Update: " + t.NewAlertStatus.Value() + "\n" + t.LogEntry
		_, ts, _, err := api.SendMessageContext(ctx, msg.Destination().Value, slack.MsgOptionTS(threadTS), slack.MsgOptionText(text, false))
		if err != nil {
			return nil, err
		}
		sentTS = ts
	case notification.AlertBundle:
		text := fmt.Sprintf("Service '%s' has %d unacknowledged alerts.\n\n<%s>", t.ServiceName, t.Count, cfg.CallbackURL("/services/"+t.ServiceID+"/alerts"))
		_, ts, _, err := api.SendMessageContext(ctx, msg.Destination().Value, slack.MsgOptionText(text, false))
		if err != nil {
			return nil, err
		}
		sentTS = ts
	case notification.ScheduleOnCallUsers:
		_, ts, _, err := api.SendMessageContext(ctx, msg.Destination().Value, slack.MsgOptionText(s.onCallNotificationText(ctx, t), false))
		if err != nil {
			return nil, err
		}
		sentTS = ts
	default:
		return nil, errors.Errorf("unsupported message type: %T", msg.Type())
	}

	return &notification.SentMessage{
		ExternalID: sentTS,
		State:      notification.StateDelivered,
		SrcValue:   "",
	}, nil
}

func (s *ChannelSender) lookupTeamIDForToken(ctx context.Context, token string) (string, error) {
	req, err := http.NewRequestWithContext(ctx, "POST", s.cfg.url("/api/auth.test"), nil)
	if err != nil {
		return "", err
	}
	req.Header.Add("Authorization", "Bearer "+token)

	resp, err := http.DefaultClient.Do(req)
	if err != nil {
		return "", err
	}
	defer resp.Body.Close()

	var body struct {
		TeamID string `json:"team_id"`
	}
	err = json.NewDecoder(resp.Body).Decode(&body)
	if err != nil {
		return "", err
	}
	return body.TeamID, nil
}<|MERGE_RESOLUTION|>--- conflicted
+++ resolved
@@ -323,14 +323,9 @@
 
 	var sentTS string
 
-<<<<<<< HEAD
-=======
-	// Note: We don't use cfg.ApplicationName() here since that is configured in the Slack app as the bot name.
-
-	vals := make(url.Values)
->>>>>>> 620da9f0
 	// Parameters & URL documented here:
 	// https://api.slack.com/methods/chat.postMessage
+	// Note: We don't use cfg.ApplicationName() since that is configured in the Slack app as the bot name.
 	switch t := msg.(type) {
 	case notification.Alert:
 		if t.OriginalStatus != nil {
