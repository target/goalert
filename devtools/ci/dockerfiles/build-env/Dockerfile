--- conflicted
+++ resolved
@@ -1,8 +1,4 @@
-<<<<<<< HEAD
 FROM golang:1.13.4-alpine
-RUN apk --no-cache add git nodejs yarn make postgresql-client
-=======
-FROM golang:1.13.1-alpine
 
 ENV PGDATA=/var/lib/postgresql/data PGUSER=postgres DB_URL=postgresql://postgres@
 RUN apk --no-cache add git nodejs yarn make postgresql postgresql-contrib
@@ -15,5 +11,4 @@
     echo "full_page_writes = off" >> $PGDATA/postgresql.conf
 
 COPY start_postgres.sh /usr/bin/start_postgres
-COPY stop_postgres.sh /usr/bin/stop_postgres
->>>>>>> aedec4e8
+COPY stop_postgres.sh /usr/bin/stop_postgres