--- conflicted
+++ resolved
@@ -77,15 +77,11 @@
 }
 
 func DumpData(ctx context.Context, conn *pgx.Conn, out io.Writer, skip []string) error {
-<<<<<<< HEAD
-	tx, err := conn.BeginTx(ctx, pgx.TxOptions{IsoLevel: pgx.RepeatableRead})
-=======
 	tx, err := conn.BeginTx(ctx, pgx.TxOptions{
 		IsoLevel:       pgx.Serializable,
 		DeferrableMode: pgx.Deferrable,
 		AccessMode:     pgx.ReadOnly,
 	})
->>>>>>> e18f86a0
 	if err != nil {
 		return fmt.Errorf("begin tx: %w", err)
 	}
