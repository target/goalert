--- conflicted
+++ resolved
@@ -16,11 +16,7 @@
 	file := flag.String("f", "", "Output file (default is stdout).")
 	db := flag.String("d", os.Getenv("DBURL"), "DB URL") // use same env var as pg_dump
 	dataOnly := flag.Bool("a", false, "dump only the data, not the schema")
-<<<<<<< HEAD
-	skip := flag.String("s", "", "skip tables")
-=======
 	skip := flag.String("T", "", "skip tables")
->>>>>>> e18f86a0
 	flag.Parse()
 
 	out := os.Stdout
