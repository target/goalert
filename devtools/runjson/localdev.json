[
  {
    "Name": "Build-BE",
    "Command": ["make", "-s", "bin/goalert", "BUILD_TAGS=sql_highlight"],
    "Restart": true,
    "Quiet": true,
    "IgnoreErrors": true
  },
  {
    "Name": "Backend",
    "Before": {
      "Name": "Wait JE",
      "Command": ["bin/waitfor", "http://localhost:16686"]
    },
    "Command": [
      "bin/goalert",
      "-l=localhost:3030",
      "--ui-url=http://localhost:3035",
      "--db-url=postgres://goalert@localhost:5432/goalert?sslmode=disable",
<<<<<<< HEAD
      "--listen-sysapi=localhost:1234"
=======
      "--tracing-probability=1",
      "--listen-prometheus=localhost:2112"
>>>>>>> cd34a4f6
    ],
    "Restart": true,
    "IgnoreErrors": true,
    "Watch": true
  },
  {
    "Name": "MailHog",
    "Command": [
      "go",
      "run",
      "github.com/mailhog/MailHog",
      "-ui-bind-addr=localhost:8025",
      "-api-bind-addr=localhost:8025",
      "-smtp-bind-addr=localhost:1025"
    ],
    "Restart": true,
    "IgnoreErrors": true
  },
  {
    "Name": "UI",
    "Command": [
      "yarn",
      "workspace",
      "goalert-web",
      "webpack",
      "serve",
      "--inline",
      "--devtool=eval-nosources-source-map",
      "--allowed-hosts=docker.for.mac.host.internal",
      "--port=3035",
      "--mode=development",
      "--env=GOALERT_VERSION=$GOALERT_VERSION"
    ]
  },
  {
    "Name": "Jaeger",
    "Command": [
      "docker",
      "run",
      "--rm",
      "-p=6831:6831/udp",
      "-p=6832:6832/udp",
      "-p=5778:5778",
      "-p=16686:16686",
      "-p=14268:14268",
      "-p=9411:9411",
      "--name=jaeger",
      "jaegertracing/all-in-one"
    ],
    "Before": {
      "Name": "JE Cleanup",
      "Command": ["docker", "rm", "-f", "jaeger"],
      "IgnoreErrors": true
    },
    "After": {
      "Name": "JE Cleanup",
      "Command": ["docker", "rm", "-f", "jaeger"],
      "IgnoreErrors": true
    }
  }
]<|MERGE_RESOLUTION|>--- conflicted
+++ resolved
@@ -17,12 +17,9 @@
       "-l=localhost:3030",
       "--ui-url=http://localhost:3035",
       "--db-url=postgres://goalert@localhost:5432/goalert?sslmode=disable",
-<<<<<<< HEAD
-      "--listen-sysapi=localhost:1234"
-=======
+      "--listen-sysapi=localhost:1234",
       "--tracing-probability=1",
       "--listen-prometheus=localhost:2112"
->>>>>>> cd34a4f6
     ],
     "Restart": true,
     "IgnoreErrors": true,
