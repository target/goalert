--- conflicted
+++ resolved
@@ -357,10 +357,7 @@
 	})
 }
 
-<<<<<<< HEAD
 // Generate will produce a full random dataset based on the configuration.
-=======
->>>>>>> 8861d923
 func (cfg datagenConfig) Generate() datagen {
 
 	setDefault := func(val *int, def int) {
