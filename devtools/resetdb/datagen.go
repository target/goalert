--- conflicted
+++ resolved
@@ -371,11 +371,7 @@
 	}
 	d.Alerts = append(d.Alerts, alert.Alert{
 		ID:        len(d.Alerts) + 1,
-<<<<<<< HEAD
-		CreatedAt: gofakeit.DateRange(time.Now().Add(-180*24*time.Hour), time.Now().Add(-1*time.Hour)),
-=======
-		CreatedAt: d.DateRange(time.Now().Add(-30*24*time.Hour), time.Now().Add(-1*time.Hour)),
->>>>>>> a20e9796
+		CreatedAt: d.DateRange(time.Now().Add(-180*24*time.Hour), time.Now().Add(-1*time.Hour)),
 		Status:    status,
 		ServiceID: serviceID,
 		Summary:   d.ids.Gen(func() string { return d.LoremIpsumSentence(d.Intn(10) + 3) }, serviceID),
