--- conflicted
+++ resolved
@@ -354,86 +354,44 @@
 }
 
 // NewAlertLog will generate an alert log for the provided alert.
-<<<<<<< HEAD
-func (d *datagen) NewAlertLogs(alrt alert.Alert) {
-	// Add 'created' event log
-	d.AlertLogs = append(d.AlertLogs, AlertLog{
-		AlertID:   alrt.ID,
-		Timestamp: alrt.CreatedAt,
-=======
 func (d *datagen) NewAlertLogs(a alert.Alert) {
 	// Add 'created' event log
 	d.AlertLogs = append(d.AlertLogs, AlertLog{
 		AlertID:   a.ID,
 		Timestamp: a.CreatedAt,
->>>>>>> 1d6e9ada
 		Event:     "created",
 		Message:   "",
 	})
 
-<<<<<<< HEAD
-	switch alrt.Status {
-	case alert.StatusActive:
-		d.AlertLogs = append(d.AlertLogs, AlertLog{
-			AlertID:   alrt.ID,
-			Timestamp: gofakeit.DateRange(alrt.CreatedAt, alrt.CreatedAt.Add(30*time.Minute)),
-			Event:     "acknowledged",
-			Message:   "",
-		})
-		d.AlertLogs = append(d.AlertLogs, AlertLog{
-			AlertID:   alrt.ID,
-			Timestamp: gofakeit.DateRange(alrt.CreatedAt, alrt.CreatedAt.Add(30*time.Minute)),
-			Event:     "escalated",
-			Message:   "",
-		})
-	case alert.StatusClosed:
-		closeTime := gofakeit.DateRange(alrt.CreatedAt, alrt.CreatedAt.Add(30*time.Minute))
-
-		if gofakeit.Bool() {
-			// was acked
-			d.AlertLogs = append(d.AlertLogs, AlertLog{
-				AlertID:   alrt.ID,
-				Timestamp: gofakeit.DateRange(alrt.CreatedAt, closeTime),
-				Event:     "acknowledged",
-				Message:   "",
-			})
-		}
-
-		if gofakeit.Bool() {
-			// was escalated
-			d.AlertLogs = append(d.AlertLogs, AlertLog{
-				AlertID:   alrt.ID,
-				Timestamp: gofakeit.DateRange(alrt.CreatedAt, closeTime),
-				Event:     "escalated",
-				Message:   "",
-			})
-		}
-
-		d.AlertLogs = append(d.AlertLogs, AlertLog{
-			AlertID:   alrt.ID,
-			Timestamp: closeTime,
-=======
 	t := a.CreatedAt
-
-	if a.Status == alert.StatusActive || (a.Status == alert.StatusClosed && gofakeit.Bool()) {
+	addEvent := func(event string) {
 		t = gofakeit.DateRange(t, t.Add(30*time.Minute))
 		d.AlertLogs = append(d.AlertLogs, AlertLog{
 			AlertID:   a.ID,
 			Timestamp: t,
-			Event:     "acknowledged",
+			Event:     event,
 			Message:   "",
 		})
 	}
 
-	// Add 'closed' event log
-	if a.Status == alert.StatusClosed {
-		d.AlertLogs = append(d.AlertLogs, AlertLog{
-			AlertID:   a.ID,
-			Timestamp: gofakeit.DateRange(t, t.Add(30*time.Minute)),
->>>>>>> 1d6e9ada
-			Event:     "closed",
-			Message:   "",
-		})
+	switch a.Status {
+	case alert.StatusTriggered:
+		if gofakeit.Bool() {
+			addEvent("escalated")
+		}
+	case alert.StatusActive:
+		if gofakeit.Bool() {
+			addEvent("escalated")
+		}
+		addEvent("acknowledged")
+	case alert.StatusClosed:
+		if gofakeit.Bool() {
+			addEvent("escalated")
+		}
+		if gofakeit.Bool() {
+			addEvent("acknowledged")
+		}
+		addEvent("closed")
 	}
 }
 
