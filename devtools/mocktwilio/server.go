--- conflicted
+++ resolved
@@ -13,12 +13,7 @@
 
 // Config is used to configure the mock server.
 type Config struct {
-<<<<<<< HEAD
-	// The SID and token should match values given to the backend
-	// as the mock server will send and validate signatures.
-=======
 	// AccountSID is the Twilio account SID.
->>>>>>> 5b0c3f8e
 	AccountSID string
 
 	// AuthToken is the Twilio auth token.
@@ -209,26 +204,8 @@
 	defer close(srv.callCh)
 	defer wg.Wait()
 
-<<<<<<< HEAD
-// NewMessagingService registers a new Messaging SID for the given numbers.
-func (s *Server) NewMessagingService(url string, numbers ...string) (string, error) {
-	id := s.id("MG")
-	return id, s.RegisterMessagingService(id, url, numbers...)
-}
-
-// RegisterMessagingService registers a Messaging SID for the given numbers.
-func (s *Server) RegisterMessagingService(svcID, url string, numbers ...string) error {
-	err := validate.URL("URL", url)
-	for i, n := range numbers {
-		err = validate.Many(err, validate.Phone(fmt.Sprintf("Number[%d]", i), n))
-	}
-	if err != nil {
-		return err
-	}
-=======
 	ctx, cancel := context.WithCancel(context.Background())
 	defer cancel()
->>>>>>> 5b0c3f8e
 
 	for {
 		select {
@@ -253,12 +230,6 @@
 			}()
 		}
 	}
-<<<<<<< HEAD
-	s.msgSvc[svcID] = numbers
-
-	return nil
-=======
->>>>>>> 5b0c3f8e
 }
 
 // WaitInFlight waits for all in-flight requests/messages/calls to complete.
