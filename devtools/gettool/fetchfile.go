--- conflicted
+++ resolved
@@ -70,10 +70,6 @@
 	}
 
 	var fd *os.File
-<<<<<<< HEAD
-	var cacheFailed bool
-=======
->>>>>>> c1271f11
 	if cacheDir != "" {
 		fd, err = mkCacheFile(url)
 		if err != nil {
@@ -81,20 +77,13 @@
 		}
 	}
 
-<<<<<<< HEAD
-=======
 	var useTempFile bool
->>>>>>> c1271f11
 	if fd == nil {
 		fd, err = os.CreateTemp("", "*.zip")
 		if err != nil {
 			return nil, 0, fmt.Errorf("create temp file: %w", err)
 		}
-<<<<<<< HEAD
-		cacheFailed = true
-=======
 		useTempFile = true
->>>>>>> c1271f11
 	}
 
 	n, err := io.Copy(fd, resp.Body)
@@ -103,20 +92,12 @@
 		return nil, 0, fmt.Errorf("download file '%s': %w", url, err)
 	}
 
-<<<<<<< HEAD
-	if !cacheFailed {
-		err = os.Rename(fd.Name(), filepath.Join(cacheDir, hash256(url)+".data"))
-		if err != nil {
-			fd.Close()
-			return nil, 0, fmt.Errorf("rename cache file: %w", err)
-=======
 	if !useTempFile {
 		targetPath := filepath.Join(cacheDir, hash256(url)+".data")
 		err = os.Rename(fd.Name(), targetPath)
 		if err != nil {
 			fd.Close()
 			return nil, 0, fmt.Errorf("rename cache file from '%s' to '%s': %w", fd.Name(), targetPath, err)
->>>>>>> c1271f11
 		}
 	}
 
