package mockslack

import (
	"encoding/json"
	"log"
	"net/http"
	"strings"

	"github.com/davecgh/go-spew/spew"
	"github.com/pkg/errors"
)

// Server implements a mock Slack API.
type Server struct {
	*state

	mux *http.ServeMux

	handler http.Handler

	urlPrefix string
}

// NewServer creates a new blank Server.
func NewServer() *Server {
	srv := &Server{
		mux:   http.NewServeMux(),
		state: newState(),
	}

	srv.mux.HandleFunc("/actions/response", srv.ServeActionResponse)
	srv.mux.HandleFunc("/api/chat.postMessage", srv.ServeChatPostMessage)
	srv.mux.HandleFunc("/api/chat.postEphemeral", srv.ServeChatPostMessage)
	srv.mux.HandleFunc("/api/chat.update", srv.ServeChatUpdate)
	srv.mux.HandleFunc("/api/conversations.info", srv.ServeConversationsInfo)
	srv.mux.HandleFunc("/api/conversations.list", srv.ServeConversationsList)
	srv.mux.HandleFunc("/api/users.conversations", srv.ServeConversationsList) // same data
	srv.mux.HandleFunc("/api/users.info", srv.ServeUsersInfo)
	srv.mux.HandleFunc("/api/oauth.access", srv.ServeOAuthAccess)
	srv.mux.HandleFunc("/api/auth.revoke", srv.ServeAuthRevoke)
	srv.mux.HandleFunc("/api/auth.test", srv.ServeAuthTest)
	srv.mux.HandleFunc("/api/channels.create", srv.ServeChannelsCreate)
	srv.mux.HandleFunc("/api/groups.create", srv.ServeGroupsCreate)
	srv.mux.HandleFunc("/api/team.info", srv.ServeTeamInfo)
	srv.mux.HandleFunc("/api/usergroups.list", srv.ServeUserGroupList)
<<<<<<< HEAD
	srv.mux.HandleFunc("/api/usergroups.users.update", srv.ServeUserGroupsUsersUpdate)

=======
>>>>>>> 1f97527d
	// TODO: history, leave, join

	srv.mux.HandleFunc("/stats", func(w http.ResponseWriter, req *http.Request) {
		srv.state.mx.Lock()
		defer srv.state.mx.Unlock()
		spew.Fdump(w)
	})

	// handle 404/unknown api methods
	srv.mux.HandleFunc("/api/", func(w http.ResponseWriter, req *http.Request) {
		err := json.NewEncoder(w).Encode(response{Err: "unknown_method: " + strings.TrimPrefix(req.URL.Path, "/api/")})
		if err != nil {
			log.Println("ERROR:", err)
		}
	})

	srv.mux.HandleFunc("/state", func(w http.ResponseWriter, req *http.Request) {
		srv.state.mx.Lock()
		defer srv.state.mx.Unlock()
		spew.Fdump(w, srv.state)
	})

	srv.handler = middleware(srv.mux,
		srv.tokenMiddleware,
		srv.loginMiddleware,
	)

	return srv
}

// SetURLPrefix will update the URL prefix for this server.
func (s *Server) SetURLPrefix(prefix string) {
	s.urlPrefix = prefix
}

// TokenCookieName is the name of a cookie containing a token for a user session.
const TokenCookieName = "slack_token"

// AppInfo contains information for an installed Slack app.
type AppInfo struct {
	Name         string
	ClientID     string
	ClientSecret string
	AccessToken  string
	TeamID       string

	SigningSecret string

	ActionURL string
}

func (s *Server) SetActionURL(appID string, actionURL string) {
	s.mx.Lock()
	defer s.mx.Unlock()
	s.apps[appID].App.ActionURL = actionURL
}

// InstallApp will "install" a new app to this Slack server using pre-configured AppInfo.
func (st *state) InstallStaticApp(app AppInfo, scopes ...string) (*AppInfo, error) {
	st.mx.Lock()
	defer st.mx.Unlock()

	if app.ClientID == "" {
		app.ClientID = st.gen.ClientID()
	}
	if app.ClientSecret == "" {
		app.ClientSecret = st.gen.ClientSecret()
	}
	if app.AccessToken == "" {
		app.AccessToken = st.gen.UserAccessToken()
	}
	app.TeamID = st.teamID

	if !clientIDRx.MatchString(app.ClientID) {
		return nil, errors.Errorf("invalid client ID format: %s", app.ClientID)
	}
	if !clientSecretRx.MatchString(app.ClientSecret) {
		return nil, errors.Errorf("invalid client secret format: %s", app.ClientSecret)
	}
	if !userAccessTokenRx.MatchString(app.AccessToken) {
		return nil, errors.Errorf("invalid access token format: %s", app.AccessToken)
	}

	for _, scope := range scopes {
		if !scopeRx.MatchString(scope) {
			panic("invalid scope format: " + scope)
		}
	}

	tok := &AuthToken{
		ID:     app.AccessToken,
		Scopes: scopes,
		User:   app.ClientID,
	}

	st.tokens[tok.ID] = tok
	st.apps[tok.User] = &appState{
		App: App{
			ID:        app.ClientID,
			Name:      app.Name,
			Secret:    app.ClientSecret,
			AuthToken: tok,
			ActionURL: app.ActionURL,

			SigningSecret: app.SigningSecret,
		},
	}

	return &app, nil
}

// InstallApp will "install" a new app to this Slack server.
func (st *state) InstallApp(name string, scopes ...string) AppInfo {
	app, err := st.InstallStaticApp(AppInfo{Name: name}, scopes...)
	if err != nil {
		// should not happen, since empty values are generated
		panic(err)
	}
	return *app
}

// UserInfo contains information for a newly created user.
type UserInfo struct {
	ID        string
	Name      string
	AuthToken string
}

// NewUser will create a new Slack user with the given name.
func (st *state) NewUser(name string) UserInfo {
	usr := st.newUser(User{Name: name})
	tok := st.newToken(AuthToken{
		User:   usr.ID,
		Scopes: []string{"user"},
	})

	return UserInfo{
		ID:        usr.ID,
		Name:      usr.Name,
		AuthToken: tok.ID,
	}
}

// ChannelInfo contains information about a newly created Slack channel.
type ChannelInfo struct {
	ID, Name string
}

// NewChannel will create a new Slack channel with the given name.
func (st *state) NewChannel(name string) ChannelInfo {
	info := ChannelInfo{
		ID:   st.gen.ChannelID(),
		Name: name,
	}

	st.mx.Lock()
	st.channels[info.ID] = &channelState{Channel: Channel{
		ID:        info.ID,
		Name:      info.Name,
		IsChannel: true,
	}}
	st.mx.Unlock()

	return info
}

<<<<<<< HEAD
// UserGroupInfo contains information about a newly created Slack user group.
=======
>>>>>>> 1f97527d
type UserGroupInfo struct {
	ID, Name, Handle string
}

// NewUserGroup will create a new Slack user group with the given name.
func (st *state) NewUserGroup(name string) UserGroupInfo {
	info := UserGroupInfo{
		ID:     st.gen.UserGroupID(),
		Name:   name,
		Handle: name,
	}

	st.mx.Lock()
	st.usergroups[info.ID] = &usergroupState{UserGroup: UserGroup{
		ID:          info.ID,
		Name:        info.Name,
		Handle:      info.Handle,
		IsUserGroup: true,
	}}
	st.mx.Unlock()

	return info
}

<<<<<<< HEAD
// UserGroupUserIDs will return all users from a given user group.
func (st *state) UserGroupUserIDs(ugID string) []string {
	st.mx.Lock()
	defer st.mx.Unlock()

	ug := st.usergroups[ugID]
	if ug == nil {
		return nil
	}

	users := make([]string, len(ug.Users))
	copy(users, ug.Users)

	return users
}

=======
>>>>>>> 1f97527d
// Messages will return all messages from a given channel/group.
func (st *state) Messages(chanID string) []Message {
	st.mx.Lock()
	defer st.mx.Unlock()
	ch := st.channels[chanID]
	if ch == nil {
		return nil
	}

	result := make([]Message, len(ch.Messages))
	for i, msg := range ch.Messages {
		result[i] = *msg
	}

	return result
}

// DeleteMessage will delete a message from channel history.
func (st *state) DeleteMessage(chanID, ts string) bool {
	st.mx.Lock()
	defer st.mx.Unlock()
	ch := st.channels[chanID]
	if ch == nil {
		return false
	}

	var deleted bool
	msgs := ch.Messages[:0]
	for _, m := range ch.Messages {
		if m.TS == ts {
			deleted = true
			continue
		}
		msgs = append(msgs, m)
	}
	ch.Messages = msgs

	return deleted
}

// ServeHTTP serves the Slack API.
func (s *Server) ServeHTTP(w http.ResponseWriter, req *http.Request) {
	log.Printf("%s %s", req.Method, req.URL.Path)
	s.handler.ServeHTTP(w, req)
}<|MERGE_RESOLUTION|>--- conflicted
+++ resolved
@@ -43,11 +43,7 @@
 	srv.mux.HandleFunc("/api/groups.create", srv.ServeGroupsCreate)
 	srv.mux.HandleFunc("/api/team.info", srv.ServeTeamInfo)
 	srv.mux.HandleFunc("/api/usergroups.list", srv.ServeUserGroupList)
-<<<<<<< HEAD
 	srv.mux.HandleFunc("/api/usergroups.users.update", srv.ServeUserGroupsUsersUpdate)
-
-=======
->>>>>>> 1f97527d
 	// TODO: history, leave, join
 
 	srv.mux.HandleFunc("/stats", func(w http.ResponseWriter, req *http.Request) {
@@ -214,10 +210,7 @@
 	return info
 }
 
-<<<<<<< HEAD
 // UserGroupInfo contains information about a newly created Slack user group.
-=======
->>>>>>> 1f97527d
 type UserGroupInfo struct {
 	ID, Name, Handle string
 }
@@ -242,7 +235,6 @@
 	return info
 }
 
-<<<<<<< HEAD
 // UserGroupUserIDs will return all users from a given user group.
 func (st *state) UserGroupUserIDs(ugID string) []string {
 	st.mx.Lock()
@@ -259,8 +251,6 @@
 	return users
 }
 
-=======
->>>>>>> 1f97527d
 // Messages will return all messages from a given channel/group.
 func (st *state) Messages(chanID string) []Message {
 	st.mx.Lock()
