--- conflicted
+++ resolved
@@ -203,22 +203,6 @@
 
 func setActionChannels(ctx context.Context, gdb *gadb.Queries, actions []Action) error {
 	for j, act := range actions {
-<<<<<<< HEAD
-		var dest struct {
-			Type string
-			Args map[string]string
-		}
-		dest.Type = act.Type
-		dest.Args = act.StaticParams
-		data, err := json.Marshal(dest)
-		if err != nil {
-			return fmt.Errorf("marshal dest: %w", err)
-		}
-
-		id, err := gdb.IntKeyEnsureChannel(ctx, gadb.IntKeyEnsureChannelParams{
-			ID:   uuid.New(),
-			Dest: pqtype.NullRawMessage{Valid: true, RawMessage: data},
-=======
 		// We need to ensure the channel exists in the notification_channels table before we can use it.
 		id, err := gdb.IntKeyEnsureChannel(ctx, gadb.IntKeyEnsureChannelParams{
 			ID: uuid.New(),
@@ -226,7 +210,6 @@
 				Type: act.Type,
 				Args: act.StaticParams,
 			}},
->>>>>>> 734fa381
 		})
 		if err != nil {
 			return err
