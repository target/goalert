--- conflicted
+++ resolved
@@ -3,10 +3,7 @@
 import (
 	"fmt"
 	"io"
-<<<<<<< HEAD
-=======
 	"math"
->>>>>>> 1d6e9ada
 	"regexp"
 	"strconv"
 	"strings"
