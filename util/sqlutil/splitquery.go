--- conflicted
+++ resolved
@@ -32,10 +32,6 @@
 	return next + advance, data[:next+len(token)], nil
 }
 
-<<<<<<< HEAD
-var splitRx = regexp.MustCompile(`\$[^$]*\$`)
-
-=======
 // https://www.postgresql.org/docs/16/sql-syntax-lexical.html#SQL-SYNTAX-DOLLAR-QUOTING
 var splitRx = regexp.MustCompile(`\$[^$]*\$`)
 
@@ -43,7 +39,6 @@
 //
 // More information on bufio.SplitFunc can be found here:
 // https://pkg.go.dev/bufio#SplitFunc
->>>>>>> 02600c69
 func sqlSplitQuery(data []byte, atEOF bool) (advance int, token []byte, err error) {
 	// If there's no more data and we're at the end of the file, return no data.
 	if atEOF && len(data) == 0 {
@@ -53,12 +48,6 @@
 	// Find the index of the first semicolon, which typically delimits SQL statements.
 	semiIdx := bytes.IndexRune(data, ';')
 
-<<<<<<< HEAD
-	idx := splitRx.FindIndex(data)
-	if idx != nil && (semiIdx == -1 || semiIdx > idx[0]) {
-		// have block start and it comes before semi (or no semi)
-		return sqlSplitBlock(data[idx[0]:idx[1]], idx[0], data, atEOF)
-=======
 	// Attempt to find the start and end indices of a predefined block pattern in the data.
 	blockIdx := splitRx.FindIndex(data)
 
@@ -67,7 +56,6 @@
 		blockDelim := data[blockIdx[0]:blockIdx[1]]
 		// Process the delimited block separately, considering its specific start position within 'data'.
 		return sqlSplitBlock(blockDelim, blockIdx[0], data, atEOF)
->>>>>>> 02600c69
 	}
 
 	if semiIdx == -1 {
