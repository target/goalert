--- conflicted
+++ resolved
@@ -24,14 +24,9 @@
     ]
   },
   "devDependencies": {
-<<<<<<< HEAD
     "@playwright/test": "1.25.1",
-    "@typescript-eslint/eslint-plugin": "4.33.0",
-    "@typescript-eslint/parser": "4.33.0",
-=======
     "@typescript-eslint/eslint-plugin": "5.36.2",
     "@typescript-eslint/parser": "5.36.1",
->>>>>>> ad461217
     "eslint": "7.32.0",
     "eslint-config-prettier": "8.5.0",
     "eslint-config-standard": "17.0.0",
