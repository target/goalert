--- conflicted
+++ resolved
@@ -27,13 +27,8 @@
     "@typescript-eslint/eslint-plugin": "4.18.0",
     "@typescript-eslint/parser": "4.17.0",
     "babel-eslint": "10.1.0",
-<<<<<<< HEAD
-    "eslint": "7.22.0",
+    "eslint": "7.23.0",
     "eslint-config-prettier": "8.1.0",
-=======
-    "eslint": "7.23.0",
-    "eslint-config-prettier": "7.2.0",
->>>>>>> 59d9ff6d
     "eslint-config-standard": "16.0.2",
     "eslint-config-standard-jsx": "10.0.0",
     "eslint-plugin-cypress": "2.11.2",
