--- conflicted
+++ resolved
@@ -1,21 +1,8 @@
 {
   "private": true,
   "workspaces": [
-<<<<<<< HEAD
     "web/src",
     "mobile"
-  ],
-  "scripts": {
-    "fmt": "prettier -l --write '**/*.{js,jsx,yml,yaml,json,css,ts,tsx,html}'"
-  },
-  "dependencies": {
-    "react": "16.9.0",
-    "react-dom": "16.9.0"
-  },
-  "devDependencies": {
-    "prettier": "2.2.1"
-=======
-    "web/src"
   ],
   "scripts": {
     "lint": "eslint --ext .js,.jsx,.ts,.tsx --fix . && stylelint --fix ./**/*.css",
@@ -36,6 +23,9 @@
       "beforeAll",
       "afterAll"
     ]
+  },
+  "dependencies": {
+    "react": "16.9.0"
   },
   "devDependencies": {
     "@typescript-eslint/eslint-plugin": "4.10.0",
@@ -58,6 +48,5 @@
     "stylelint": "13.8.0",
     "stylelint-config-standard": "20.0.0",
     "typescript": "4.1.3"
->>>>>>> a1240d64
   }
 }