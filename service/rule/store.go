package rule

import (
	"context"
	"database/sql"
	"encoding/json"
	"fmt"
	"strings"

	"github.com/pkg/errors"
	"github.com/sqlc-dev/pqtype"
	"github.com/target/goalert/gadb"
	"github.com/target/goalert/permission"
	"github.com/target/goalert/validation/validate"
)

type Store struct {
	db *sql.DB
}

func NewStore(ctx context.Context, db *sql.DB) *Store {
	return &Store{db: db}
}

<<<<<<< HEAD
func (s *Store) FindOne(ctx context.Context, id string) (*Rule, error) {
	ruleID, err := validate.ParseUUID("ServiceRuleID", id)
	if err != nil {
		return nil, err
	}

	row, err := gadb.New(s.db).SvcRuleFindOne(ctx, ruleID)
	if err != nil {
		return nil, errors.Wrap(err, "get rules for service")
	}

	actions := []map[string]interface{}{}
	if !row.SendAlert {
		if !row.Actions.Valid {
			return nil, fmt.Errorf("service rule has null action")
		}
		actionsRaw := row.Actions.RawMessage
		err := json.Unmarshal(actionsRaw, &actions)
		if err != nil {
			return nil, fmt.Errorf("bad actions value for service rule")
		}
	}

	return &Rule{
		ID:              row.ID.String(),
		Name:            row.Name,
		ServiceID:       row.ServiceID.String(),
		IntegrationKeys: strings.Split(row.IntegrationKeys, ","),
		FilterString:    row.Filter,
		Actions:         actions,
	}, nil
}

=======
>>>>>>> 3227f480
// FindAllByService returns all service rules associated with the given serviceID
func (s *Store) FindAllByService(ctx context.Context, serviceID string) ([]Rule, error) {
	err := permission.LimitCheckAny(ctx,
		permission.User,
		permission.MatchService(serviceID),
	)
	if err != nil {
		return nil, err
	}

	serviceUUID, err := validate.ParseUUID("ServiceID", serviceID)
	if err != nil {
		return nil, err
	}
<<<<<<< HEAD
	rows, err := gadb.New(s.db).SvcRuleFindManyByService(ctx, uuid.MustParse(serviceID))
=======

	rows, err := gadb.New(s.db).SvcRuleFindManyByService(ctx, serviceUUID)
>>>>>>> 3227f480
	if err != nil {
		return nil, errors.Wrap(err, "find rules for service")
	}

	rules := make([]Rule, len(rows))
	for i, row := range rows {
		actions := []map[string]interface{}{}
		if !row.SendAlert {
			if !row.Actions.Valid {
				return nil, fmt.Errorf("signal rule %d has null action", i)
			}
			actionsRaw := row.Actions.RawMessage
			err := json.Unmarshal(actionsRaw, &actions)
			if err != nil {
				return nil, fmt.Errorf("bad actions value for signal rule %d", i)
			}
		}
		rules[i] = Rule{
			ID:              row.ID.String(),
			Name:            row.Name,
			ServiceID:       row.ServiceID.String(),
			IntegrationKeys: strings.Split(row.IntegrationKeys, ","),
			FilterString:    row.Filter,
			Actions:         actions,
		}
	}

	return rules, nil
}

// FindAllByIntegrationKey returns all service rules associated with the given serviceID and integrationKeyID
func (s *Store) FindAllByIntegrationKey(ctx context.Context, serviceID string, integrationKeyID string) ([]Rule, error) {
	err := permission.LimitCheckAny(ctx,
		permission.User,
		permission.MatchService(serviceID),
	)
	if err != nil {
		return nil, err
	}

	serviceUUID, err1 := validate.ParseUUID("ServiceID", serviceID)
	keyUUID, err2 := validate.ParseUUID("IntegrationKeyID", integrationKeyID)
	if err = validate.Many(err1, err2); err != nil {
		return nil, err
	}
<<<<<<< HEAD
	rows, err := gadb.New(s.db).SvcRuleFindManyByIntKey(ctx, gadb.SvcRuleFindManyByIntKeyParams{
		ServiceID:        uuid.MustParse(serviceID),
		IntegrationKeyID: uuid.MustParse(integrationKeyID),
=======

	rows, err := gadb.New(s.db).SvcRuleFindManyByIntKey(ctx, gadb.SvcRuleFindManyByIntKeyParams{
		ServiceID:        serviceUUID,
		IntegrationKeyID: keyUUID,
>>>>>>> 3227f480
	})
	if err != nil {
		return nil, errors.Wrap(err, "get rules for integration key")
	}

	rules := make([]Rule, len(rows))
	for i, row := range rows {
		actions := []map[string]interface{}{}
		if !row.SendAlert {
			if !row.Actions.Valid {
				return nil, fmt.Errorf("signal rule %d has null action", i)
			}
			actionsRaw := row.Actions.RawMessage
			err := json.Unmarshal(actionsRaw, &actions)
			if err != nil {
				return nil, fmt.Errorf("bad actions value for signal rule %d", i)
			}
		}
		rules[i] = Rule{
			ID:           row.ID.String(),
			Name:         row.Name,
			ServiceID:    row.ServiceID.String(),
			FilterString: row.Filter,
			Actions:      actions,
		}
	}

	return rules, nil
}

// Create inserts the given rule, validating that the IntegrationKeyIDs and ServiceID
// are valid UUIDs. It also updates the service_rule_integration_keys pivot table
// with the rule's integration keys.
func (s *Store) Create(ctx context.Context, tx *sql.Tx, rule Rule) (*Rule, error) {
	err := permission.LimitCheckAny(ctx, permission.User)
	if err != nil {
		return nil, err
	}

<<<<<<< HEAD
	serviceID, err1 := validate.ParseUUID("ServiceID", rule.ServiceID)
	intKeyIDs, err2 := validate.ParseManyUUID("IntegrationKeyID", rule.IntegrationKeys, -1)
	if err = validate.Many(err1, err2); err != nil {
		return nil, err
	}

	actionsJson := pqtype.NullRawMessage{Valid: len(rule.Actions) > 0}
	if actionsJson.Valid {
		actionsJson.RawMessage, err = json.Marshal(rule.Actions)
		if err != nil {
			return nil, errors.Wrap(err, "marshal rule actions")
		}
	}

	ruleID, err := gadb.New(s.db).SvcRuleInsert(ctx, gadb.SvcRuleInsertParams{
		Name:      rule.Name,
		ServiceID: serviceID,
		Filter:    rule.FilterString,
		SendAlert: rule.SendAlert,
		Actions:   actionsJson,
	})
=======
	serviceUUID, err := validate.ParseUUID("ServiceID", rule.ServiceID)
>>>>>>> 3227f480
	if err != nil {
		return nil, err
	}

	err = gadb.New(tx).SvcRuleSetIntKeys(ctx, gadb.SvcRuleSetIntKeysParams{
		ServiceRuleID:     ruleID,
		IntegrationKeyIds: intKeyIDs,
	})
	if err != nil {
		return nil, err
	}

	rule.ID = ruleID.String()
	return &rule, nil
}

// Update updates the given rule, validating that the RuleID and IntegrationKeyIDs
// are valid UUIDs. It also updates the service_rule_integration_keys pivot table
// with the rule's integration keys.
func (s *Store) Update(ctx context.Context, tx *sql.Tx, rule Rule) (*Rule, error) {
	err := permission.LimitCheckAny(ctx, permission.User)
	if err != nil {
		return nil, err
	}

	ruleID, err1 := validate.ParseUUID("ServiceRuleID", rule.ID)
	intKeyIDs, err2 := validate.ParseManyUUID("IntegrationKeyID", rule.IntegrationKeys, -1)
	if err = validate.Many(err1, err2); err != nil {
		return nil, err
	}

	actionsJson := pqtype.NullRawMessage{Valid: len(rule.Actions) > 0}
	if actionsJson.Valid {
		actionsJson.RawMessage, err = json.Marshal(rule.Actions)
		if err != nil {
			return nil, errors.Wrap(err, "marshal rule actions")
		}
	}

	err = gadb.New(s.db).SvcRuleUpdate(ctx, gadb.SvcRuleUpdateParams{
		ID:        ruleID,
		Name:      rule.Name,
<<<<<<< HEAD
=======
		ServiceID: serviceUUID,
>>>>>>> 3227f480
		Filter:    rule.FilterString,
		SendAlert: rule.SendAlert,
		Actions:   actionsJson,
	})
	if err != nil {
		return nil, err
	}

	err = gadb.New(tx).SvcRuleSetIntKeys(ctx, gadb.SvcRuleSetIntKeysParams{
		ServiceRuleID:     ruleID,
		IntegrationKeyIds: intKeyIDs,
	})
	if err != nil {
		return nil, err
	}

	return &rule, nil
}

// Delete deletes the rule with the given ID.
func (s *Store) Delete(ctx context.Context, id string) error {
	err := permission.LimitCheckAny(ctx, permission.User)
	if err != nil {
		return err
	}

	ruleID, err := validate.ParseUUID("RuleID", id)
	if err != nil {
		return err
	}

	return gadb.New(s.db).SvcRuleDelete(ctx, ruleID)
}<|MERGE_RESOLUTION|>--- conflicted
+++ resolved
@@ -22,7 +22,6 @@
 	return &Store{db: db}
 }
 
-<<<<<<< HEAD
 func (s *Store) FindOne(ctx context.Context, id string) (*Rule, error) {
 	ruleID, err := validate.ParseUUID("ServiceRuleID", id)
 	if err != nil {
@@ -56,8 +55,6 @@
 	}, nil
 }
 
-=======
->>>>>>> 3227f480
 // FindAllByService returns all service rules associated with the given serviceID
 func (s *Store) FindAllByService(ctx context.Context, serviceID string) ([]Rule, error) {
 	err := permission.LimitCheckAny(ctx,
@@ -72,12 +69,8 @@
 	if err != nil {
 		return nil, err
 	}
-<<<<<<< HEAD
-	rows, err := gadb.New(s.db).SvcRuleFindManyByService(ctx, uuid.MustParse(serviceID))
-=======
 
 	rows, err := gadb.New(s.db).SvcRuleFindManyByService(ctx, serviceUUID)
->>>>>>> 3227f480
 	if err != nil {
 		return nil, errors.Wrap(err, "find rules for service")
 	}
@@ -123,16 +116,10 @@
 	if err = validate.Many(err1, err2); err != nil {
 		return nil, err
 	}
-<<<<<<< HEAD
-	rows, err := gadb.New(s.db).SvcRuleFindManyByIntKey(ctx, gadb.SvcRuleFindManyByIntKeyParams{
-		ServiceID:        uuid.MustParse(serviceID),
-		IntegrationKeyID: uuid.MustParse(integrationKeyID),
-=======
 
 	rows, err := gadb.New(s.db).SvcRuleFindManyByIntKey(ctx, gadb.SvcRuleFindManyByIntKeyParams{
 		ServiceID:        serviceUUID,
 		IntegrationKeyID: keyUUID,
->>>>>>> 3227f480
 	})
 	if err != nil {
 		return nil, errors.Wrap(err, "get rules for integration key")
@@ -172,7 +159,6 @@
 		return nil, err
 	}
 
-<<<<<<< HEAD
 	serviceID, err1 := validate.ParseUUID("ServiceID", rule.ServiceID)
 	intKeyIDs, err2 := validate.ParseManyUUID("IntegrationKeyID", rule.IntegrationKeys, -1)
 	if err = validate.Many(err1, err2); err != nil {
@@ -194,9 +180,6 @@
 		SendAlert: rule.SendAlert,
 		Actions:   actionsJson,
 	})
-=======
-	serviceUUID, err := validate.ParseUUID("ServiceID", rule.ServiceID)
->>>>>>> 3227f480
 	if err != nil {
 		return nil, err
 	}
@@ -239,10 +222,6 @@
 	err = gadb.New(s.db).SvcRuleUpdate(ctx, gadb.SvcRuleUpdateParams{
 		ID:        ruleID,
 		Name:      rule.Name,
-<<<<<<< HEAD
-=======
-		ServiceID: serviceUUID,
->>>>>>> 3227f480
 		Filter:    rule.FilterString,
 		SendAlert: rule.SendAlert,
 		Actions:   actionsJson,
