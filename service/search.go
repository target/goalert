package service

import (
	"context"
	"database/sql"
	"strings"
	"text/template"

	"github.com/target/goalert/permission"
	"github.com/target/goalert/search"
	"github.com/target/goalert/util/sqlutil"
	"github.com/target/goalert/validation/validate"

	"github.com/pkg/errors"
)

// SearchOptions contains criteria for filtering and sorting services.
type SearchOptions struct {
	// Search is matched case-insensitive against the service name and description.
	Search string `json:"s,omitempty"`

	// FavoritesUserID specifies the UserID whose favorite services want to be displayed.
	FavoritesUserID string `json:"u,omitempty"`

	// FavoritesOnly controls filtering the results to those marked as favorites by FavoritesUserID.
	FavoritesOnly bool `json:"o,omitempty"`

	// Omit specifies a list of service IDs to exclude from the results.
	Omit []string `json:"m,omitempty"`

	// FavoritesFirst indicates that services marked as favorite (by FavoritesUserID) should be returned first (before any non-favorites).
	FavoritesFirst bool `json:"f,omitempty"`

	// Limit will limit the number of results.
	Limit int `json:"-"`

	After SearchCursor `json:"a,omitempty"`
}

type SearchCursor struct {
	Name       string `json:"n"`
	IsFavorite bool   `json:"f"`
}

var searchTemplate = template.Must(template.New("search").Funcs(search.Helpers()).Parse(`
	SELECT{{if .LabelKey}} DISTINCT ON ({{ .OrderBy }}){{end}}
		svc.id,
		svc.name,
		svc.description,
		svc.escalation_policy_id,
		fav IS DISTINCT FROM NULL,
		svc.maintenance_expires_at
	FROM services svc
	{{if not .FavoritesOnly }}LEFT {{end}}JOIN user_favorites fav ON svc.id = fav.tgt_service_id AND {{if .FavoritesUserID}}fav.user_id = :favUserID{{else}}false{{end}}
	{{if and .IntegrationKey}}
		JOIN integration_keys intKey ON
			intKey.service_id = svc.id AND
			intKey.id = :integrationKey
	{{end}}
	{{if and .LabelKey (not .LabelNegate)}}
		JOIN labels l ON
			l.tgt_service_id = svc.id AND
			l.key = :labelKey
			{{if ne .LabelValue "*"}} AND value = :labelValue{{end}}
	{{end}}
	WHERE true
	{{if .Omit}}
		AND not svc.id = any(:omit)
	{{end}}
	{{- if and .LabelKey .LabelNegate}}
		AND svc.id NOT IN (
			SELECT tgt_service_id
			FROM labels
			WHERE
				tgt_service_id NOTNULL AND
				key = :labelKey
				{{if ne .LabelValue "*"}} AND value = :labelValue{{end}}
		)
	{{end}}
	{{- if and .Search (not .LabelKey) (not .IntegrationKey)}}
<<<<<<< HEAD
		AND {{prefixSearch "search" "svc.name"}} OR {{prefixSearch "search" "svc.description"}}
=======
		AND {{orderedPrefixSearch "search" "svc.name"}}
>>>>>>> 53b2e356
	{{- end}}
	{{- if .After.Name}}
		AND
		{{if not .FavoritesFirst}}
			lower(svc.name) > lower(:afterName)
		{{else if .After.IsFavorite}}
			((fav IS DISTINCT FROM NULL AND lower(svc.name) > lower(:afterName)) OR fav isnull)
		{{else}}
			(fav isnull AND lower(svc.name) > lower(:afterName))
		{{end}}
	{{- end}}
	ORDER BY {{ .OrderBy }}
	LIMIT {{.Limit}}
`))

type renderData SearchOptions

func (opts renderData) OrderBy() string {
	if opts.FavoritesFirst {
		return "fav isnull, lower(svc.name)"
	}

	return "lower(svc.name)"
}

func (opts renderData) IntegrationKey() string {
	if !strings.Contains(opts.Search, "token=") {
		return ""
	}
	return opts.Search[6:42]
}

func (opts renderData) LabelKey() string {
	searchStr := opts.Search
	if strings.Contains(opts.Search, "token=") {
		// strip token string
		searchStr = opts.Search[42:]
		searchStr = strings.TrimSpace(searchStr)
	}
	idx := strings.IndexByte(searchStr, '=')
	if idx == -1 {
		return ""
	}
	return strings.TrimSuffix(searchStr[:idx], "!") // if `!=`` is used
}
func (opts renderData) LabelValue() string {
	searchStr := opts.Search
	if strings.Contains(opts.Search, "token=") {
		// strip token string
		searchStr = opts.Search[42:]
		searchStr = strings.TrimSpace(searchStr)
	}
	idx := strings.IndexByte(searchStr, '=')
	if idx == -1 {
		return ""
	}
	val := searchStr[idx+1:]
	if val == "" {
		return "*"
	}
	return val
}
func (opts renderData) LabelNegate() bool {
	idx := strings.IndexByte(opts.Search, '=')
	if idx < 1 {
		return false
	}

	return opts.Search[idx-1] == '!'
}

func (opts renderData) Normalize() (*renderData, error) {
	if opts.Limit == 0 {
		opts.Limit = search.DefaultMaxResults
	}

	err := validate.Many(
		validate.Search("Search", opts.Search),
		validate.Range("Limit", opts.Limit, 0, search.MaxResults),
		validate.ManyUUID("Omit", opts.Omit, 50),
	)
	if opts.After.Name != "" {
		err = validate.Many(err, validate.IDName("After.Name", opts.After.Name))
	}
	if opts.FavoritesOnly || opts.FavoritesFirst || opts.FavoritesUserID != "" {
		err = validate.Many(err, validate.UUID("FavoritesUserID", opts.FavoritesUserID))
	}
	if err != nil {
		return nil, err
	}
	if opts.IntegrationKey() != "" {
		err = validate.Search("IntegrationKey", opts.IntegrationKey())
	}
	if opts.LabelKey() != "" {
		err = validate.Search("LabelKey", opts.LabelKey())
		if opts.LabelValue() != "*" {
			err = validate.Many(err,
				validate.LabelValue("LabelValue", opts.LabelValue()),
			)
		}
	}
	if err != nil {
		return nil, err
	}

	return &opts, nil
}

func (opts renderData) QueryArgs() []sql.NamedArg {
	return []sql.NamedArg{
		sql.Named("favUserID", opts.FavoritesUserID),
		sql.Named("integrationKey", opts.IntegrationKey()),
		sql.Named("labelKey", opts.LabelKey()),
		sql.Named("labelValue", opts.LabelValue()),
		sql.Named("labelNegate", opts.LabelNegate()),
		sql.Named("search", opts.Search),
		sql.Named("afterName", opts.After.Name),
		sql.Named("omit", sqlutil.UUIDArray(opts.Omit)),
	}
}

// Search will return a list of matching services and the total number of matches available.
func (s *Store) Search(ctx context.Context, opts *SearchOptions) ([]Service, error) {
	if opts == nil {
		opts = &SearchOptions{}
	}

	userCheck := permission.User
	if opts.FavoritesUserID != "" {
		userCheck = permission.MatchUser(opts.FavoritesUserID)
	}

	err := permission.LimitCheckAny(ctx, permission.System, userCheck)
	if err != nil {
		return nil, err
	}

	data, err := (*renderData)(opts).Normalize()
	if err != nil {
		return nil, err
	}

	query, args, err := search.RenderQuery(ctx, searchTemplate, data)
	if err != nil {
		return nil, errors.Wrap(err, "render query")
	}

	rows, err := s.db.QueryContext(ctx, query, args...)
	if err != nil {
		return nil, err
	}
	defer rows.Close()

	var result []Service
	for rows.Next() {
		var s Service
		var maintExpiresAt sql.NullTime
		err = rows.Scan(&s.ID, &s.Name, &s.Description, &s.EscalationPolicyID, &s.isUserFavorite, &maintExpiresAt)
		if err != nil {
			return nil, err
		}
		s.MaintenanceExpiresAt = maintExpiresAt.Time

		result = append(result, s)
	}

	return result, nil
}<|MERGE_RESOLUTION|>--- conflicted
+++ resolved
@@ -78,11 +78,7 @@
 		)
 	{{end}}
 	{{- if and .Search (not .LabelKey) (not .IntegrationKey)}}
-<<<<<<< HEAD
-		AND {{prefixSearch "search" "svc.name"}} OR {{prefixSearch "search" "svc.description"}}
-=======
-		AND {{orderedPrefixSearch "search" "svc.name"}}
->>>>>>> 53b2e356
+		AND ({{orderedPrefixSearch "search" "svc.name"}} OR {{contains "search" "svc.description"}})
 	{{- end}}
 	{{- if .After.Name}}
 		AND
