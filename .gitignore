--- conflicted
+++ resolved
@@ -67,12 +67,6 @@
 smoketest_db_dump
 *.pid
 
-<<<<<<< HEAD
-
 /.yarn
 /.pnp.*
-/.yarnrc.yml
-=======
-/.yarn
-/.yarnrc.yml
->>>>>>> eb9fe356
+/.yarnrc.yml