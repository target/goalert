--- conflicted
+++ resolved
@@ -69,7 +69,6 @@
 *.pid
 
 /.yarn
-<<<<<<< HEAD
 /.pnp.*
 /.yarnrc.yml
 
@@ -78,6 +77,3 @@
 /merges.txt
 /release-notes.json
 /release-notes.md
-=======
-/.pnp.*
->>>>>>> 08795bc1
