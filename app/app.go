--- conflicted
+++ resolved
@@ -177,14 +177,6 @@
 		db:     db,
 		cfg:    c,
 		doneCh: make(chan struct{}),
-<<<<<<< HEAD
-	}
-
-	if c.SWO != nil {
-		c.SWO.SetPauseResumer(app)
-		log.Logf(app.LogBackgroundContext(), "SWO Enabled.")
-=======
->>>>>>> a20e9796
 	}
 
 	var n time.Time
