package app

import (
	"context"
	"crypto/tls"
	"database/sql"
	"fmt"
	stdlog "log"
	"net"
	"net/http"
	"sync"
	"time"

	"github.com/pkg/errors"
	"github.com/target/goalert/alert"
	"github.com/target/goalert/alert/alertlog"
	"github.com/target/goalert/app/lifecycle"
	"github.com/target/goalert/auth"
	"github.com/target/goalert/auth/basic"
	"github.com/target/goalert/auth/nonce"
	"github.com/target/goalert/calsub"
	"github.com/target/goalert/config"
	"github.com/target/goalert/engine"
	"github.com/target/goalert/escalation"
	"github.com/target/goalert/graphql2/graphqlapp"
	"github.com/target/goalert/heartbeat"
	"github.com/target/goalert/integrationkey"
	"github.com/target/goalert/keyring"
	"github.com/target/goalert/label"
	"github.com/target/goalert/limit"
	"github.com/target/goalert/notice"
	"github.com/target/goalert/notification"
	"github.com/target/goalert/notification/slack"
	"github.com/target/goalert/notification/twilio"
	"github.com/target/goalert/notificationchannel"
	"github.com/target/goalert/oncall"
	"github.com/target/goalert/override"
	"github.com/target/goalert/permission"
	"github.com/target/goalert/schedule"
	"github.com/target/goalert/schedule/rotation"
	"github.com/target/goalert/schedule/rule"
	"github.com/target/goalert/service"
	"github.com/target/goalert/timezone"
	"github.com/target/goalert/user"
	"github.com/target/goalert/user/contactmethod"
	"github.com/target/goalert/user/favorite"
	"github.com/target/goalert/user/notificationrule"
	"github.com/target/goalert/util/log"
	"github.com/target/goalert/util/sqlutil"
	"google.golang.org/grpc"
	"google.golang.org/grpc/health"
	"gorm.io/driver/postgres"
	"gorm.io/gorm"
	"gorm.io/gorm/logger"
)

// App represents an instance of the GoAlert application.
type App struct {
	cfg Config

	mgr *lifecycle.Manager

	db     *sql.DB
	gdb    *gorm.DB
	l      net.Listener
	events *sqlutil.Listener

	timeOffset time.Duration
	timeMx     sync.Mutex

	cooldown *cooldown
	doneCh   chan struct{}

	sysAPIL   net.Listener
	sysAPISrv *grpc.Server
	hSrv      *health.Server

	srv         *http.Server
	requestLock *contextLocker
	startupErr  error

	notificationManager *notification.Manager
	Engine              *engine.Engine
	graphql2            *graphqlapp.App
	AuthHandler         *auth.Handler

	twilioSMS    *twilio.SMS
	twilioVoice  *twilio.Voice
	twilioConfig *twilio.Config

	slackChan *slack.ChannelSender

	ConfigStore *config.Store

	AlertStore    *alert.Store
	AlertLogStore *alertlog.Store

	AuthBasicStore        *basic.Store
	UserStore             *user.Store
	ContactMethodStore    *contactmethod.Store
	NotificationRuleStore notificationrule.Store
	FavoriteStore         favorite.Store

	ServiceStore        service.Store
	EscalationStore     *escalation.Store
	IntegrationKeyStore *integrationkey.Store
	ScheduleRuleStore   rule.Store
	NotificationStore   *notification.Store
	ScheduleStore       *schedule.Store
	RotationStore       rotation.Store

	CalSubStore    *calsub.Store
	OverrideStore  *override.Store
	LimitStore     *limit.Store
	HeartbeatStore *heartbeat.Store

	OAuthKeyring   keyring.Keyring
	SessionKeyring keyring.Keyring
	APIKeyring     keyring.Keyring

	NonceStore    *nonce.Store
<<<<<<< HEAD
	LabelStore    *label.Store
	OnCallStore   oncall.Store
=======
	LabelStore    label.Store
	OnCallStore   *oncall.Store
>>>>>>> 1b3b4000
	NCStore       *notificationchannel.Store
	TimeZoneStore *timezone.Store
	NoticeStore   *notice.Store
}

// NewApp constructs a new App and binds the listening socket.
func NewApp(c Config, db *sql.DB) (*App, error) {
	var err error
	permission.SudoContext(context.Background(), func(ctx context.Context) {
		// Should not be possible for the app to ever see `use_next_db` unless misconfigured.
		//
		// In switchover mode, the connector wrapper will check this and provide the app with
		// a connection to the next DB instead, if this was set.
		//
		// This is a sanity check to ensure that the app is not accidentally using the previous DB
		// after a switchover.
		err = db.QueryRowContext(ctx, `select true from switchover_state where current_state = 'use_next_db'`).Scan(new(bool))
		if errors.Is(err, sql.ErrNoRows) {
			err = nil
			return
		}
		if err != nil {
			return
		}

		err = fmt.Errorf("refusing to connect to stale database (switchover_state table has use_next_db set)")
	})
	if err != nil {
		return nil, err
	}

	l, err := net.Listen("tcp", c.ListenAddr)
	if err != nil {
		return nil, errors.Wrapf(err, "bind address %s", c.ListenAddr)
	}

	if c.TLSListenAddr != "" {
		l2, err := tls.Listen("tcp", c.TLSListenAddr, c.TLSConfig)
		if err != nil {
			return nil, errors.Wrapf(err, "listen %s", c.TLSListenAddr)
		}
		l = newMultiListener(c.Logger, l, l2)
	}

	c.Logger.AddErrorMapper(func(ctx context.Context, err error) context.Context {
		if e := sqlutil.MapError(err); e != nil && e.Detail != "" {
			ctx = log.WithField(ctx, "SQLErrDetails", e.Detail)
		}

		return ctx
	})

	app := &App{
		l:      l,
		db:     db,
		cfg:    c,
		doneCh: make(chan struct{}),

		requestLock: newContextLocker(),
	}

	gCfg := &gorm.Config{
		PrepareStmt: true,
		NowFunc:     app.Now,
	}
	if c.JSON {
		gCfg.Logger = &gormJSONLogger{}
	} else {
		gCfg.Logger = logger.New(stdlog.New(c.Logger, "", 0), logger.Config{
			SlowThreshold:             50 * time.Millisecond,
			LogLevel:                  logger.Warn,
			IgnoreRecordNotFoundError: false,
			Colorful:                  true,
		})
	}
	gdb, err := gorm.Open(postgres.New(postgres.Config{Conn: db}), gCfg)
	if err != nil {
		return nil, fmt.Errorf("wrap db for GORM: %w", err)
	}
	app.gdb = gdb

	var n time.Time
	err = db.QueryRow("SELECT now()").Scan(&n)
	if err != nil {
		return nil, fmt.Errorf("get current time: %w", err)
	}
	app.SetTimeOffset(time.Until(n))

	// permission check *before* query is run
	gdb.Callback().Query().Before("gorm:query").
		Register("goalert:permission-check", func(gDB *gorm.DB) {
			err := permission.LimitCheckAny(gDB.Statement.Context, permission.All)
			if err != nil {
				gDB.AddError(err)
			}
		})

	if c.KubernetesCooldown > 0 {
		app.cooldown = newCooldown(c.KubernetesCooldown)
	}

	if c.StatusAddr != "" {
		err = listenStatus(c.StatusAddr, app.doneCh)
		if err != nil {
			return nil, errors.Wrap(err, "start status listener")
		}
	}

	app.db.SetMaxIdleConns(c.DBMaxIdle)
	app.db.SetMaxOpenConns(c.DBMaxOpen)

	app.mgr = lifecycle.NewManager(app._Run, app._Shutdown)
	err = app.mgr.SetStartupFunc(app.startup)
	if err != nil {
		return nil, err
	}

	return app, nil
}

// WaitForStartup will wait until the startup sequence is completed or the context is expired.
func (a *App) WaitForStartup(ctx context.Context) error {
	return a.mgr.WaitForStartup(log.WithLogger(ctx, a.cfg.Logger))
}

// DB returns the sql.DB instance used by the application.
func (a *App) DB() *sql.DB { return a.db }

// URL returns the non-TLS listener URL of the application.
func (a *App) URL() string {
	return "http://" + a.l.Addr().String()
}

// Status returns the current lifecycle status of the App.
func (a *App) Status() lifecycle.Status {
	return a.mgr.Status()
}

// ActiveRequests returns the current number of active
// requests, not including pending ones during pause.
func (a *App) ActiveRequests() int {
	return a.requestLock.RLockCount()
}<|MERGE_RESOLUTION|>--- conflicted
+++ resolved
@@ -119,13 +119,8 @@
 	APIKeyring     keyring.Keyring
 
 	NonceStore    *nonce.Store
-<<<<<<< HEAD
 	LabelStore    *label.Store
-	OnCallStore   oncall.Store
-=======
-	LabelStore    label.Store
 	OnCallStore   *oncall.Store
->>>>>>> 1b3b4000
 	NCStore       *notificationchannel.Store
 	TimeZoneStore *timezone.Store
 	NoticeStore   *notice.Store
