package app

import (
	"context"
	"crypto/tls"
	"database/sql"
	"fmt"
	stdlog "log"
	"net"
	"net/http"
	"sync"
	"time"

	"github.com/pkg/errors"
	"github.com/target/goalert/alert"
	"github.com/target/goalert/alert/alertlog"
	"github.com/target/goalert/alert/alertmetrics"
	"github.com/target/goalert/app/lifecycle"
	"github.com/target/goalert/auth"
	"github.com/target/goalert/auth/basic"
	"github.com/target/goalert/auth/nonce"
	"github.com/target/goalert/calsub"
	"github.com/target/goalert/config"
	"github.com/target/goalert/engine"
	"github.com/target/goalert/escalation"
	"github.com/target/goalert/graphql2/graphqlapp"
	"github.com/target/goalert/heartbeat"
	"github.com/target/goalert/integrationkey"
	"github.com/target/goalert/keyring"
	"github.com/target/goalert/label"
	"github.com/target/goalert/limit"
	"github.com/target/goalert/notice"
	"github.com/target/goalert/notification"
	"github.com/target/goalert/notification/slack"
	"github.com/target/goalert/notification/twilio"
	"github.com/target/goalert/notificationchannel"
	"github.com/target/goalert/oncall"
	"github.com/target/goalert/override"
	"github.com/target/goalert/permission"
	"github.com/target/goalert/schedule"
	"github.com/target/goalert/schedule/rotation"
	"github.com/target/goalert/schedule/rule"
	"github.com/target/goalert/service"
	"github.com/target/goalert/timezone"
	"github.com/target/goalert/user"
	"github.com/target/goalert/user/contactmethod"
	"github.com/target/goalert/user/favorite"
	"github.com/target/goalert/user/notificationrule"
	"github.com/target/goalert/util/log"
	"github.com/target/goalert/util/sqlutil"
	"google.golang.org/grpc"
	"google.golang.org/grpc/health"
	"gorm.io/driver/postgres"
	"gorm.io/gorm"
	"gorm.io/gorm/logger"
)

// App represents an instance of the GoAlert application.
type App struct {
	cfg Config

	mgr *lifecycle.Manager

	db     *sql.DB
	gdb    *gorm.DB
	l      net.Listener
	events *sqlutil.Listener

	timeOffset time.Duration
	timeMx     sync.Mutex

	cooldown *cooldown
	doneCh   chan struct{}

	sysAPIL   net.Listener
	sysAPISrv *grpc.Server
	hSrv      *health.Server

	srv         *http.Server
	requestLock *contextLocker
	startupErr  error

	notificationManager *notification.Manager
	Engine              *engine.Engine
	graphql2            *graphqlapp.App
	AuthHandler         *auth.Handler

	twilioSMS    *twilio.SMS
	twilioVoice  *twilio.Voice
	twilioConfig *twilio.Config

	slackChan *slack.ChannelSender

	ConfigStore *config.Store

	AlertStore        *alert.Store
	AlertLogStore     *alertlog.Store
	AlertMetricsStore *alertmetrics.Store

	AuthBasicStore        *basic.Store
	UserStore             *user.Store
	ContactMethodStore    *contactmethod.Store
<<<<<<< HEAD
	NotificationRuleStore *notificationrule.Store
	FavoriteStore         favorite.Store
=======
	NotificationRuleStore notificationrule.Store
	FavoriteStore         *favorite.Store
>>>>>>> 39e29939

	ServiceStore        *service.Store
	EscalationStore     *escalation.Store
	IntegrationKeyStore *integrationkey.Store
	ScheduleRuleStore   *rule.Store
	NotificationStore   *notification.Store
	ScheduleStore       *schedule.Store
	RotationStore       *rotation.Store

	CalSubStore    *calsub.Store
	OverrideStore  *override.Store
	LimitStore     *limit.Store
	HeartbeatStore *heartbeat.Store

	OAuthKeyring   keyring.Keyring
	SessionKeyring keyring.Keyring
	APIKeyring     keyring.Keyring

	NonceStore    *nonce.Store
	LabelStore    *label.Store
	OnCallStore   *oncall.Store
	NCStore       *notificationchannel.Store
	TimeZoneStore *timezone.Store
	NoticeStore   *notice.Store
}

// NewApp constructs a new App and binds the listening socket.
func NewApp(c Config, db *sql.DB) (*App, error) {
	var err error
	permission.SudoContext(context.Background(), func(ctx context.Context) {
		// Should not be possible for the app to ever see `use_next_db` unless misconfigured.
		//
		// In switchover mode, the connector wrapper will check this and provide the app with
		// a connection to the next DB instead, if this was set.
		//
		// This is a sanity check to ensure that the app is not accidentally using the previous DB
		// after a switchover.
		err = db.QueryRowContext(ctx, `select true from switchover_state where current_state = 'use_next_db'`).Scan(new(bool))
		if errors.Is(err, sql.ErrNoRows) {
			err = nil
			return
		}
		if err != nil {
			return
		}

		err = fmt.Errorf("refusing to connect to stale database (switchover_state table has use_next_db set)")
	})
	if err != nil {
		return nil, err
	}

	l, err := net.Listen("tcp", c.ListenAddr)
	if err != nil {
		return nil, errors.Wrapf(err, "bind address %s", c.ListenAddr)
	}

	if c.TLSListenAddr != "" {
		l2, err := tls.Listen("tcp", c.TLSListenAddr, c.TLSConfig)
		if err != nil {
			return nil, errors.Wrapf(err, "listen %s", c.TLSListenAddr)
		}
		l = newMultiListener(c.Logger, l, l2)
	}

	c.Logger.AddErrorMapper(func(ctx context.Context, err error) context.Context {
		if e := sqlutil.MapError(err); e != nil && e.Detail != "" {
			ctx = log.WithField(ctx, "SQLErrDetails", e.Detail)
		}

		return ctx
	})

	app := &App{
		l:      l,
		db:     db,
		cfg:    c,
		doneCh: make(chan struct{}),

		requestLock: newContextLocker(),
	}

	gCfg := &gorm.Config{
		PrepareStmt: true,
		NowFunc:     app.Now,
	}
	if c.JSON {
		gCfg.Logger = &gormJSONLogger{}
	} else {
		gCfg.Logger = logger.New(stdlog.New(c.Logger, "", 0), logger.Config{
			SlowThreshold:             50 * time.Millisecond,
			LogLevel:                  logger.Warn,
			IgnoreRecordNotFoundError: false,
			Colorful:                  true,
		})
	}
	gdb, err := gorm.Open(postgres.New(postgres.Config{Conn: db}), gCfg)
	if err != nil {
		return nil, fmt.Errorf("wrap db for GORM: %w", err)
	}
	app.gdb = gdb

	var n time.Time
	err = db.QueryRow("SELECT now()").Scan(&n)
	if err != nil {
		return nil, fmt.Errorf("get current time: %w", err)
	}
	app.SetTimeOffset(time.Until(n))

	// permission check *before* query is run
	gdb.Callback().Query().Before("gorm:query").
		Register("goalert:permission-check", func(gDB *gorm.DB) {
			err := permission.LimitCheckAny(gDB.Statement.Context, permission.All)
			if err != nil {
				gDB.AddError(err)
			}
		})

	if c.KubernetesCooldown > 0 {
		app.cooldown = newCooldown(c.KubernetesCooldown)
	}

	if c.StatusAddr != "" {
		err = listenStatus(c.StatusAddr, app.doneCh)
		if err != nil {
			return nil, errors.Wrap(err, "start status listener")
		}
	}

	app.db.SetMaxIdleConns(c.DBMaxIdle)
	app.db.SetMaxOpenConns(c.DBMaxOpen)

	app.mgr = lifecycle.NewManager(app._Run, app._Shutdown)
	err = app.mgr.SetStartupFunc(app.startup)
	if err != nil {
		return nil, err
	}

	return app, nil
}

// WaitForStartup will wait until the startup sequence is completed or the context is expired.
func (a *App) WaitForStartup(ctx context.Context) error {
	return a.mgr.WaitForStartup(log.WithLogger(ctx, a.cfg.Logger))
}

// DB returns the sql.DB instance used by the application.
func (a *App) DB() *sql.DB { return a.db }

// URL returns the non-TLS listener URL of the application.
func (a *App) URL() string {
	return "http://" + a.l.Addr().String()
}

// Status returns the current lifecycle status of the App.
func (a *App) Status() lifecycle.Status {
	return a.mgr.Status()
}

// ActiveRequests returns the current number of active
// requests, not including pending ones during pause.
func (a *App) ActiveRequests() int {
	return a.requestLock.RLockCount()
}<|MERGE_RESOLUTION|>--- conflicted
+++ resolved
@@ -100,13 +100,8 @@
 	AuthBasicStore        *basic.Store
 	UserStore             *user.Store
 	ContactMethodStore    *contactmethod.Store
-<<<<<<< HEAD
 	NotificationRuleStore *notificationrule.Store
-	FavoriteStore         favorite.Store
-=======
-	NotificationRuleStore notificationrule.Store
 	FavoriteStore         *favorite.Store
->>>>>>> 39e29939
 
 	ServiceStore        *service.Store
 	EscalationStore     *escalation.Store
