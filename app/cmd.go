package app

import (
	"context"
	"database/sql"
	"fmt"
	"io"
	"net/http"
	"net/url"
	"os"
	"os/signal"
	"runtime"
	"strings"
	"time"

	"github.com/jackc/pgx/v4/stdlib"
	toml "github.com/pelletier/go-toml"
	"github.com/pkg/errors"
	"github.com/spf13/cobra"
	"github.com/spf13/viper"
	"github.com/target/goalert/auth/basic"
	"github.com/target/goalert/config"
	"github.com/target/goalert/keyring"
	"github.com/target/goalert/migrate"
	"github.com/target/goalert/permission"
	"github.com/target/goalert/remotemonitor"
	"github.com/target/goalert/sqltrace"
	"github.com/target/goalert/switchover"
	"github.com/target/goalert/switchover/dbsync"
	"github.com/target/goalert/user"
	"github.com/target/goalert/util"
	"github.com/target/goalert/util/log"
	"github.com/target/goalert/validation"
	"github.com/target/goalert/version"
	"github.com/target/goalert/web"
	"go.opencensus.io/trace"
	"golang.org/x/term"
)

var shutdownSignalCh = make(chan os.Signal, 2)

// ErrDBRequired is returned when the DB URL is unset.
var ErrDBRequired = validation.NewFieldError("db-url", "is required")

func init() {
	signal.Notify(shutdownSignalCh, shutdownSignals...)
}

func isCfgNotFound(err error) bool {
	var cfgErr viper.ConfigFileNotFoundError
	return errors.As(err, &cfgErr)
}

// RootCmd is the configuration for running the app binary.
var RootCmd = &cobra.Command{
	Use:   "goalert",
	Short: "Alerting platform.",
	RunE: func(cmd *cobra.Command, args []string) error {

		// update JSON output first
		if viper.GetBool("json") {
			log.EnableJSON()
		}
		if viper.GetBool("verbose") {
			log.EnableVerbose()
		}
		if viper.GetBool("log-errors-only") {
			log.ErrorsOnly()
		}

		err := viper.ReadInConfig()
		// ignore file not found error
		if err != nil && !isCfgNotFound(err) {
			return errors.Wrap(err, "read config")
		}

		err = initPromServer()
		if err != nil {
			return err
		}

		ctx := context.Background()
		cfg, err := getConfig()
		if err != nil {
			return err
		}
		exporters, err := configTracing(ctx, cfg)
		if err != nil {
			return errors.Wrap(err, "config tracing")
		}

		defer func() {
			// flush exporters
			type flusher interface {
				Flush()
			}
			for _, e := range exporters {
				if f, ok := e.(flusher); ok {
					f.Flush()
				}
			}
		}()

		wrappedDriver := sqltrace.WrapDriver(&stdlib.Driver{}, &sqltrace.WrapOptions{Query: true})

		u, err := url.Parse(cfg.DBURL)
		if err != nil {
			return errors.Wrap(err, "parse old URL")
		}
		q := u.Query()
		if cfg.DBURLNext != "" {
			q.Set("application_name", fmt.Sprintf("GoAlert %s (S/O Mode)", version.GitVersion()))
		} else {
			q.Set("application_name", fmt.Sprintf("GoAlert %s", version.GitVersion()))
		}
		q.Set("enable_seqscan", "off")
		u.RawQuery = q.Encode()
		cfg.DBURL = u.String()

		if cfg.APIOnly {
			err = migrate.VerifyAll(log.EnableDebug(ctx), cfg.DBURL)
			if err != nil {
				return errors.Wrap(err, "verify migrations")
			}
		} else {
			s := time.Now()
			n, err := migrate.ApplyAll(log.EnableDebug(ctx), cfg.DBURL)
			if err != nil {
				return errors.Wrap(err, "apply migrations")
			}
			if n > 0 {
				log.Logf(ctx, "Applied %d migrations in %s.", n, time.Since(s))
			}
		}

		dbc, err := wrappedDriver.OpenConnector(cfg.DBURL)
		if err != nil {
			return errors.Wrap(err, "connect to postgres")
		}
		var db *sql.DB
		var h *switchover.Handler
		if cfg.DBURLNext != "" {
			u, err := url.Parse(cfg.DBURLNext)
			if err != nil {
				return errors.Wrap(err, "parse next URL")
			}
			q := u.Query()
			q.Set("application_name", fmt.Sprintf("GoAlert %s (S/O Mode)", version.GitVersion()))
			q.Set("enable_seqscan", "off")
			u.RawQuery = q.Encode()
			cfg.DBURLNext = u.String()

			dbcNext, err := wrappedDriver.OpenConnector(cfg.DBURLNext)
			if err != nil {
				return errors.Wrap(err, "connect to postres (next)")
			}
			h, err = switchover.NewHandler(ctx, dbc, dbcNext, cfg.DBURL, cfg.DBURLNext)
			if err != nil {
				return errors.Wrap(err, "init changeover handler")
			}
			db = h.DB()
		} else {
			db = sql.OpenDB(dbc)
		}

		app, err := NewApp(cfg, db)
		if err != nil {
			return errors.Wrap(err, "init app")
		}
		if h != nil {
			h.SetApp(app)
		}

		go handleShutdown(ctx, func(ctx context.Context) error {
			if h != nil {
				h.Abort()
			}
			return app.Shutdown(ctx)
		})

		// trigger engine cycles by process signal
		trigCh := make(chan os.Signal, 1)
		signal.Notify(trigCh, triggerSignals...)
		go func() {
			for range trigCh {
				app.Trigger()
			}
		}()

		return errors.Wrap(app.Run(ctx), "run app")
	},
}

func handleShutdown(ctx context.Context, fn func(ctx context.Context) error) {
	<-shutdownSignalCh
	log.Logf(ctx, "Application attempting graceful shutdown.")
	sCtx, cancel := context.WithTimeout(ctx, shutdownTimeout)
	defer cancel()
	sCtx, sp := trace.StartSpan(sCtx, "Shutdown")
	defer sp.End()
	go func() {
		<-shutdownSignalCh
		log.Logf(ctx, "Second signal received, terminating immediately")
		sp.Annotate([]trace.Attribute{trace.BoolAttribute("shutdown.force", true)}, "Second signal received.")
		cancel()
	}()

	err := fn(sCtx)
	if err != nil {
		sp.Annotate([]trace.Attribute{trace.BoolAttribute("error", true)}, err.Error())
	}
}

var (
	versionCmd = &cobra.Command{
		Use:   "version",
		Short: "Output the current version.",
		RunE: func(cmd *cobra.Command, args []string) error {

			migrations := migrate.Names()

			fmt.Printf(`Version:   %s
GitCommit: %s (%s)
BuildDate: %s
GoVersion: %s (%s)
Platform:  %s/%s
Migration: %s (#%d)
`, version.GitVersion(),
				version.GitCommit(), version.GitTreeState(),
				version.BuildDate().Local().Format(time.RFC3339),
				runtime.Version(), runtime.Compiler,
				runtime.GOOS, runtime.GOARCH,
				migrations[len(migrations)-1], len(migrations),
			)

			return nil
		},
	}

	testCmd = &cobra.Command{
		Use:   "self-test",
		Short: "test suite to validate functionality of GoAlert environment",
		RunE: func(cmd *cobra.Command, args []string) error {
			offlineOnly, _ := cmd.Flags().GetBool("offline")

			var failed bool
			result := func(name string, err error) {
				if err != nil {
					failed = true
					fmt.Printf("%s: FAIL (%v)\n", name, err)
					return
				}
				fmt.Printf("%s: OK\n", name)
			}

			// only do version check if UI is bundled
			if web.AppVersion() != "" {
				var err error
				if version.GitVersion() != web.AppVersion() {
					err = errors.Errorf(
						"mismatch: backend version = '%s'; bundled UI version = '%s'",
						version.GitVersion(),
						web.AppVersion(),
					)
				}
				result("Version", err)
			}

			cf, err := getConfig()
			if errors.Is(err, ErrDBRequired) {
				err = nil
			}
			if err != nil {
				return err
			}
			var cfg config.Config
			loadConfigDB := func() error {
				conn, err := sql.Open("pgx", cf.DBURL)
				if err != nil {
					return fmt.Errorf("open db: %w", err)
				}

				ctx := context.Background()

				store, err := config.NewStore(ctx, conn, cf.EncryptionKeys, "")
				if err != nil {
					return fmt.Errorf("read config: %w", err)
				}
				cfg = store.Config()
				store.Shutdown(ctx)
				return nil
			}
			if cf.DBURL != "" && !offlineOnly {
				result("DB", loadConfigDB())
			}

			type service struct {
				name, baseUrl string
			}

			serviceList := []service{
				{name: "Twilio", baseUrl: "https://api.twilio.com/2010-04-01"},
				{name: "Mailgun", baseUrl: "https://api.mailgun.net/v3"},
				{name: "Slack", baseUrl: "https://slack.com/api/api.test"},
			}

			if cfg.OIDC.Enable {
				serviceList = append(serviceList, service{name: "OIDC", baseUrl: cfg.OIDC.IssuerURL + "/.well-known.openid-configuration"})
			}

			if cfg.GitHub.Enable {
				url := "https://github.com"
				if cfg.GitHub.EnterpriseURL != "" {
					url = cfg.GitHub.EnterpriseURL
				}
				serviceList = append(serviceList, service{name: "GitHub", baseUrl: url})
			}

			if offlineOnly {
				serviceList = nil
			}

			for _, s := range serviceList {
				resp, err := http.Get(s.baseUrl)
				result(s.name, err)
				if err == nil {
					resp.Body.Close()
				}
			}

			dstCheck := func() error {
				const (
					standardOffset = -21600
					daylightOffset = -18000
				)
				loc, err := util.LoadLocation("America/Chicago")
				if err != nil {
					return fmt.Errorf("load location: %w", err)
				}
				t := time.Date(2020, time.March, 8, 0, 0, 0, 0, loc)
				_, offset := t.Zone()
				if offset != standardOffset {
					return errors.Errorf("invalid offset: got %d; want %d", offset, standardOffset)
				}
				t = t.Add(3 * time.Hour)
				_, offset = t.Zone()
				if offset != daylightOffset {
					return errors.Errorf("invalid offset: got %d; want %d", offset, daylightOffset)
				}
				t = time.Date(2020, time.November, 1, 0, 0, 0, 0, loc)
				_, offset = t.Zone()
				if offset != daylightOffset {
					return errors.Errorf("invalid offset: got %d; want %d", offset, daylightOffset)
				}
				t = t.Add(3 * time.Hour)
				_, offset = t.Zone()
				if offset != standardOffset {
					return errors.Errorf("invalid offset: got %d; want %d", offset, standardOffset)
				}
				return nil
			}

			result("DST Rules", dstCheck())

			if failed {
				cmd.SilenceUsage = true
				return errors.New("one or more checks failed.")
			}
			return nil
		},
	}

	switchCmd = &cobra.Command{
		Use:   "switchover-shell",
		Short: "Start a the switchover shell, used to initiate, control, and monitor a DB switchover operation.",
		RunE: func(cmd *cobra.Command, args []string) error {
			cfg, err := getConfig()
			if err != nil {
				return err
			}

			if cfg.DBURLNext == "" {
				return validation.NewFieldError("DBURLNext", "must not be empty for switchover")
			}

			return dbsync.RunShell(cfg.DBURL, cfg.DBURLNext)
		},
	}

	monitorCmd = &cobra.Command{
		Use:   "monitor",
		Short: "Start a remote-monitoring process that functionally tests alerts.",
		RunE: func(cmd *cobra.Command, args []string) error {
			file := viper.GetString("config-file")
			if file == "" {
				return errors.New("config file is required")
			}

			t, err := toml.LoadFile(file)
			if err != nil {
				return err
			}

			var cfg remotemonitor.Config
			err = t.Unmarshal(&cfg)
			if err != nil {
				return err
			}

			err = initPromServer()
			if err != nil {
				return err
			}

			mon, err := remotemonitor.NewMonitor(cfg)
			if err != nil {
				return err
			}

			handleShutdown(context.Background(), mon.Shutdown)
			return nil
		},
	}

	exportCmd = &cobra.Command{
		Use:   "export-migrations",
		Short: "Export all migrations as .sql files. Use --export-dir to control the destination.",
		RunE: func(cmd *cobra.Command, args []string) error {
			// update JSON output first
			if viper.GetBool("json") {
				log.EnableJSON()
			}
			if viper.GetBool("verbose") {
				log.EnableVerbose()
			}

			err := viper.ReadInConfig()
			// ignore file not found error
			if err != nil && !isCfgNotFound(err) {
				return errors.Wrap(err, "read config")
			}

			return migrate.DumpMigrations(viper.GetString("export-dir"))
		},
	}

	migrateCmd = &cobra.Command{
		Use:   "migrate",
		Short: "Perform migration(s), then exit.",
		RunE: func(cmd *cobra.Command, args []string) error {
			if viper.GetBool("verbose") {
				log.EnableVerbose()
			}

			err := viper.ReadInConfig()
			// ignore file not found error
			if err != nil && !isCfgNotFound(err) {
				return errors.Wrap(err, "read config")
			}

			c, err := getConfig()
			if err != nil {
				return err
			}

			ctx := context.Background()
			down := viper.GetString("down")
			up := viper.GetString("up")
			if down != "" {
				n, err := migrate.Down(ctx, c.DBURL, down)

				if err != nil {
					return errors.Wrap(err, "apply DOWN migrations")
				}
				if n > 0 {
					log.Debugf(context.TODO(), "Applied %d DOWN migrations.", n)
				}
			}

			if up != "" || down == "" {
				n, err := migrate.Up(ctx, c.DBURL, up)

				if err != nil {
					return errors.Wrap(err, "apply UP migrations")
				}
				if n > 0 {
					log.Debugf(context.TODO(), "Applied %d UP migrations.", n)
				}
			}

			return nil
		},
	}

	setConfigCmd = &cobra.Command{
		Use:   "set-config",
		Short: "Sets current config values in the DB from stdin.",
		RunE: func(cmd *cobra.Command, args []string) error {

			if viper.GetString("data-encryption-key") == "" && !viper.GetBool("allow-empty-data-encryption-key") {
				return validation.NewFieldError("data-encryption-key", "Must not be empty, or set --allow-empty-data-encryption-key")
			}
			var data []byte
			if viper.GetString("data") != "" {
				data = []byte(viper.GetString("data"))
			} else {
				if term.IsTerminal(int(os.Stdin.Fd())) {
					// Only print message if we're not piping
					fmt.Println("Enter or paste config data (JSON), then press CTRL+D when done or CTRL+C to quit.")
				}
				intCh := make(chan os.Signal, 1)
				doneCh := make(chan struct{})
				signal.Notify(intCh, os.Interrupt)
				go func() {
					select {
					case <-intCh:
						os.Exit(1)
					case <-doneCh:
					}
				}()

				var err error
				data, err = io.ReadAll(os.Stdin)
				close(doneCh)
				if err != nil {
					return errors.Wrap(err, "read stdin")
				}
			}

			return getSetConfig(true, data)
		},
	}

	getConfigCmd = &cobra.Command{
		Use:   "get-config",
		Short: "Gets current config values.",
		RunE: func(cmd *cobra.Command, args []string) error {
			return getSetConfig(false, nil)
		},
	}

	addUserCmd = &cobra.Command{
		Use:   "add-user",
		Short: "Adds a user for basic authentication.",
		RunE: func(cmd *cobra.Command, args []string) error {
			if viper.GetBool("verbose") {
				log.EnableVerbose()
			}

			err := viper.ReadInConfig()
			// ignore file not found error
			if err != nil && !isCfgNotFound(err) {
				return errors.Wrap(err, "read config")
			}

			c, err := getConfig()
			if err != nil {
				return err
			}
			db, err := sql.Open("pgx", c.DBURL)
			if err != nil {
				return errors.Wrap(err, "connect to postgres")
			}
			defer db.Close()

			ctx := permission.SystemContext(context.Background(), "AddUser")

			basicStore, err := basic.NewStore(ctx, db)
			if err != nil {
				return errors.Wrap(err, "init basic auth store")
			}

			pass := cmd.Flag("pass").Value.String()
			id := cmd.Flag("user-id").Value.String()
			username := cmd.Flag("user").Value.String()

			tx, err := db.BeginTx(ctx, nil)
			if err != nil {
				return errors.Wrap(err, "begin tx")
			}
			defer tx.Rollback()

			if id == "" {
				u := &user.User{
					Name:  username,
					Email: cmd.Flag("email").Value.String(),
					Role:  permission.RoleUser,
				}
				if cmd.Flag("admin").Value.String() == "true" {
					u.Role = permission.RoleAdmin
				}
				userStore, err := user.NewDB(ctx, db)
				if err != nil {
					return errors.Wrap(err, "init user store")
				}
				u, err = userStore.InsertTx(ctx, tx, u)
				if err != nil {
					return errors.Wrap(err, "create user")
				}
				id = u.ID
			}

			if pass == "" {
				fmt.Fprint(os.Stderr, "New Password: ")
				p, err := term.ReadPassword(int(os.Stdin.Fd()))
				if err != nil {
					return errors.Wrap(err, "get password")
				}
				pass = string(p)
				fmt.Fprintln(os.Stderr)
			}

			err = basicStore.CreateTx(ctx, tx, id, username, pass)
			if err != nil {
				return errors.Wrap(err, "add basic auth entry")
			}

			err = tx.Commit()
			if err != nil {
				return errors.Wrap(err, "commit tx")
			}

			log.Logf(ctx, "Username '%s' added.", username)

			return nil
		},
	}
)

// getConfig will load the current configuration from viper
func getConfig() (Config, error) {
	cfg := Config{
		JSON:        viper.GetBool("json"),
		LogRequests: viper.GetBool("log-requests"),
		Verbose:     viper.GetBool("verbose"),
		APIOnly:     viper.GetBool("api-only"),

		DBMaxOpen: viper.GetInt("db-max-open"),
		DBMaxIdle: viper.GetInt("db-max-idle"),

		MaxReqBodyBytes:   viper.GetInt64("max-request-body-bytes"),
		MaxReqHeaderBytes: viper.GetInt("max-request-header-bytes"),

		DisableHTTPSRedirect: viper.GetBool("disable-https-redirect"),

		ListenAddr: viper.GetString("listen"),

		TLSListenAddr: viper.GetString("listen-tls"),

		SysAPIListenAddr: viper.GetString("listen-sysapi"),
		SysAPICertFile:   viper.GetString("sysapi-cert-file"),
		SysAPIKeyFile:    viper.GetString("sysapi-key-file"),

		HTTPPrefix: viper.GetString("http-prefix"),

		SlackBaseURL:  viper.GetString("slack-base-url"),
		TwilioBaseURL: viper.GetString("twilio-base-url"),

		DBURL:     viper.GetString("db-url"),
		DBURLNext: viper.GetString("db-url-next"),

		JaegerEndpoint:      viper.GetString("jaeger-endpoint"),
		JaegerAgentEndpoint: viper.GetString("jaeger-agent-endpoint"),

		StackdriverProjectID: viper.GetString("stackdriver-project-id"),

		TracingClusterName:   viper.GetString("tracing-cluster-name"),
		TracingPodNamespace:  viper.GetString("tracing-pod-namespace"),
		TracingPodName:       viper.GetString("tracing-pod-name"),
		TracingContainerName: viper.GetString("tracing-container-name"),
		TracingNodeName:      viper.GetString("tracing-node-name"),
		TraceProbability:     viper.GetFloat64("tracing-probability"),

		KubernetesCooldown: viper.GetDuration("kubernetes-cooldown"),
		StatusAddr:         viper.GetString("status-addr"),

		EncryptionKeys: keyring.Keys{[]byte(viper.GetString("data-encryption-key")), []byte(viper.GetString("data-encryption-key-old"))},

		RegionName: viper.GetString("region-name"),

		StubNotifiers: viper.GetBool("stub-notifiers"),

		UIURL: viper.GetString("ui-url"),
	}

	if cfg.DBURL == "" {
		return cfg, ErrDBRequired
	}

	var err error
	cfg.TLSConfig, err = getTLSConfig()
	if err != nil {
		return cfg, err
	}

	if viper.GetBool("stack-traces") {
		log.EnableStacks()
	}

	return cfg, nil
}

func init() {
	def := Defaults()
	RootCmd.Flags().StringP("listen", "l", def.ListenAddr, "Listen address:port for the application.")

	RootCmd.Flags().StringP("listen-tls", "t", def.TLSListenAddr, "HTTPS listen address:port for the application.  Requires setting --tls-cert-data and --tls-key-data OR --tls-cert-file and --tls-key-file.")

<<<<<<< HEAD
	RootCmd.Flags().String("listen-sysapi", "", "Listen address:port for the system API (gRPC).")
	RootCmd.Flags().String("sysapi-cert-file", "", "Specifies a path to a PEM-encoded certificate to authenticate clients.")
	RootCmd.Flags().String("sysapi-key-file", "", "Specifies a path to a PEM-encoded private key file to authenticate clients.")
=======
	RootCmd.PersistentFlags().StringP("listen-prometheus", "p", "", "Bind address for Prometheus metrics.")
>>>>>>> cd34a4f6

	RootCmd.Flags().String("tls-cert-file", "", "Specifies a path to a PEM-encoded certificate.  Has no effect if --listen-tls is unset.")
	RootCmd.Flags().String("tls-key-file", "", "Specifies a path to a PEM-encoded private key file.  Has no effect if --listen-tls is unset.")
	RootCmd.Flags().String("tls-cert-data", "", "Specifies a PEM-encoded certificate.  Has no effect if --listen-tls is unset.")
	RootCmd.Flags().String("tls-key-data", "", "Specifies a PEM-encoded private key.  Has no effect if --listen-tls is unset.")

	RootCmd.Flags().String("http-prefix", def.HTTPPrefix, "Specify the HTTP prefix of the application.")

	RootCmd.Flags().Bool("api-only", def.APIOnly, "Starts in API-only mode (schedules & notifications will not be processed). Useful in clusters.")

	RootCmd.Flags().Int("db-max-open", def.DBMaxOpen, "Max open DB connections.")
	RootCmd.Flags().Int("db-max-idle", def.DBMaxIdle, "Max idle DB connections.")

	RootCmd.Flags().Int64("max-request-body-bytes", def.MaxReqBodyBytes, "Max body size for all incoming requests (in bytes). Set to 0 to disable limit.")
	RootCmd.Flags().Int("max-request-header-bytes", def.MaxReqHeaderBytes, "Max header size for all incoming requests (in bytes). Set to 0 to disable limit.")

	// No longer used
	RootCmd.Flags().String("github-base-url", "", "Base URL for GitHub auth and API calls.")

	RootCmd.Flags().String("twilio-base-url", def.TwilioBaseURL, "Override the Twilio API URL.")
	RootCmd.Flags().String("slack-base-url", def.SlackBaseURL, "Override the Slack base URL.")

	RootCmd.Flags().String("region-name", def.RegionName, "Name of region for message processing (case sensitive). Only one instance per-region-name will process outgoing messages.")

	RootCmd.PersistentFlags().String("db-url", def.DBURL, "Connection string for Postgres.")
	RootCmd.PersistentFlags().String("db-url-next", def.DBURLNext, "Connection string for the *next* Postgres server (enables DB switch-over mode).")

	RootCmd.Flags().String("jaeger-endpoint", def.JaegerEndpoint, "Jaeger HTTP Thrift endpoint")
	RootCmd.Flags().String("jaeger-agent-endpoint", def.JaegerAgentEndpoint, "Instructs Jaeger exporter to send spans to jaeger-agent at this address.")
	RootCmd.Flags().String("stackdriver-project-id", def.StackdriverProjectID, "Project ID for Stackdriver. Enables tracing output to Stackdriver.")
	RootCmd.Flags().String("tracing-cluster-name", def.TracingClusterName, "Cluster name to use for tracing (i.e. kubernetes, Stackdriver/GKE environment).")
	RootCmd.Flags().String("tracing-pod-namespace", def.TracingPodNamespace, "Pod namespace to use for tracing.")
	RootCmd.Flags().String("tracing-pod-name", def.TracingPodName, "Pod name to use for tracing.")
	RootCmd.Flags().String("tracing-container-name", def.TracingContainerName, "Container name to use for tracing.")
	RootCmd.Flags().String("tracing-node-name", def.TracingNodeName, "Node name to use for tracing.")
	RootCmd.Flags().Float64("tracing-probability", def.TraceProbability, "Probability of a new trace to be recorded.")

	RootCmd.Flags().Duration("kubernetes-cooldown", def.KubernetesCooldown, "Cooldown period, from the last TCP connection, before terminating the listener when receiving a shutdown signal.")
	RootCmd.Flags().String("status-addr", def.StatusAddr, "Open a port to emit status updates. Connections are closed when the server shuts down. Can be used to keep containers running until GoAlert has exited.")

	RootCmd.PersistentFlags().String("data-encryption-key", "", "Used to generate an encryption key for sensitive data like signing keys. Can be any length.")
	RootCmd.PersistentFlags().String("data-encryption-key-old", "", "Fallback key. Used for decrypting existing data only.")
	RootCmd.PersistentFlags().Bool("stack-traces", false, "Enables stack traces with all error logs.")

	RootCmd.Flags().Bool("stub-notifiers", def.StubNotifiers, "If true, notification senders will be replaced with a stub notifier that always succeeds (useful for staging/sandbox environments).")

	RootCmd.PersistentFlags().BoolP("verbose", "v", def.Verbose, "Enable verbose logging.")
	RootCmd.Flags().Bool("log-requests", def.LogRequests, "Log all HTTP requests. If false, requests will be logged for debug/trace contexts only.")
	RootCmd.PersistentFlags().Bool("json", def.JSON, "Log in JSON format.")
	RootCmd.PersistentFlags().Bool("log-errors-only", false, "Only log errors (superseeds other flags).")

	RootCmd.Flags().String("ui-url", def.UIURL, "Proxy UI requests to an alternate host. Default is to serve bundled assets from memory.")
	RootCmd.Flags().Bool("disable-https-redirect", def.DisableHTTPSRedirect, "Disable automatic HTTPS redirects.")

	migrateCmd.Flags().String("up", "", "Target UP migration to apply.")
	migrateCmd.Flags().String("down", "", "Target DOWN migration to roll back to.")
	exportCmd.Flags().String("export-dir", "migrations", "Destination dir for export. If it does not exist, it will be created.")

	addUserCmd.Flags().String("user-id", "", "If specified, the auth entry will be created for an existing user ID. Default is to create a new user.")
	addUserCmd.Flags().String("pass", "", "Specify new users password (if blank, prompt will be given).")
	addUserCmd.Flags().String("user", "", "Specifies the login username.")
	addUserCmd.Flags().String("email", "", "Specifies the email address of the new user (ignored if user-id is provided).")
	addUserCmd.Flags().Bool("admin", false, "If specified, the user will be created with the admin role (ignored if user-id is provided).")

	setConfigCmd.Flags().String("data", "", "Use data instead of reading config from stdin.")
	setConfigCmd.Flags().Bool("allow-empty-data-encryption-key", false, "Explicitly allow an empty data-encryption-key when setting config.")

	testCmd.Flags().Bool("offline", false, "Only perform offline checks.")

	monitorCmd.Flags().StringP("config-file", "f", "", "Configuration file for monitoring (required).")
	RootCmd.AddCommand(versionCmd, testCmd, migrateCmd, exportCmd, monitorCmd, switchCmd, addUserCmd, getConfigCmd, setConfigCmd)

	err := viper.BindPFlags(RootCmd.Flags())
	if err != nil {
		panic(err)
	}
	err = viper.BindPFlags(monitorCmd.Flags())
	if err != nil {
		panic(err)
	}
	err = viper.BindPFlags(migrateCmd.Flags())
	if err != nil {
		panic(err)
	}
	err = viper.BindPFlags(exportCmd.Flags())
	if err != nil {
		panic(err)
	}
	err = viper.BindPFlags(setConfigCmd.Flags())
	if err != nil {
		panic(err)
	}
	err = viper.BindPFlags(getConfigCmd.Flags())
	if err != nil {
		panic(err)
	}
	err = viper.BindPFlags(RootCmd.PersistentFlags())
	if err != nil {
		panic(err)
	}

	viper.SetEnvPrefix("GOALERT")

	// use underscores in env names
	viper.SetEnvKeyReplacer(strings.NewReplacer("-", "_"))

	viper.AutomaticEnv()
}<|MERGE_RESOLUTION|>--- conflicted
+++ resolved
@@ -706,13 +706,10 @@
 
 	RootCmd.Flags().StringP("listen-tls", "t", def.TLSListenAddr, "HTTPS listen address:port for the application.  Requires setting --tls-cert-data and --tls-key-data OR --tls-cert-file and --tls-key-file.")
 
-<<<<<<< HEAD
 	RootCmd.Flags().String("listen-sysapi", "", "Listen address:port for the system API (gRPC).")
 	RootCmd.Flags().String("sysapi-cert-file", "", "Specifies a path to a PEM-encoded certificate to authenticate clients.")
 	RootCmd.Flags().String("sysapi-key-file", "", "Specifies a path to a PEM-encoded private key file to authenticate clients.")
-=======
 	RootCmd.PersistentFlags().StringP("listen-prometheus", "p", "", "Bind address for Prometheus metrics.")
->>>>>>> cd34a4f6
 
 	RootCmd.Flags().String("tls-cert-file", "", "Specifies a path to a PEM-encoded certificate.  Has no effect if --listen-tls is unset.")
 	RootCmd.Flags().String("tls-key-file", "", "Specifies a path to a PEM-encoded private key file.  Has no effect if --listen-tls is unset.")
