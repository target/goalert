--- conflicted
+++ resolved
@@ -5,53 +5,9 @@
 
 	"github.com/target/goalert/permission"
 	"github.com/target/goalert/util/log"
+	"github.com/target/goalert/util/sqlutil"
 )
 
-<<<<<<< HEAD
-func (app *App) listenEvents(ctx context.Context) (<-chan struct{}, error) {
-	l := app.events
-	go func() {
-		for {
-			select {
-			case <-ctx.Done():
-				return
-			case err := <-l.Errors():
-				log.Log(ctx, errors.Wrap(err, "listen events"))
-			}
-		}
-	}()
-
-	doneCh := make(chan struct{})
-	go func() {
-		defer close(doneCh)
-		for {
-			var n *pgconn.Notification
-			select {
-			case n = <-l.Notifications():
-			case <-ctx.Done():
-				return
-			}
-			if n == nil {
-				return
-			}
-
-			log.Debugf(log.WithFields(ctx, log.Fields{
-				"Channel": n.Channel,
-				"PID":     n.PID,
-				"Payload": n.Payload,
-			}), "NOTIFY")
-
-			switch n.Channel {
-			case "/goalert/config-refresh":
-				permission.SudoContext(ctx, func(ctx context.Context) {
-					log.Log(ctx, app.ConfigStore.Reload(ctx))
-				})
-			}
-		}
-	}()
-
-	return doneCh, nil
-=======
 func (app *App) setupListenEvents() {
 	app.events = sqlutil.NewListener(app.pgx)
 	app.events.Handle("/goalert/config-refresh", func(ctx context.Context, payload string) error {
@@ -60,5 +16,4 @@
 		})
 		return nil
 	})
->>>>>>> 44f79ff6
 }