--- conflicted
+++ resolved
@@ -38,13 +38,9 @@
 		Twilio:              app.twilioConfig,
 		AuthHandler:         app.AuthHandler,
 		FormatDestFunc:      app.notificationManager.FormatDestValue,
-<<<<<<< HEAD
-		NotificationManager: *app.notificationManager,
-		SWO:                 app.cfg.SWO,
-=======
 		NotificationManager: app.notificationManager,
 		AuthLinkStore:       app.AuthLinkStore,
->>>>>>> 2b70cd6c
+		SWO:                 app.cfg.SWO,
 	}
 
 	return nil
