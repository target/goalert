package app

import (
	"context"

	"github.com/target/goalert/util/log"
)

// LogBackgroundContext returns a context.Background with the application logger configured.
func (app *App) LogBackgroundContext() context.Context { return app.cfg.Logger.BackgroundContext() }

func (app *App) Pause(ctx context.Context) error {
<<<<<<< HEAD
	return app.mgr.Pause(log.WithLogger(ctx, app.cfg.Logger))
}

func (app *App) Resume(ctx context.Context) error {
	return app.mgr.Resume(log.WithLogger(ctx, app.cfg.Logger))
=======
	ctx = log.WithLogger(ctx, app.cfg.Logger)

	err := app.mgr.Pause(ctx)
	if err != nil {
		return err
	}
	app.db.SetMaxIdleConns(0)
	return nil
}

func (app *App) Resume() {
	app.db.SetMaxIdleConns(app.cfg.DBMaxIdle)
	app.mgr.Resume(app.LogBackgroundContext())
>>>>>>> ddb1092e
}

func (app *App) _pause(ctx context.Context) error {
	app.db.SetMaxIdleConns(0)
	app.events.Stop()

	return nil
}

func (app *App) _resume(ctx context.Context) error {
	app.db.SetMaxIdleConns(app.cfg.DBMaxIdle)
	app.events.Start()

	return nil
}<|MERGE_RESOLUTION|>--- conflicted
+++ resolved
@@ -10,13 +10,6 @@
 func (app *App) LogBackgroundContext() context.Context { return app.cfg.Logger.BackgroundContext() }
 
 func (app *App) Pause(ctx context.Context) error {
-<<<<<<< HEAD
-	return app.mgr.Pause(log.WithLogger(ctx, app.cfg.Logger))
-}
-
-func (app *App) Resume(ctx context.Context) error {
-	return app.mgr.Resume(log.WithLogger(ctx, app.cfg.Logger))
-=======
 	ctx = log.WithLogger(ctx, app.cfg.Logger)
 
 	err := app.mgr.Pause(ctx)
@@ -30,7 +23,6 @@
 func (app *App) Resume() {
 	app.db.SetMaxIdleConns(app.cfg.DBMaxIdle)
 	app.mgr.Resume(app.LogBackgroundContext())
->>>>>>> ddb1092e
 }
 
 func (app *App) _pause(ctx context.Context) error {
