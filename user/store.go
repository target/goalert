package user

import (
	"context"
	"database/sql"
	"errors"
	"fmt"
	"sync/atomic"
	"time"

	"github.com/golang/groupcache"
	uuid "github.com/satori/go.uuid"
	"github.com/target/goalert/permission"
	"github.com/target/goalert/retry"
	"github.com/target/goalert/util"
	"github.com/target/goalert/util/sqlutil"
	"github.com/target/goalert/validation/validate"
)

// Store allows the lookup and management of Users.
type Store interface {
	Insert(context.Context, *User) (*User, error)
	InsertTx(context.Context, *sql.Tx, *User) (*User, error)
	Update(context.Context, *User) error
	UpdateTx(context.Context, *sql.Tx, *User) error
	SetUserRoleTx(ctx context.Context, tx *sql.Tx, id string, role permission.Role) error
	Delete(context.Context, string) error
	DeleteManyTx(context.Context, *sql.Tx, []string) error
	FindOne(context.Context, string) (*User, error)
	FindOneTx(ctx context.Context, tx *sql.Tx, id string, forUpdate bool) (*User, error)
	FindAll(context.Context) ([]User, error)
	FindMany(context.Context, []string) ([]User, error)
	Search(context.Context, *SearchOptions) ([]User, error)

	UserExists(context.Context) (ExistanceChecker, error)

	AddAuthSubjectTx(ctx context.Context, tx *sql.Tx, a *AuthSubject) error
	DeleteAuthSubjectTx(ctx context.Context, tx *sql.Tx, a *AuthSubject) error
	FindAllAuthSubjectsForUser(ctx context.Context, userID string) ([]AuthSubject, error)
	AuthSubjectsFunc(ctx context.Context, providerID, userID string, f func(AuthSubject) error) error
	FindSomeAuthSubjectsForProvider(ctx context.Context, limit int, afterSubjectID, providerID string) ([]AuthSubject, error)
}

var _ Store = &DB{}

// DB implements the Store against a *sql.DB backend.
type DB struct {
	db *sql.DB

	ids *sql.Stmt

	insert      *sql.Stmt
	update      *sql.Stmt
	setUserRole *sql.Stmt
	findOne     *sql.Stmt
	findAll     *sql.Stmt

	findMany *sql.Stmt

	deleteOne          *sql.Stmt
	userRotations      *sql.Stmt
	rotationParts      *sql.Stmt
	updateRotationPart *sql.Stmt
	deleteRotationPart *sql.Stmt

	findOneForUpdate *sql.Stmt

	insertUserAuthSubject *sql.Stmt
	deleteUserAuthSubject *sql.Stmt

	findAuthSubjectsByUser *sql.Stmt

	findAuthSubjects *sql.Stmt

	grp *groupcache.Group

	userExistHash []byte
	userExist     chan map[uuid.UUID]struct{}
}

var grpN int64

// NewDB will create a DB backend from a sql.DB. An error will be returned if statements fail to prepare.
func NewDB(ctx context.Context, db *sql.DB) (*DB, error) {
	p := &util.Prepare{DB: db, Ctx: ctx}
	store := &DB{
		db: db,

		userExist: make(chan map[uuid.UUID]struct{}, 1),

		ids: p.P(`SELECT id FROM users`),

		insert: p.P(`
			INSERT INTO users (
				id, name, email, avatar_url, role, alert_status_log_contact_method_id
			)
			VALUES ($1, $2, $3, $4, $5, $6)
		`),

		update: p.P(`
			UPDATE users
			SET
				name = $2,
				email = $3,
				alert_status_log_contact_method_id = $4
			WHERE id = $1
		`),

<<<<<<< HEAD
		setUserRole: p.P(`UPDATE users SET role = $2 WHERE id = $1`),
=======
		findAuthSubjects: p.P(`
			select subject_id, user_id, provider_id
			from auth_subjects
			where
				(provider_id = $1 or $1 isnull) and
				(user_id = $2 or $2 isnull)
		`),
>>>>>>> a4430b0c

		findMany: p.P(`
			SELECT
				id, name, email, avatar_url, role, alert_status_log_contact_method_id
			FROM users
			WHERE id = any($1)
		`),

		deleteOne:          p.P(`DELETE FROM users WHERE id = $1`),
		userRotations:      p.P(`SELECT DISTINCT rotation_id FROM rotation_participants WHERE user_id = $1`),
		rotationParts:      p.P(`SELECT id, user_id FROM rotation_participants WHERE rotation_id = $1 ORDER BY position`),
		updateRotationPart: p.P(`UPDATE rotation_participants SET user_id = $2 WHERE id = $1`),
		deleteRotationPart: p.P(`DELETE FROM rotation_participants WHERE id = $1`),

		findOne: p.P(`
			SELECT
				id, name, email, avatar_url, role, alert_status_log_contact_method_id
			FROM users
			WHERE id = $1
		`),
		findOneForUpdate: p.P(`
			SELECT
				id, name, email, avatar_url, role, alert_status_log_contact_method_id
			FROM users
			WHERE id = $1
			FOR UPDATE
		`),

		findAuthSubjectsByUser: p.P(`
			SELECT provider_id, subject_id
			FROM auth_subjects 
			WHERE user_id = $1
		`),

		findAll: p.P(`
			SELECT
				id, name, email, avatar_url, role, alert_status_log_contact_method_id
			FROM users
		`),

		insertUserAuthSubject: p.P(`
			INSERT into auth_subjects (
				user_id, provider_id, subject_id
			)
			VALUES ($1, $2, $3)
			ON CONFLICT DO NOTHING
		`),

		deleteUserAuthSubject: p.P(`
			DELETE FROM auth_subjects
			WHERE 
				user_id = $1 AND
				provider_id = $2 AND 
				subject_id = $3
		`),
	}
	if p.Err != nil {
		return nil, p.Err
	}

	store.userExist <- make(map[uuid.UUID]struct{})

	store.grp = groupcache.NewGroup(fmt.Sprintf("user.store[%d]", atomic.AddInt64(&grpN, 1)), 1024*1024, groupcache.GetterFunc(store.cacheGet))

	return store, nil
}

func (db *DB) AuthSubjectsFunc(ctx context.Context, providerID, userID string, forEachFn func(AuthSubject) error) error {
	err := permission.LimitCheckAny(ctx, permission.System)
	if err != nil {
		return err
	}
	if providerID != "" {
		err = validate.SubjectID("ProviderID", providerID)
	}
	if userID != "" {
		err = validate.Many(err, validate.UUID("UserID", userID))
	}
	if err != nil {
		return err
	}

	pID := sql.NullString{
		String: providerID,
		Valid:  providerID != "",
	}
	uID := sql.NullString{
		String: userID,
		Valid:  userID != "",
	}

	rows, err := db.findAuthSubjects.QueryContext(ctx, pID, uID)
	if errors.Is(err, sql.ErrNoRows) {
		return nil
	}
	if err != nil {
		return err
	}
	defer rows.Close()
	for rows.Next() {
		var sub AuthSubject
		err = rows.Scan(&sub.SubjectID, &sub.UserID, &sub.ProviderID)
		if err != nil {
			return err
		}
		err = forEachFn(sub)
		if err != nil {
			return err
		}
	}

	return nil
}

func (db *DB) DeleteManyTx(ctx context.Context, tx *sql.Tx, ids []string) error {
	err := permission.LimitCheckAny(ctx, permission.System, permission.Admin)
	if err != nil {
		return err
	}
	if len(ids) == 0 {
		return nil
	}

	err = validate.Range("Count", len(ids), 1, 100)
	if err != nil {
		return err
	}

	var ownsTx bool
	if tx == nil {
		ownsTx = true
		tx, err = db.db.BeginTx(ctx, nil)
		if err != nil {
			return err
		}
		defer tx.Rollback()
	}

	for _, id := range ids {
		err = db.retryDeleteTx(ctx, tx, id)
		if err != nil {
			return err
		}
	}

	if ownsTx {
		return tx.Commit()
	}

	return nil
}

// InsertTx implements the Store interface by inserting the new User into the database.
// The insert statement is first wrapped in tx.
func (db *DB) InsertTx(ctx context.Context, tx *sql.Tx, u *User) (*User, error) {
	n, err := u.Normalize()
	if err != nil {
		return nil, err
	}
	err = permission.LimitCheckAny(ctx, permission.System, permission.Admin)
	if err != nil {
		return nil, err
	}
	_, err = tx.Stmt(db.insert).ExecContext(ctx, n.fields()...)
	if err != nil {
		return nil, err
	}

	return n, nil
}

// Insert implements the Store interface by inserting the new User into the database.
func (db *DB) Insert(ctx context.Context, u *User) (*User, error) {
	err := permission.LimitCheckAny(ctx, permission.System, permission.Admin)
	if err != nil {
		return nil, err
	}
	tx, err := db.db.BeginTx(ctx, nil)
	if err != nil {
		return nil, err
	}
	defer tx.Rollback()

	u, err = db.InsertTx(ctx, tx, u)
	if err != nil {
		return nil, err
	}
	err = tx.Commit()
	if err != nil {
		return nil, err
	}

	return u, nil
}

func (db *DB) DeleteTx(ctx context.Context, tx *sql.Tx, id string) error {
	err := permission.LimitCheckAny(ctx, permission.System, permission.Admin)
	if err != nil {
		return err
	}

	err = validate.UUID("UserID", id)
	if err != nil {
		return err
	}
	return db.retryDeleteTx(ctx, tx, id)
}

func (db *DB) retryDeleteTx(ctx context.Context, tx *sql.Tx, id string) error {
	return retry.DoTemporaryError(func(int) error {
		err := db._deleteTx(ctx, tx, id)
		sqlErr := sqlutil.MapError(err)
		if sqlErr != nil && sqlErr.Code == "23503" {
			// retry foreign key errors when deleting a user
			err = retry.TemporaryError(err)
		}
		return err
	},
		retry.Log(ctx),
		retry.Limit(5),
		retry.FibBackoff(250*time.Millisecond),
	)
}

func (db *DB) _deleteTx(ctx context.Context, tx *sql.Tx, id string) error {
	// cleanup rotations first
	rows, err := tx.StmtContext(ctx, db.userRotations).QueryContext(ctx, id)
	if errors.Is(err, sql.ErrNoRows) {
		err = nil
	}
	if err != nil {
		return fmt.Errorf("lookup user rotations: %w", err)
	}
	defer rows.Close()

	var rotationIDs []string
	for rows.Next() {
		var rID string
		err = rows.Scan(&rID)
		if err != nil {
			return fmt.Errorf("scan user rotation id: %w", err)
		}
		rotationIDs = append(rotationIDs, rID)
	}

	for _, rID := range rotationIDs {
		err = db.removeUserFromRotation(ctx, tx, id, rID)
		if err != nil {
			return fmt.Errorf("remove user '%s' from rotation '%s': %w", id, rID, err)
		}
	}

	_, err = tx.StmtContext(ctx, db.deleteOne).ExecContext(ctx, id)
	if err != nil {
		return fmt.Errorf("delete user row: %w", err)
	}
	return nil
}

func (db *DB) removeUserFromRotation(ctx context.Context, tx *sql.Tx, userID, rotationID string) error {
	type part struct {
		ID     string
		UserID string
	}
	var participants []part
	rows, err := tx.StmtContext(ctx, db.rotationParts).QueryContext(ctx, rotationID)
	if err != nil {
		return fmt.Errorf("query participants: %w", err)
	}
	defer rows.Close()
	for rows.Next() {
		var p part
		err = rows.Scan(&p.ID, &p.UserID)
		if err != nil {
			return fmt.Errorf("scan participant %d: %w", len(participants), err)
		}
		participants = append(participants, p)
	}

	// update participant user IDs
	var skipped bool
	curIndex := -1
	updatePart := tx.StmtContext(ctx, db.updateRotationPart)
	for _, p := range participants {
		if p.UserID == userID {
			skipped = true
			continue
		}
		curIndex++
		if skipped {
			_, err = updatePart.ExecContext(ctx, participants[curIndex].ID, p.UserID)
			if err != nil {
				return fmt.Errorf("update participant %d to user '%s': %w", curIndex, p.UserID, err)
			}
		}
	}

	// delete in reverse order from the end
	deletePart := tx.StmtContext(ctx, db.deleteRotationPart)
	for i := len(participants) - 1; i > curIndex; i-- {
		_, err = deletePart.ExecContext(ctx, participants[i].ID)
		if err != nil {
			return fmt.Errorf("delete participant %d: %w", i, err)
		}
	}

	return nil
}

// Delete implements the UserStore interface.
func (db *DB) Delete(ctx context.Context, id string) error {
	err := permission.LimitCheckAny(ctx, permission.System, permission.Admin)
	if err != nil {
		return err
	}

	err = validate.UUID("UserID", id)
	if err != nil {
		return err
	}

	tx, err := db.db.BeginTx(ctx, nil)
	if err != nil {
		return err
	}
	defer tx.Rollback()

	err = db.retryDeleteTx(ctx, tx, id)
	if err != nil {
		return err
	}
	return tx.Commit()
}

// Update implements the Store interface. Only admins can update user roles.
func (db *DB) Update(ctx context.Context, u *User) error {
	return db.UpdateTx(ctx, nil, u)
}
func (db *DB) UpdateTx(ctx context.Context, tx *sql.Tx, u *User) error {
	n, err := u.Normalize()
	if err != nil {
		return err
	}

	err = permission.LimitCheckAny(ctx, permission.System, permission.Admin, permission.MatchUser(u.ID))
	if err != nil {
		return err
	}
	update := db.update
	if tx != nil {
		update = tx.StmtContext(ctx, update)
	}
	_, err = update.ExecContext(ctx, n.userUpdateFields()...)
	return err
}

func (db *DB) SetUserRoleTx(ctx context.Context, tx *sql.Tx, id string, role permission.Role) error {
	err := permission.LimitCheckAny(ctx, permission.System, permission.Admin)
	if err != nil {
		return err
	}

	err = validate.Many(
		validate.UUID("UserID", id),
		validate.OneOf("Role", role, permission.RoleAdmin, permission.RoleUser),
	)
	if err != nil {
		return err
	}
	s := db.setUserRole
	if tx != nil {
		s = tx.StmtContext(ctx, s)
	}
	_, err = s.ExecContext(ctx, id, role)
	return err
}

func (db *DB) FindMany(ctx context.Context, ids []string) ([]User, error) {
	err := permission.LimitCheckAny(ctx, permission.All)
	if err != nil {
		return nil, err
	}

	err = validate.ManyUUID("UserID", ids, 200)
	if err != nil {
		return nil, err
	}

	rows, err := db.findMany.QueryContext(ctx, sqlutil.UUIDArray(ids))
	if errors.Is(err, sql.ErrNoRows) {
		return nil, nil
	}
	if err != nil {
		return nil, err
	}
	defer rows.Close()

	result := make([]User, 0, len(ids))
	var u User
	for rows.Next() {
		err = u.scanFrom(rows.Scan)
		if err != nil {
			return nil, err
		}
		result = append(result, u)
	}

	return result, nil
}

// FindOne implements the Store interface.
func (db *DB) FindOne(ctx context.Context, id string) (*User, error) {
	return db.FindOneTx(ctx, nil, id, false)
}
func (db *DB) FindOneTx(ctx context.Context, tx *sql.Tx, id string, forUpdate bool) (*User, error) {
	err := validate.UUID("UserID", id)
	if err != nil {
		return nil, err
	}

	err = permission.LimitCheckAny(ctx, permission.All)
	if err != nil {
		return nil, err
	}

	var u User
	findOne := db.findOne
	if forUpdate {
		findOne = db.findOneForUpdate
	}
	if tx != nil {
		findOne = tx.StmtContext(ctx, findOne)
	}
	row := findOne.QueryRowContext(ctx, id)
	err = u.scanFrom(row.Scan)
	if err != nil {
		return nil, err
	}
	return &u, nil
}

// FindSomeAuthSubjectsForProvider implements the Store interface. It finds all auth subjects associated with a given userID.
func (db *DB) FindSomeAuthSubjectsForProvider(ctx context.Context, limit int, afterSubjectID, providerID string) ([]AuthSubject, error) {
	err := permission.LimitCheckAny(ctx, permission.System, permission.Admin)
	if err != nil {
		return nil, err
	}

	// treat as a subject ID for now
	err = validate.Many(
		validate.SubjectID("ProviderID", providerID),
		validate.Range("Limit", limit, 0, 9000),
	)
	if afterSubjectID != "" {
		err = validate.Many(err, validate.SubjectID("AfterID", afterSubjectID))
	}
	if err != nil {
		return nil, err
	}
	if limit == 0 {
		limit = 50
	}

	q := fmt.Sprintf(`
		SELECT user_id, subject_id
		FROM auth_subjects
		WHERE provider_id = $1 AND subject_id > $2
		ORDER BY subject_id
		LIMIT %d
	`, limit)

	rows, err := db.db.QueryContext(ctx, q, providerID, afterSubjectID)
	if err != nil {
		return nil, err
	}
	defer rows.Close()
	var authSubjects []AuthSubject
	for rows.Next() {
		var a AuthSubject
		a.ProviderID = providerID

		err = rows.Scan(&a.UserID, &a.SubjectID)
		if err != nil {
			return nil, err
		}
		authSubjects = append(authSubjects, a)
	}

	return authSubjects, nil
}

// FindAllAuthSubjectsForUser implements the Store interface. It finds all auth subjects associated with a given userID.
func (db *DB) FindAllAuthSubjectsForUser(ctx context.Context, userID string) ([]AuthSubject, error) {
	err := permission.LimitCheckAny(ctx, permission.System, permission.Admin)
	if err != nil {
		return nil, err
	}

	err = validate.UUID("UserID", userID)
	if err != nil {
		return nil, err
	}

	var authSubjects []AuthSubject
	rows, err := db.findAuthSubjectsByUser.QueryContext(ctx, userID)
	if err != nil {
		return nil, err
	}
	defer rows.Close()
	for rows.Next() {
		var a AuthSubject
		a.UserID = userID
		err = rows.Scan(&a.ProviderID, &a.SubjectID)
		if err != nil {
			return nil, err
		}
		authSubjects = append(authSubjects, a)
	}

	return authSubjects, nil
}

// FindAll implements the Store interface.
func (db *DB) FindAll(ctx context.Context) ([]User, error) {
	err := permission.LimitCheckAny(ctx, permission.All)
	if err != nil {
		return nil, err
	}
	rows, err := db.findAll.QueryContext(ctx)
	if err != nil {
		return nil, err
	}
	defer rows.Close()

	users := []User{}
	for rows.Next() {
		var u User
		err = u.scanFrom(rows.Scan)
		if err != nil {
			return nil, err
		}
		users = append(users, u)
	}

	return users, nil
}

// AddAuthSubjectTx implements the Store interface. It is used to add an auth subject to a given user.
func (db *DB) AddAuthSubjectTx(ctx context.Context, tx *sql.Tx, a *AuthSubject) error {
	var userID string
	if a != nil {
		userID = a.UserID
	}
	err := permission.LimitCheckAny(ctx, permission.System, permission.Admin, permission.MatchUser(userID))
	if err != nil {
		return err
	}

	n, err := a.Normalize()
	if err != nil {
		return err
	}

	s := db.insertUserAuthSubject
	if tx != nil {
		s = tx.Stmt(s)
	}
	_, err = s.ExecContext(ctx, a.UserID, n.ProviderID, n.SubjectID)
	return err
}

// DeleteAuthSubjectTx implements the Store interface. It is used to remove an auth subject for a given user.
func (db *DB) DeleteAuthSubjectTx(ctx context.Context, tx *sql.Tx, a *AuthSubject) error {
	err := permission.LimitCheckAny(ctx, permission.System, permission.Admin)
	if err != nil {
		return err
	}

	n, err := a.Normalize()
	if err != nil {
		return err
	}

	s := db.deleteUserAuthSubject
	if tx != nil {
		s = tx.Stmt(s)
	}
	_, err = s.ExecContext(ctx, a.UserID, n.ProviderID, n.SubjectID)
	if err != nil && !errors.Is(err, sql.ErrNoRows) {
		// do not return error if auth subject doesn't exist
		return err
	}
	return nil
}<|MERGE_RESOLUTION|>--- conflicted
+++ resolved
@@ -106,9 +106,7 @@
 			WHERE id = $1
 		`),
 
-<<<<<<< HEAD
 		setUserRole: p.P(`UPDATE users SET role = $2 WHERE id = $1`),
-=======
 		findAuthSubjects: p.P(`
 			select subject_id, user_id, provider_id
 			from auth_subjects
@@ -116,7 +114,6 @@
 				(provider_id = $1 or $1 isnull) and
 				(user_id = $2 or $2 isnull)
 		`),
->>>>>>> a4430b0c
 
 		findMany: p.P(`
 			SELECT
