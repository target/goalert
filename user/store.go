--- conflicted
+++ resolved
@@ -48,20 +48,12 @@
 
 	ids *sql.Stmt
 
-<<<<<<< HEAD
 	insert      *sql.Stmt
 	update      *sql.Stmt
 	setUserRole *sql.Stmt
 	delete      *sql.Stmt
 	findOne     *sql.Stmt
 	findAll     *sql.Stmt
-=======
-	insert *sql.Stmt
-	update *sql.Stmt
-
-	findOne *sql.Stmt
-	findAll *sql.Stmt
->>>>>>> 0cc20890
 
 	findMany *sql.Stmt
 
