package user

import (
	"context"
	"database/sql"
	"errors"
	"fmt"
	"sync/atomic"
	"time"

	"github.com/golang/groupcache"
	"github.com/google/uuid"
	"github.com/target/goalert/permission"
	"github.com/target/goalert/retry"
	"github.com/target/goalert/util"
	"github.com/target/goalert/util/sqlutil"
	"github.com/target/goalert/validation/validate"
)

<<<<<<< HEAD
// Store allows the lookup and management of Users.
type Store interface {
	Insert(context.Context, *User) (*User, error)
	InsertTx(context.Context, *sql.Tx, *User) (*User, error)
	Update(context.Context, *User) error
	UpdateTx(context.Context, *sql.Tx, *User) error
	SetUserRoleTx(ctx context.Context, tx *sql.Tx, id string, role permission.Role) error
	Delete(context.Context, string) error
	DeleteManyTx(context.Context, *sql.Tx, []string) error
	FindOne(context.Context, string) (*User, error)
	FindOneTx(ctx context.Context, tx *sql.Tx, id string, forUpdate bool) (*User, error)
	FindAll(context.Context) ([]User, error)
	FindMany(context.Context, []string) ([]User, error)
	Search(context.Context, *SearchOptions) ([]User, error)

	UserExists(context.Context) (ExistanceChecker, error)

	AddAuthSubjectTx(ctx context.Context, tx *sql.Tx, a *AuthSubject) error
	DeleteAuthSubjectTx(ctx context.Context, tx *sql.Tx, a *AuthSubject) error
	FindAllAuthSubjectsForUser(ctx context.Context, userID string) ([]AuthSubject, error)
	AuthSubjectsFunc(ctx context.Context, providerID string, f func(AuthSubject) error, userIDs ...string) error
	FindSomeAuthSubjectsForProvider(ctx context.Context, limit int, afterSubjectID, providerID string) ([]AuthSubject, error)
}

var _ Store = &DB{}

// DB implements the Store against a *sql.DB backend.
type DB struct {
=======
// Store allows managing users.
type Store struct {
>>>>>>> 1fb34a35
	db *sql.DB

	ids *sql.Stmt

	insert      *sql.Stmt
	update      *sql.Stmt
	setUserRole *sql.Stmt
	findOne     *sql.Stmt
	findAll     *sql.Stmt

	findMany *sql.Stmt

	deleteOne          *sql.Stmt
	userRotations      *sql.Stmt
	rotationParts      *sql.Stmt
	updateRotationPart *sql.Stmt
	deleteRotationPart *sql.Stmt

	findOneForUpdate *sql.Stmt

	insertUserAuthSubject *sql.Stmt
	deleteUserAuthSubject *sql.Stmt

	findAuthSubjectsByUser *sql.Stmt

	findAuthSubjects *sql.Stmt

	grp *groupcache.Group

	userExistHash []byte
	userExist     chan map[uuid.UUID]struct{}
}

var grpN int64

// NewStore will create new Store for the sql.DB. An error will be returned if statements fail to prepare.
func NewStore(ctx context.Context, db *sql.DB) (*Store, error) {
	p := &util.Prepare{DB: db, Ctx: ctx}
	store := &Store{
		db: db,

		userExist: make(chan map[uuid.UUID]struct{}, 1),

		ids: p.P(`SELECT id FROM users`),

		insert: p.P(`
			INSERT INTO users (
				id, name, email, avatar_url, role, alert_status_log_contact_method_id
			)
			VALUES ($1, $2, $3, $4, $5, $6)
		`),

		update: p.P(`
			UPDATE users
			SET
				name = $2,
				email = $3,
				alert_status_log_contact_method_id = $4
			WHERE id = $1
		`),

		setUserRole: p.P(`UPDATE users SET role = $2 WHERE id = $1`),
		findAuthSubjects: p.P(`
			select subject_id, user_id, provider_id
			from auth_subjects
			where
				(provider_id = $1 or $1 isnull) and
				(user_id = any($2) or $2 isnull)
		`),

		findMany: p.P(`
			SELECT
				id, name, email, avatar_url, role, alert_status_log_contact_method_id
			FROM users
			WHERE id = any($1)
		`),

		deleteOne:          p.P(`DELETE FROM users WHERE id = $1`),
		userRotations:      p.P(`SELECT DISTINCT rotation_id FROM rotation_participants WHERE user_id = $1`),
		rotationParts:      p.P(`SELECT id, user_id FROM rotation_participants WHERE rotation_id = $1 ORDER BY position`),
		updateRotationPart: p.P(`UPDATE rotation_participants SET user_id = $2 WHERE id = $1`),
		deleteRotationPart: p.P(`DELETE FROM rotation_participants WHERE id = $1`),

		findOne: p.P(`
			SELECT
				id, name, email, avatar_url, role, alert_status_log_contact_method_id
			FROM users
			WHERE id = $1
		`),
		findOneForUpdate: p.P(`
			SELECT
				id, name, email, avatar_url, role, alert_status_log_contact_method_id
			FROM users
			WHERE id = $1
			FOR UPDATE
		`),

		findAuthSubjectsByUser: p.P(`
			SELECT provider_id, subject_id
			FROM auth_subjects 
			WHERE user_id = $1
		`),

		findAll: p.P(`
			SELECT
				id, name, email, avatar_url, role, alert_status_log_contact_method_id
			FROM users
		`),

		insertUserAuthSubject: p.P(`
			INSERT into auth_subjects (
				user_id, provider_id, subject_id
			)
			VALUES ($1, $2, $3)
			ON CONFLICT DO NOTHING
		`),

		deleteUserAuthSubject: p.P(`
			DELETE FROM auth_subjects
			WHERE 
				user_id = $1 AND
				provider_id = $2 AND 
				subject_id = $3
		`),
	}
	if p.Err != nil {
		return nil, p.Err
	}

	store.userExist <- make(map[uuid.UUID]struct{})

	store.grp = groupcache.NewGroup(fmt.Sprintf("user.store[%d]", atomic.AddInt64(&grpN, 1)), 1024*1024, groupcache.GetterFunc(store.cacheGet))

	return store, nil
}

<<<<<<< HEAD
func (db *DB) AuthSubjectsFunc(ctx context.Context, providerID string, forEachFn func(AuthSubject) error, userIDs ...string) error {
	err := permission.LimitCheckAny(ctx, permission.System)
=======
// AuthSubjectsFunc will call the provided forEachFn for each AuthSubject.
// If an error is returned by forEachFn it will stop reading subjects and be returned.
//
// providerID, if not empty, will limit AuthSubjects to those with the same providerID.
// userID, if not empty, will limit AuthSubjects to those assigned to the given userID.
func (s *Store) AuthSubjectsFunc(ctx context.Context, providerID, userID string, forEachFn func(AuthSubject) error) error {
	err := permission.LimitCheckAny(ctx, permission.System, permission.Admin)
>>>>>>> 1fb34a35
	if err != nil {
		return err
	}
	if providerID != "" {
		err = validate.SubjectID("ProviderID", providerID)
	}
	err = validate.Many(err, validate.ManyUUID("UserID", userIDs, 100))
	if err != nil {
		return err
	}

	pID := sql.NullString{
		String: providerID,
		Valid:  providerID != "",
	}

	var uIDs sqlutil.NullUUIDArray
	if len(userIDs) > 0 {
		uIDs.Valid = true
		uIDs.UUIDArray = sqlutil.UUIDArray(userIDs)
	}

<<<<<<< HEAD
	rows, err := db.findAuthSubjects.QueryContext(ctx, pID, uIDs)
=======
	rows, err := s.findAuthSubjects.QueryContext(ctx, pID, uID)
>>>>>>> 1fb34a35
	if errors.Is(err, sql.ErrNoRows) {
		return nil
	}
	if err != nil {
		return err
	}
	defer rows.Close()
	for rows.Next() {
		var sub AuthSubject
		err = rows.Scan(&sub.SubjectID, &sub.UserID, &sub.ProviderID)
		if err != nil {
			return err
		}
		err = forEachFn(sub)
		if err != nil {
			return err
		}
	}

	return nil
}

// DeleteManyTx will delete multiple users within the same transaction. If tx is nil,
// a transaction will be started and committed before returning.
func (s *Store) DeleteManyTx(ctx context.Context, tx *sql.Tx, ids []string) error {
	err := permission.LimitCheckAny(ctx, permission.System, permission.Admin)
	if err != nil {
		return err
	}
	if len(ids) == 0 {
		return nil
	}

	err = validate.Range("Count", len(ids), 1, 100)
	if err != nil {
		return err
	}

	var ownsTx bool
	if tx == nil {
		ownsTx = true
		tx, err = s.db.BeginTx(ctx, nil)
		if err != nil {
			return err
		}
		defer tx.Rollback()
	}

	for _, id := range ids {
		err = s.retryDeleteTx(ctx, tx, id)
		if err != nil {
			return err
		}
	}

	if ownsTx {
		return tx.Commit()
	}

	return nil
}

func withTx(ctx context.Context, tx *sql.Tx, stmt *sql.Stmt) *sql.Stmt {
	if tx == nil {
		return stmt
	}

	return tx.StmtContext(ctx, stmt)
}
func (s *Store) requireTx(ctx context.Context, tx *sql.Tx, fn func(*sql.Tx) error) error {
	return nil
}

// InsertTx creates a new User.
func (s *Store) InsertTx(ctx context.Context, tx *sql.Tx, u *User) (*User, error) {
	err := permission.LimitCheckAny(ctx, permission.System, permission.Admin)
	if err != nil {
		return nil, err
	}

	n, err := u.Normalize()
	if err != nil {
		return nil, err
	}

	_, err = withTx(ctx, tx, s.insert).ExecContext(ctx, n.fields()...)
	if err != nil {
		return nil, err
	}

	return n, nil
}

// Insert is equivalent to calling InsertTx(ctx, nil, u).
func (s *Store) Insert(ctx context.Context, u *User) (*User, error) { return s.InsertTx(ctx, nil, u) }

// DeleteTx deletes a User with the given ID.
func (s *Store) DeleteTx(ctx context.Context, tx *sql.Tx, id string) error {
	err := permission.LimitCheckAny(ctx, permission.System, permission.Admin)
	if err != nil {
		return err
	}

	err = validate.UUID("UserID", id)
	if err != nil {
		return err
	}

	return s.requireTx(ctx, tx, func(tx *sql.Tx) error { return s.retryDeleteTx(ctx, tx, id) })
}

func (s *Store) retryDeleteTx(ctx context.Context, tx *sql.Tx, id string) error {
	return retry.DoTemporaryError(func(int) error {
		err := s._deleteTx(ctx, tx, id)
		sqlErr := sqlutil.MapError(err)
		if sqlErr != nil && sqlErr.Code == "23503" {
			// retry foreign key errors when deleting a user
			err = retry.TemporaryError(err)
		}
		return err
	},
		retry.Log(ctx),
		retry.Limit(5),
		retry.FibBackoff(250*time.Millisecond),
	)
}

func (s *Store) _deleteTx(ctx context.Context, tx *sql.Tx, id string) error {
	// cleanup rotations first
	rows, err := tx.StmtContext(ctx, s.userRotations).QueryContext(ctx, id)
	if errors.Is(err, sql.ErrNoRows) {
		err = nil
	}
	if err != nil {
		return fmt.Errorf("lookup user rotations: %w", err)
	}
	defer rows.Close()

	var rotationIDs []string
	for rows.Next() {
		var rID string
		err = rows.Scan(&rID)
		if err != nil {
			return fmt.Errorf("scan user rotation id: %w", err)
		}
		rotationIDs = append(rotationIDs, rID)
	}

	for _, rID := range rotationIDs {
		err = s.removeUserFromRotation(ctx, tx, id, rID)
		if err != nil {
			return fmt.Errorf("remove user '%s' from rotation '%s': %w", id, rID, err)
		}
	}

	_, err = tx.StmtContext(ctx, s.deleteOne).ExecContext(ctx, id)
	if err != nil {
		return fmt.Errorf("delete user row: %w", err)
	}
	return nil
}

func (s *Store) removeUserFromRotation(ctx context.Context, tx *sql.Tx, userID, rotationID string) error {
	type part struct {
		ID     string
		UserID string
	}
	var participants []part
	rows, err := tx.StmtContext(ctx, s.rotationParts).QueryContext(ctx, rotationID)
	if err != nil {
		return fmt.Errorf("query participants: %w", err)
	}
	defer rows.Close()
	for rows.Next() {
		var p part
		err = rows.Scan(&p.ID, &p.UserID)
		if err != nil {
			return fmt.Errorf("scan participant %d: %w", len(participants), err)
		}
		participants = append(participants, p)
	}

	// update participant user IDs
	var skipped bool
	curIndex := -1
	updatePart := tx.StmtContext(ctx, s.updateRotationPart)
	for _, p := range participants {
		if p.UserID == userID {
			skipped = true
			continue
		}
		curIndex++
		if skipped {
			_, err = updatePart.ExecContext(ctx, participants[curIndex].ID, p.UserID)
			if err != nil {
				return fmt.Errorf("update participant %d to user '%s': %w", curIndex, p.UserID, err)
			}
		}
	}

	// delete in reverse order from the end
	deletePart := tx.StmtContext(ctx, s.deleteRotationPart)
	for i := len(participants) - 1; i > curIndex; i-- {
		_, err = deletePart.ExecContext(ctx, participants[i].ID)
		if err != nil {
			return fmt.Errorf("delete participant %d: %w", i, err)
		}
	}

	return nil
}

// Delete is equivalent to calling DeleteTx(ctx, nil, id).
func (s *Store) Delete(ctx context.Context, id string) error { return s.DeleteTx(ctx, nil, id) }

// Update id equivalent to calling UpdateTx(ctx, nil, u).
func (s *Store) Update(ctx context.Context, u *User) error { return s.UpdateTx(ctx, nil, u) }

// UpdateTx allows updating a user name, email, and status update preference.
func (s *Store) UpdateTx(ctx context.Context, tx *sql.Tx, u *User) error {
	err := permission.LimitCheckAny(ctx, permission.System, permission.Admin, permission.MatchUser(u.ID))
	if err != nil {
		return err
	}

	n, err := u.Normalize()
	if err != nil {
		return err
	}

	_, err = withTx(ctx, tx, s.update).ExecContext(ctx, n.userUpdateFields()...)
	return err
}

// SetUserRoleTx allows updating the role of the given user ID.
func (s *Store) SetUserRoleTx(ctx context.Context, tx *sql.Tx, id string, role permission.Role) error {
	err := permission.LimitCheckAny(ctx, permission.System, permission.Admin)
	if err != nil {
		return err
	}

	err = validate.Many(
		validate.UUID("UserID", id),
		validate.OneOf("Role", role, permission.RoleAdmin, permission.RoleUser),
	)
	if err != nil {
		return err
	}

	_, err = withTx(ctx, tx, s.setUserRole).ExecContext(ctx, id, role)
	return err
}

// FindMany will return all users matching the provided IDs.
//
// There is no guarantee the returned users will be in the same order or
// that the number of returned users matches the number of provided IDs.
func (s *Store) FindMany(ctx context.Context, ids []string) ([]User, error) {
	err := permission.LimitCheckAny(ctx, permission.All)
	if err != nil {
		return nil, err
	}

	err = validate.ManyUUID("UserID", ids, 200)
	if err != nil {
		return nil, err
	}

	rows, err := s.findMany.QueryContext(ctx, sqlutil.UUIDArray(ids))
	if errors.Is(err, sql.ErrNoRows) {
		return nil, nil
	}
	if err != nil {
		return nil, err
	}
	defer rows.Close()

	result := make([]User, 0, len(ids))
	var u User
	for rows.Next() {
		err = u.scanFrom(rows.Scan)
		if err != nil {
			return nil, err
		}
		result = append(result, u)
	}

	return result, nil
}

// FindOne is equivalent to calling FindOneTx(ctx, nil, id, false).
func (s *Store) FindOne(ctx context.Context, id string) (*User, error) {
	return s.FindOneTx(ctx, nil, id, false)
}

// FindOneTx will return a single user, locking the row if forUpdate is set.
func (s *Store) FindOneTx(ctx context.Context, tx *sql.Tx, id string, forUpdate bool) (*User, error) {
	err := permission.LimitCheckAny(ctx, permission.All)
	if err != nil {
		return nil, err
	}

	err = validate.UUID("UserID", id)
	if err != nil {
		return nil, err
	}

	stmt := s.findOne
	if forUpdate {
		stmt = s.findOneForUpdate
	}
	row := withTx(ctx, tx, stmt).QueryRowContext(ctx, id)
	var u User
	err = u.scanFrom(row.Scan)
	if err != nil {
		return nil, err
	}
	return &u, nil
}

// FindSomeAuthSubjectsForProvider returns up to `limit` auth subjects associated with a given providerID.
//
// afterSubjectID can be specified for paginating responses. Results are sorted by subject id.
func (s *Store) FindSomeAuthSubjectsForProvider(ctx context.Context, limit int, afterSubjectID, providerID string) ([]AuthSubject, error) {
	err := permission.LimitCheckAny(ctx, permission.System, permission.Admin)
	if err != nil {
		return nil, err
	}

	// treat as a subject ID for now
	err = validate.Many(
		validate.SubjectID("ProviderID", providerID),
		validate.Range("Limit", limit, 0, 9000),
	)
	if afterSubjectID != "" {
		err = validate.Many(err, validate.SubjectID("AfterID", afterSubjectID))
	}
	if err != nil {
		return nil, err
	}
	if limit == 0 {
		limit = 50
	}

	q := fmt.Sprintf(`
		SELECT user_id, subject_id
		FROM auth_subjects
		WHERE provider_id = $1 AND subject_id > $2
		ORDER BY subject_id
		LIMIT %d
	`, limit)

	rows, err := s.db.QueryContext(ctx, q, providerID, afterSubjectID)
	if err != nil {
		return nil, err
	}
	defer rows.Close()
	var authSubjects []AuthSubject
	for rows.Next() {
		var a AuthSubject
		a.ProviderID = providerID

		err = rows.Scan(&a.UserID, &a.SubjectID)
		if err != nil {
			return nil, err
		}
		authSubjects = append(authSubjects, a)
	}

	return authSubjects, nil
}

// FindAllAuthSubjectsForUser returns all auth subjects associated with a given userID.
func (s *Store) FindAllAuthSubjectsForUser(ctx context.Context, userID string) ([]AuthSubject, error) {
	var result []AuthSubject
	err := s.AuthSubjectsFunc(ctx, "", userID, func(sub AuthSubject) error {
		result = append(result, sub)
		return nil
	})
	if err != nil {
		return nil, err
	}

	return result, nil
}

// FindAll returns all users.
func (s *Store) FindAll(ctx context.Context) ([]User, error) {
	err := permission.LimitCheckAny(ctx, permission.All)
	if err != nil {
		return nil, err
	}
	rows, err := s.findAll.QueryContext(ctx)
	if err != nil {
		return nil, err
	}
	defer rows.Close()

	users := []User{}
	for rows.Next() {
		var u User
		err = u.scanFrom(rows.Scan)
		if err != nil {
			return nil, err
		}
		users = append(users, u)
	}

	return users, nil
}

// AddAuthSubjectTx adds an auth subject for a user.
func (s *Store) AddAuthSubjectTx(ctx context.Context, tx *sql.Tx, a *AuthSubject) error {
	var userID string
	if a != nil {
		userID = a.UserID
	}
	err := permission.LimitCheckAny(ctx, permission.System, permission.Admin, permission.MatchUser(userID))
	if err != nil {
		return err
	}

	n, err := a.Normalize()
	if err != nil {
		return err
	}

	_, err = withTx(ctx, tx, s.insertUserAuthSubject).ExecContext(ctx, a.UserID, n.ProviderID, n.SubjectID)
	return err
}

// DeleteAuthSubjectTx removes an auth subject for a user.
//
// If the subject does not exist, nil is returned.
func (s *Store) DeleteAuthSubjectTx(ctx context.Context, tx *sql.Tx, a *AuthSubject) error {
	err := permission.LimitCheckAny(ctx, permission.System, permission.Admin)
	if err != nil {
		return err
	}

	n, err := a.Normalize()
	if err != nil {
		return err
	}

	_, err = withTx(ctx, tx, s.deleteUserAuthSubject).ExecContext(ctx, a.UserID, n.ProviderID, n.SubjectID)
	if err != nil && !errors.Is(err, sql.ErrNoRows) {
		// do not return error if auth subject doesn't exist
		return err
	}
	return nil
}<|MERGE_RESOLUTION|>--- conflicted
+++ resolved
@@ -17,39 +17,8 @@
 	"github.com/target/goalert/validation/validate"
 )
 
-<<<<<<< HEAD
-// Store allows the lookup and management of Users.
-type Store interface {
-	Insert(context.Context, *User) (*User, error)
-	InsertTx(context.Context, *sql.Tx, *User) (*User, error)
-	Update(context.Context, *User) error
-	UpdateTx(context.Context, *sql.Tx, *User) error
-	SetUserRoleTx(ctx context.Context, tx *sql.Tx, id string, role permission.Role) error
-	Delete(context.Context, string) error
-	DeleteManyTx(context.Context, *sql.Tx, []string) error
-	FindOne(context.Context, string) (*User, error)
-	FindOneTx(ctx context.Context, tx *sql.Tx, id string, forUpdate bool) (*User, error)
-	FindAll(context.Context) ([]User, error)
-	FindMany(context.Context, []string) ([]User, error)
-	Search(context.Context, *SearchOptions) ([]User, error)
-
-	UserExists(context.Context) (ExistanceChecker, error)
-
-	AddAuthSubjectTx(ctx context.Context, tx *sql.Tx, a *AuthSubject) error
-	DeleteAuthSubjectTx(ctx context.Context, tx *sql.Tx, a *AuthSubject) error
-	FindAllAuthSubjectsForUser(ctx context.Context, userID string) ([]AuthSubject, error)
-	AuthSubjectsFunc(ctx context.Context, providerID string, f func(AuthSubject) error, userIDs ...string) error
-	FindSomeAuthSubjectsForProvider(ctx context.Context, limit int, afterSubjectID, providerID string) ([]AuthSubject, error)
-}
-
-var _ Store = &DB{}
-
-// DB implements the Store against a *sql.DB backend.
-type DB struct {
-=======
 // Store allows managing users.
 type Store struct {
->>>>>>> 1fb34a35
 	db *sql.DB
 
 	ids *sql.Stmt
@@ -186,18 +155,13 @@
 	return store, nil
 }
 
-<<<<<<< HEAD
-func (db *DB) AuthSubjectsFunc(ctx context.Context, providerID string, forEachFn func(AuthSubject) error, userIDs ...string) error {
-	err := permission.LimitCheckAny(ctx, permission.System)
-=======
 // AuthSubjectsFunc will call the provided forEachFn for each AuthSubject.
 // If an error is returned by forEachFn it will stop reading subjects and be returned.
 //
 // providerID, if not empty, will limit AuthSubjects to those with the same providerID.
 // userID, if not empty, will limit AuthSubjects to those assigned to the given userID.
-func (s *Store) AuthSubjectsFunc(ctx context.Context, providerID, userID string, forEachFn func(AuthSubject) error) error {
+func (s *Store) AuthSubjectsFunc(ctx context.Context, providerID string, forEachFn func(AuthSubject) error, userIDs ...string) error {
 	err := permission.LimitCheckAny(ctx, permission.System, permission.Admin)
->>>>>>> 1fb34a35
 	if err != nil {
 		return err
 	}
@@ -220,11 +184,7 @@
 		uIDs.UUIDArray = sqlutil.UUIDArray(userIDs)
 	}
 
-<<<<<<< HEAD
-	rows, err := db.findAuthSubjects.QueryContext(ctx, pID, uIDs)
-=======
-	rows, err := s.findAuthSubjects.QueryContext(ctx, pID, uID)
->>>>>>> 1fb34a35
+	rows, err := s.findAuthSubjects.QueryContext(ctx, pID, uIDs)
 	if errors.Is(err, sql.ErrNoRows) {
 		return nil
 	}
@@ -600,10 +560,10 @@
 // FindAllAuthSubjectsForUser returns all auth subjects associated with a given userID.
 func (s *Store) FindAllAuthSubjectsForUser(ctx context.Context, userID string) ([]AuthSubject, error) {
 	var result []AuthSubject
-	err := s.AuthSubjectsFunc(ctx, "", userID, func(sub AuthSubject) error {
+	err := s.AuthSubjectsFunc(ctx, "", func(sub AuthSubject) error {
 		result = append(result, sub)
 		return nil
-	})
+	}, userID)
 	if err != nil {
 		return nil, err
 	}
