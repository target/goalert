package user

import (
	"context"
	"database/sql"
	"errors"
	"fmt"
	"sync/atomic"
	"time"

	"github.com/golang/groupcache"
	"github.com/google/uuid"
	"github.com/target/goalert/permission"
	"github.com/target/goalert/retry"
	"github.com/target/goalert/util"
	"github.com/target/goalert/util/sqlutil"
	"github.com/target/goalert/validation/validate"
)

// Store allows managing users.
type Store struct {
	db *sql.DB

	ids *sql.Stmt

	insert      *sql.Stmt
	update      *sql.Stmt
	setUserRole *sql.Stmt
	findOne     *sql.Stmt
	findAll     *sql.Stmt

	findMany *sql.Stmt

	deleteOne          *sql.Stmt
	userRotations      *sql.Stmt
	rotationParts      *sql.Stmt
	updateRotationPart *sql.Stmt
	deleteRotationPart *sql.Stmt

	findOneForUpdate *sql.Stmt

	insertUserAuthSubject *sql.Stmt
	deleteUserAuthSubject *sql.Stmt

<<<<<<< HEAD
	findOneForAuthSubject  *sql.Stmt
=======
	usersMissingProvider *sql.Stmt
	setAuthSubject       *sql.Stmt

>>>>>>> 214c6b26
	findAuthSubjectsByUser *sql.Stmt
	findAuthSubjects       *sql.Stmt

	grp *groupcache.Group

	userExistHash []byte
	userExist     chan map[uuid.UUID]struct{}
}

var grpN int64

// NewStore will create new Store for the sql.DB. An error will be returned if statements fail to prepare.
func NewStore(ctx context.Context, db *sql.DB) (*Store, error) {
	p := &util.Prepare{DB: db, Ctx: ctx}
	store := &Store{
		db: db,

		userExist: make(chan map[uuid.UUID]struct{}, 1),

		ids: p.P(`SELECT id FROM users`),

		insert: p.P(`
			INSERT INTO users (
				id, name, email, avatar_url, role, alert_status_log_contact_method_id
			)
			VALUES ($1, $2, $3, $4, $5, $6)
		`),

		update: p.P(`
			UPDATE users
			SET
				name = $2,
				email = $3,
				alert_status_log_contact_method_id = $4
			WHERE id = $1
		`),

		setUserRole: p.P(`UPDATE users SET role = $2 WHERE id = $1`),
		findAuthSubjects: p.P(`
			select subject_id, user_id, provider_id
			from auth_subjects
			where
				(provider_id = $1 or $1 isnull) and
				(user_id = any($2) or $2 isnull)
		`),

		usersMissingProvider: p.P(`
			SELECT
				id, name, email, avatar_url, role, alert_status_log_contact_method_id
			FROM users
			WHERE id not in (select user_id from auth_subjects where provider_id = $1)
		`),
		setAuthSubject: p.P(`
			INSERT INTO auth_subjects (provider_id, subject_id, user_id)
			VALUES ($1, $2, $3)
			ON CONFLICT (provider_id, subject_id) DO UPDATE
			SET user_id = $3
		`),

		findMany: p.P(`
			SELECT
				id, name, email, avatar_url, role, alert_status_log_contact_method_id
			FROM users
			WHERE id = any($1)
		`),

		deleteOne:          p.P(`DELETE FROM users WHERE id = $1`),
		userRotations:      p.P(`SELECT DISTINCT rotation_id FROM rotation_participants WHERE user_id = $1`),
		rotationParts:      p.P(`SELECT id, user_id FROM rotation_participants WHERE rotation_id = $1 ORDER BY position`),
		updateRotationPart: p.P(`UPDATE rotation_participants SET user_id = $2 WHERE id = $1`),
		deleteRotationPart: p.P(`DELETE FROM rotation_participants WHERE id = $1`),

		findOne: p.P(`
			SELECT
				id, name, email, avatar_url, role, alert_status_log_contact_method_id
			FROM users
			WHERE id = $1
		`),
		findOneForAuthSubject: p.P(`
			select user_id
			from auth_subjects
			where
				provider_id = $1 and
				subject_id = $2
		`),
		findOneForUpdate: p.P(`
			SELECT
				id, name, email, avatar_url, role, alert_status_log_contact_method_id
			FROM users
			WHERE id = $1
			FOR UPDATE
		`),

		findAuthSubjectsByUser: p.P(`
			SELECT provider_id, subject_id
			FROM auth_subjects 
			WHERE user_id = $1
		`),

		findAll: p.P(`
			SELECT
				id, name, email, avatar_url, role, alert_status_log_contact_method_id
			FROM users
		`),

		insertUserAuthSubject: p.P(`
			INSERT into auth_subjects (
				user_id, provider_id, subject_id
			)
			VALUES ($1, $2, $3)
			ON CONFLICT DO NOTHING
		`),

		deleteUserAuthSubject: p.P(`
			DELETE FROM auth_subjects
			WHERE 
				user_id = $1 AND
				provider_id = $2 AND 
				subject_id = $3
		`),
	}
	if p.Err != nil {
		return nil, p.Err
	}

	store.userExist <- make(map[uuid.UUID]struct{})

	store.grp = groupcache.NewGroup(fmt.Sprintf("user.store[%d]", atomic.AddInt64(&grpN, 1)), 1024*1024, groupcache.GetterFunc(store.cacheGet))

	return store, nil
}

// SetAuthSubject will add or update the auth subject for the provider/subject pair to point to the provided user ID.
func (s *Store) SetAuthSubject(ctx context.Context, providerID, subjectID, userID string) error {
	err := permission.LimitCheckAny(ctx, permission.System, permission.Admin)
	if err != nil {
		return err
	}

	err = validate.Many(
		validate.SubjectID("ProviderID", providerID),
		validate.SubjectID("SubjectID", subjectID),
		validate.UUID("UserID", userID),
	)
	if err != nil {
		return err
	}

	_, err = s.setAuthSubject.ExecContext(ctx, providerID, subjectID, userID)
	if err != nil {
		return err
	}

	return nil
}

// WithoutAuthProviderFunc will call forEachFn for each user that is missing an auth subject for the given provider ID.
// If an error is returned by forEachFn it will stop reading and be returned.
func (s *Store) WithoutAuthProviderFunc(ctx context.Context, providerID string, forEachFn func(User) error) error {
	err := permission.LimitCheckAny(ctx, permission.System, permission.Admin)
	if err != nil {
		return err
	}
	err = validate.SubjectID("ProviderID", providerID)
	if err != nil {
		return err
	}

	rows, err := s.usersMissingProvider.QueryContext(ctx, providerID)
	if errors.Is(err, sql.ErrNoRows) {
		return nil
	}
	if err != nil {
		return err
	}
	defer rows.Close()
	for rows.Next() {
		var u User
		err = u.scanFrom(rows.Scan)
		if err != nil {
			return fmt.Errorf("scan user row with missing provider '%s': %w", providerID, err)
		}
		err = forEachFn(u)
		if err != nil {
			return err
		}
	}

	return nil
}

// AuthSubjectsFunc will call the provided forEachFn for each AuthSubject.
// If an error is returned by forEachFn it will stop reading subjects and be returned.
//
// providerID, if not empty, will limit AuthSubjects to those with the same providerID.
// userID, if not empty, will limit AuthSubjects to those assigned to the given userID.
func (s *Store) AuthSubjectsFunc(ctx context.Context, providerID string, forEachFn func(AuthSubject) error, userIDs ...string) error {
	err := permission.LimitCheckAny(ctx, permission.System, permission.Admin)
	if err != nil {
		return err
	}
	if providerID != "" {
		err = validate.SubjectID("ProviderID", providerID)
	}
	err = validate.Many(err, validate.ManyUUID("UserID", userIDs, 100))
	if err != nil {
		return err
	}

	pID := sql.NullString{
		String: providerID,
		Valid:  providerID != "",
	}

	var uIDs sqlutil.NullUUIDArray
	if len(userIDs) > 0 {
		uIDs.Valid = true
		uIDs.UUIDArray = sqlutil.UUIDArray(userIDs)
	}

	rows, err := s.findAuthSubjects.QueryContext(ctx, pID, uIDs)
	if errors.Is(err, sql.ErrNoRows) {
		return nil
	}
	if err != nil {
		return err
	}
	defer rows.Close()
	for rows.Next() {
		var sub AuthSubject
		err = rows.Scan(&sub.SubjectID, &sub.UserID, &sub.ProviderID)
		if err != nil {
			return err
		}
		err = forEachFn(sub)
		if err != nil {
			return err
		}
	}

	return nil
}

// DeleteManyTx will delete multiple users within the same transaction. If tx is nil,
// a transaction will be started and committed before returning.
func (s *Store) DeleteManyTx(ctx context.Context, tx *sql.Tx, ids []string) error {
	err := permission.LimitCheckAny(ctx, permission.System, permission.Admin)
	if err != nil {
		return err
	}
	if len(ids) == 0 {
		return nil
	}

	err = validate.Range("Count", len(ids), 1, 100)
	if err != nil {
		return err
	}

	var ownsTx bool
	if tx == nil {
		ownsTx = true
		tx, err = s.db.BeginTx(ctx, nil)
		if err != nil {
			return err
		}
		defer tx.Rollback()
	}

	for _, id := range ids {
		err = s.retryDeleteTx(ctx, tx, id)
		if err != nil {
			return err
		}
	}

	if ownsTx {
		return tx.Commit()
	}

	return nil
}

func withTx(ctx context.Context, tx *sql.Tx, stmt *sql.Stmt) *sql.Stmt {
	if tx == nil {
		return stmt
	}

	return tx.StmtContext(ctx, stmt)
}
func (s *Store) requireTx(ctx context.Context, tx *sql.Tx, fn func(*sql.Tx) error) error {
	return nil
}

// InsertTx creates a new User.
func (s *Store) InsertTx(ctx context.Context, tx *sql.Tx, u *User) (*User, error) {
	err := permission.LimitCheckAny(ctx, permission.System, permission.Admin)
	if err != nil {
		return nil, err
	}

	n, err := u.Normalize()
	if err != nil {
		return nil, err
	}

	_, err = withTx(ctx, tx, s.insert).ExecContext(ctx, n.fields()...)
	if err != nil {
		return nil, err
	}

	return n, nil
}

// Insert is equivalent to calling InsertTx(ctx, nil, u).
func (s *Store) Insert(ctx context.Context, u *User) (*User, error) { return s.InsertTx(ctx, nil, u) }

// DeleteTx deletes a User with the given ID.
func (s *Store) DeleteTx(ctx context.Context, tx *sql.Tx, id string) error {
	err := permission.LimitCheckAny(ctx, permission.System, permission.Admin)
	if err != nil {
		return err
	}

	err = validate.UUID("UserID", id)
	if err != nil {
		return err
	}

	return s.requireTx(ctx, tx, func(tx *sql.Tx) error { return s.retryDeleteTx(ctx, tx, id) })
}

func (s *Store) retryDeleteTx(ctx context.Context, tx *sql.Tx, id string) error {
	return retry.DoTemporaryError(func(int) error {
		err := s._deleteTx(ctx, tx, id)
		sqlErr := sqlutil.MapError(err)
		if sqlErr != nil && sqlErr.Code == "23503" {
			// retry foreign key errors when deleting a user
			err = retry.TemporaryError(err)
		}
		return err
	},
		retry.Log(ctx),
		retry.Limit(5),
		retry.FibBackoff(250*time.Millisecond),
	)
}

func (s *Store) _deleteTx(ctx context.Context, tx *sql.Tx, id string) error {
	// cleanup rotations first
	rows, err := tx.StmtContext(ctx, s.userRotations).QueryContext(ctx, id)
	if errors.Is(err, sql.ErrNoRows) {
		err = nil
	}
	if err != nil {
		return fmt.Errorf("lookup user rotations: %w", err)
	}
	defer rows.Close()

	var rotationIDs []string
	for rows.Next() {
		var rID string
		err = rows.Scan(&rID)
		if err != nil {
			return fmt.Errorf("scan user rotation id: %w", err)
		}
		rotationIDs = append(rotationIDs, rID)
	}

	for _, rID := range rotationIDs {
		err = s.removeUserFromRotation(ctx, tx, id, rID)
		if err != nil {
			return fmt.Errorf("remove user '%s' from rotation '%s': %w", id, rID, err)
		}
	}

	_, err = tx.StmtContext(ctx, s.deleteOne).ExecContext(ctx, id)
	if err != nil {
		return fmt.Errorf("delete user row: %w", err)
	}
	return nil
}

func (s *Store) removeUserFromRotation(ctx context.Context, tx *sql.Tx, userID, rotationID string) error {
	type part struct {
		ID     string
		UserID string
	}
	var participants []part
	rows, err := tx.StmtContext(ctx, s.rotationParts).QueryContext(ctx, rotationID)
	if err != nil {
		return fmt.Errorf("query participants: %w", err)
	}
	defer rows.Close()
	for rows.Next() {
		var p part
		err = rows.Scan(&p.ID, &p.UserID)
		if err != nil {
			return fmt.Errorf("scan participant %d: %w", len(participants), err)
		}
		participants = append(participants, p)
	}

	// update participant user IDs
	var skipped bool
	curIndex := -1
	updatePart := tx.StmtContext(ctx, s.updateRotationPart)
	for _, p := range participants {
		if p.UserID == userID {
			skipped = true
			continue
		}
		curIndex++
		if skipped {
			_, err = updatePart.ExecContext(ctx, participants[curIndex].ID, p.UserID)
			if err != nil {
				return fmt.Errorf("update participant %d to user '%s': %w", curIndex, p.UserID, err)
			}
		}
	}

	// delete in reverse order from the end
	deletePart := tx.StmtContext(ctx, s.deleteRotationPart)
	for i := len(participants) - 1; i > curIndex; i-- {
		_, err = deletePart.ExecContext(ctx, participants[i].ID)
		if err != nil {
			return fmt.Errorf("delete participant %d: %w", i, err)
		}
	}

	return nil
}

// Delete is equivalent to calling DeleteTx(ctx, nil, id).
func (s *Store) Delete(ctx context.Context, id string) error { return s.DeleteTx(ctx, nil, id) }

// Update id equivalent to calling UpdateTx(ctx, nil, u).
func (s *Store) Update(ctx context.Context, u *User) error { return s.UpdateTx(ctx, nil, u) }

// UpdateTx allows updating a user name, email, and status update preference.
func (s *Store) UpdateTx(ctx context.Context, tx *sql.Tx, u *User) error {
	err := permission.LimitCheckAny(ctx, permission.System, permission.Admin, permission.MatchUser(u.ID))
	if err != nil {
		return err
	}

	n, err := u.Normalize()
	if err != nil {
		return err
	}

	_, err = withTx(ctx, tx, s.update).ExecContext(ctx, n.userUpdateFields()...)
	return err
}

// SetUserRoleTx allows updating the role of the given user ID.
func (s *Store) SetUserRoleTx(ctx context.Context, tx *sql.Tx, id string, role permission.Role) error {
	err := permission.LimitCheckAny(ctx, permission.System, permission.Admin)
	if err != nil {
		return err
	}

	err = validate.Many(
		validate.UUID("UserID", id),
		validate.OneOf("Role", role, permission.RoleAdmin, permission.RoleUser),
	)
	if err != nil {
		return err
	}

	_, err = withTx(ctx, tx, s.setUserRole).ExecContext(ctx, id, role)
	return err
}

// FindMany will return all users matching the provided IDs.
//
// There is no guarantee the returned users will be in the same order or
// that the number of returned users matches the number of provided IDs.
func (s *Store) FindMany(ctx context.Context, ids []string) ([]User, error) {
	err := permission.LimitCheckAny(ctx, permission.All)
	if err != nil {
		return nil, err
	}

	err = validate.ManyUUID("UserID", ids, 200)
	if err != nil {
		return nil, err
	}

	rows, err := s.findMany.QueryContext(ctx, sqlutil.UUIDArray(ids))
	if errors.Is(err, sql.ErrNoRows) {
		return nil, nil
	}
	if err != nil {
		return nil, err
	}
	defer rows.Close()

	result := make([]User, 0, len(ids))
	var u User
	for rows.Next() {
		err = u.scanFrom(rows.Scan)
		if err != nil {
			return nil, err
		}
		result = append(result, u)
	}

	return result, nil
}

// FindOne is equivalent to calling FindOneTx(ctx, nil, id, false).
func (s *Store) FindOne(ctx context.Context, id string) (*User, error) {
	return s.FindOneTx(ctx, nil, id, false)
}

// FindOneTx will return a single user, locking the row if forUpdate is set.
func (s *Store) FindOneTx(ctx context.Context, tx *sql.Tx, id string, forUpdate bool) (*User, error) {
	err := permission.LimitCheckAny(ctx, permission.All)
	if err != nil {
		return nil, err
	}

	err = validate.UUID("UserID", id)
	if err != nil {
		return nil, err
	}

	stmt := s.findOne
	if forUpdate {
		stmt = s.findOneForUpdate
	}
	row := withTx(ctx, tx, stmt).QueryRowContext(ctx, id)
	var u User
	err = u.scanFrom(row.Scan)
	if err != nil {
		return nil, err
	}
	return &u, nil
}

func (s *Store) FindOneForAuthSubject(ctx context.Context, providerID, subjectID string) (*User, error) {
	var userID string
	err := s.findOneForAuthSubject.QueryRowContext(ctx, providerID, subjectID).Scan(&userID)
	if errors.Is(err, sql.ErrNoRows) {
		err = nil
	}
	if err != nil {
		return nil, err
	}
	return s.FindOne(ctx, userID)
}

// FindSomeAuthSubjectsForProvider returns up to `limit` auth subjects associated with a given providerID.
//
// afterSubjectID can be specified for paginating responses. Results are sorted by subject id.
func (s *Store) FindSomeAuthSubjectsForProvider(ctx context.Context, limit int, afterSubjectID, providerID string) ([]AuthSubject, error) {
	err := permission.LimitCheckAny(ctx, permission.System, permission.Admin)
	if err != nil {
		return nil, err
	}

	// treat as a subject ID for now
	err = validate.Many(
		validate.SubjectID("ProviderID", providerID),
		validate.Range("Limit", limit, 0, 9000),
	)
	if afterSubjectID != "" {
		err = validate.Many(err, validate.SubjectID("AfterID", afterSubjectID))
	}
	if err != nil {
		return nil, err
	}
	if limit == 0 {
		limit = 50
	}

	q := fmt.Sprintf(`
		SELECT user_id, subject_id
		FROM auth_subjects
		WHERE provider_id = $1 AND subject_id > $2
		ORDER BY subject_id
		LIMIT %d
	`, limit)

	rows, err := s.db.QueryContext(ctx, q, providerID, afterSubjectID)
	if err != nil {
		return nil, err
	}
	defer rows.Close()
	var authSubjects []AuthSubject
	for rows.Next() {
		var a AuthSubject
		a.ProviderID = providerID

		err = rows.Scan(&a.UserID, &a.SubjectID)
		if err != nil {
			return nil, err
		}
		authSubjects = append(authSubjects, a)
	}

	return authSubjects, nil
}

// FindAllAuthSubjectsForUser returns all auth subjects associated with a given userID.
func (s *Store) FindAllAuthSubjectsForUser(ctx context.Context, userID string) ([]AuthSubject, error) {
	var result []AuthSubject
	err := s.AuthSubjectsFunc(ctx, "", func(sub AuthSubject) error {
		result = append(result, sub)
		return nil
	}, userID)
	if err != nil {
		return nil, err
	}

	return result, nil
}

func (s *Store) FindBySubjectID(ctx context.Context, providerID, subjectID string) (*User, error) {
	var userID string
	err := s.AuthSubjectsFunc(ctx, providerID, func(sub AuthSubject) error {
		if sub.SubjectID == subjectID {
			userID = sub.UserID
		}
		return nil
	})
	if err != nil {
		return nil, err
	}
	return s.FindOne(ctx, userID)
}

// FindAll returns all users.
func (s *Store) FindAll(ctx context.Context) ([]User, error) {
	err := permission.LimitCheckAny(ctx, permission.All)
	if err != nil {
		return nil, err
	}
	rows, err := s.findAll.QueryContext(ctx)
	if err != nil {
		return nil, err
	}
	defer rows.Close()

	users := []User{}
	for rows.Next() {
		var u User
		err = u.scanFrom(rows.Scan)
		if err != nil {
			return nil, err
		}
		users = append(users, u)
	}

	return users, nil
}

// AddAuthSubjectTx adds an auth subject for a user.
func (s *Store) AddAuthSubjectTx(ctx context.Context, tx *sql.Tx, a *AuthSubject) error {
	var userID string
	if a != nil {
		userID = a.UserID
	}
	err := permission.LimitCheckAny(ctx, permission.System, permission.Admin, permission.MatchUser(userID))
	if err != nil {
		return err
	}

	n, err := a.Normalize()
	if err != nil {
		return err
	}

	_, err = withTx(ctx, tx, s.insertUserAuthSubject).ExecContext(ctx, a.UserID, n.ProviderID, n.SubjectID)
	return err
}

// DeleteAuthSubjectTx removes an auth subject for a user.
//
// If the subject does not exist, nil is returned.
func (s *Store) DeleteAuthSubjectTx(ctx context.Context, tx *sql.Tx, a *AuthSubject) error {
	err := permission.LimitCheckAny(ctx, permission.System, permission.Admin)
	if err != nil {
		return err
	}

	n, err := a.Normalize()
	if err != nil {
		return err
	}

	_, err = withTx(ctx, tx, s.deleteUserAuthSubject).ExecContext(ctx, a.UserID, n.ProviderID, n.SubjectID)
	if err != nil && !errors.Is(err, sql.ErrNoRows) {
		// do not return error if auth subject doesn't exist
		return err
	}
	return nil
}<|MERGE_RESOLUTION|>--- conflicted
+++ resolved
@@ -42,13 +42,10 @@
 	insertUserAuthSubject *sql.Stmt
 	deleteUserAuthSubject *sql.Stmt
 
-<<<<<<< HEAD
-	findOneForAuthSubject  *sql.Stmt
-=======
-	usersMissingProvider *sql.Stmt
-	setAuthSubject       *sql.Stmt
-
->>>>>>> 214c6b26
+	findOneForAuthSubject *sql.Stmt
+	usersMissingProvider  *sql.Stmt
+	setAuthSubject        *sql.Stmt
+
 	findAuthSubjectsByUser *sql.Stmt
 	findAuthSubjects       *sql.Stmt
 
