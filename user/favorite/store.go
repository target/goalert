package favorite

import (
	"context"
	"database/sql"

	"github.com/target/goalert/assignment"
	"github.com/target/goalert/permission"
	"github.com/target/goalert/util"
	"github.com/target/goalert/validation/validate"

	"github.com/pkg/errors"
)

// Store allows the lookup and management of Favorites.
type Store interface {
	// Set will set a target as a favorite for the given userID. It is safe to call multiple times.
	Set(ctx context.Context, userID string, tgt assignment.Target) error

	// SetTx will set a target as a favorite for the given userID. It is safe to call multiple times.
	SetTx(ctx context.Context, tx *sql.Tx, userID string, tgt assignment.Target) error

	// Unset will unset a target as a favorite for the given userID. It is safe to call multiple times.
	Unset(ctx context.Context, userID string, tgt assignment.Target) error

	FindAll(ctx context.Context, userID string, filter []assignment.TargetType) ([]assignment.Target, error)
}

// DB implements the Store interface using a postgres database.
type DB struct {
	db *sql.DB

	insert  *sql.Stmt
	delete  *sql.Stmt
	findAll *sql.Stmt
}

// NewDB will create a DB backend from a sql.DB. An error will be returned if statements fail to prepare.
func NewDB(ctx context.Context, db *sql.DB) (*DB, error) {
	p := &util.Prepare{DB: db, Ctx: ctx}
	return &DB{
		db: db,
		insert: p.P(`
<<<<<<< HEAD
			INSERT INTO user_favorites (user_id, tgt_service_id, tgt_schedule_id)
=======
			INSERT INTO user_favorites (user_id, tgt_service_id, tgt_rotation_id)
>>>>>>> 0587875d
			VALUES ($1, $2, $3)
			ON CONFLICT DO NOTHING
		`),
		delete: p.P(`
			DELETE FROM user_favorites
<<<<<<< HEAD
			WHERE user_id = $1 AND
			tgt_service_id = $2 OR
			tgt_schedule_id = $3
=======
			WHERE user_id = $1 and
			tgt_service_id = $2 OR tgt_rotation_id = $3
			
>>>>>>> 0587875d
		`),
		findAll: p.P(`
			SELECT tgt_service_id, tgt_rotation_id
			FROM user_favorites
			WHERE user_id = $1 
			AND ((tgt_service_id NOTNULL AND $2) OR (tgt_rotation_id NOTNULL AND $3))
		`),
	}, p.Err
}

// Set will store the target as a favorite of the given user. Must be authorized as System or the same user.
func (db *DB) Set(ctx context.Context, userID string, tgt assignment.Target) error {
	return db.SetTx(ctx, nil, userID, tgt)
}

// SetTx will store the target as a favorite of the given user. Must be authorized as System or the same user.
func (db *DB) SetTx(ctx context.Context, tx *sql.Tx, userID string, tgt assignment.Target) error {
	err := permission.LimitCheckAny(ctx, permission.System, permission.MatchUser(userID))
	if err != nil {
		return err
	}
	err = validate.Many(
		validate.UUID("TargetID", tgt.TargetID()),
		validate.UUID("UserID", userID),
<<<<<<< HEAD
		validate.OneOf("TargetType", tgt.TargetType(), assignment.TargetTypeService,
			assignment.TargetTypeSchedule),
=======
		validate.OneOf("TargetType", tgt.TargetType(), assignment.TargetTypeService, assignment.TargetTypeRotation),
>>>>>>> 0587875d
	)
	if err != nil {
		return err
	}
<<<<<<< HEAD
	var serviceID, scheduleID sql.NullString
	switch tgt.TargetType() {
	case assignment.TargetTypeService:
		serviceID.Valid = true
		serviceID.String = tgt.TargetID()
	case assignment.TargetTypeSchedule:
		scheduleID.Valid = true
		scheduleID.String = tgt.TargetID()
	}
	_, err = db.insert.ExecContext(ctx, userID, serviceID, scheduleID)
=======

	stmt := db.insert
	if tx != nil {
		stmt = tx.StmtContext(ctx, stmt)
	}
	var serviceID, rotationID sql.NullString
	switch tgt.TargetType() {
	case assignment.TargetTypeService:
		serviceID.String = tgt.TargetID()
		serviceID.Valid = true

	case assignment.TargetTypeRotation:
		rotationID.Valid = true
		rotationID.String = tgt.TargetID()
	}

	_, err = stmt.ExecContext(ctx, userID, serviceID, rotationID)

>>>>>>> 0587875d
	if err != nil {
		return errors.Wrap(err, "set favorite")
	}

	return nil
}

// Unset will remove the target as a favorite of the given user. Must be authorized as System or the same user.
func (db *DB) Unset(ctx context.Context, userID string, tgt assignment.Target) error {
	err := permission.LimitCheckAny(ctx, permission.System, permission.MatchUser(userID))
	if err != nil {
		return err
	}

	err = validate.Many(
		validate.UUID("TargetID", tgt.TargetID()),
		validate.UUID("UserID", userID),
<<<<<<< HEAD
		validate.OneOf("TargetType", tgt.TargetType(), assignment.TargetTypeService,
			assignment.TargetTypeSchedule),
=======
		validate.OneOf("TargetType", tgt.TargetType(), assignment.TargetTypeService, assignment.TargetTypeRotation),
>>>>>>> 0587875d
	)
	if err != nil {
		return err
	}
<<<<<<< HEAD
	var serviceID, scheduleID sql.NullString
=======

	var serviceID, rotationID sql.NullString

>>>>>>> 0587875d
	switch tgt.TargetType() {
	case assignment.TargetTypeService:
		serviceID.Valid = true
		serviceID.String = tgt.TargetID()
<<<<<<< HEAD
	case assignment.TargetTypeSchedule:
		scheduleID.Valid = true
		scheduleID.String = tgt.TargetID()
	}
	_, err = db.delete.ExecContext(ctx, userID, serviceID, scheduleID)
=======

	case assignment.TargetTypeRotation:
		rotationID.Valid = true
		rotationID.String = tgt.TargetID()
	}

	_, err = db.delete.ExecContext(ctx, userID, serviceID, rotationID)
>>>>>>> 0587875d
	if err == sql.ErrNoRows {
		// ignoring since it is safe to unset favorite (with retries)
		err = nil
	}
	if err != nil {
		return err
	}

	return nil
}

func (db *DB) FindAll(ctx context.Context, userID string, filter []assignment.TargetType) ([]assignment.Target, error) {
	err := permission.LimitCheckAny(ctx, permission.System, permission.MatchUser(userID))
	if err != nil {
		return nil, err
	}

	err = validate.Many(
		validate.UUID("UserID", userID),
		validate.Range("Filter", len(filter), 0, 50),
	)
	if err != nil {
		return nil, err
	}

	var allowServices, allowRotations bool
	if len(filter) == 0 {
		allowServices = true
	} else {
		for _, f := range filter {
			switch f {
			case assignment.TargetTypeService:
				allowServices = true
			case assignment.TargetTypeRotation:
				allowRotations = true
			}
		}
	}

	rows, err := db.findAll.QueryContext(ctx, userID, allowServices, allowRotations)
	if err == sql.ErrNoRows {
		return nil, nil
	}
	if err != nil {
		return nil, err
	}
	defer rows.Close()

	var targets []assignment.Target

	for rows.Next() {
		var svc, rot sql.NullString
		err = rows.Scan(&svc)
		if err != nil {
			return nil, err
		}
		switch {
		case svc.Valid:
			targets = append(targets, assignment.ServiceTarget(svc.String))
		case rot.Valid:
			targets = append(targets, assignment.RotationTarget(rot.String))
		}
	}
	return targets, nil
}<|MERGE_RESOLUTION|>--- conflicted
+++ resolved
@@ -41,31 +41,33 @@
 	return &DB{
 		db: db,
 		insert: p.P(`
-<<<<<<< HEAD
-			INSERT INTO user_favorites (user_id, tgt_service_id, tgt_schedule_id)
-=======
-			INSERT INTO user_favorites (user_id, tgt_service_id, tgt_rotation_id)
->>>>>>> 0587875d
-			VALUES ($1, $2, $3)
+			INSERT INTO user_favorites (
+      user_id, tgt_service_id, 
+      tgt_schedule_id, 
+      tgt_rotation_id
+      )
+			VALUES ($1, $2, $3, $4)
 			ON CONFLICT DO NOTHING
 		`),
 		delete: p.P(`
 			DELETE FROM user_favorites
-<<<<<<< HEAD
 			WHERE user_id = $1 AND
 			tgt_service_id = $2 OR
-			tgt_schedule_id = $3
-=======
-			WHERE user_id = $1 and
-			tgt_service_id = $2 OR tgt_rotation_id = $3
-			
->>>>>>> 0587875d
+			tgt_schedule_id = $3 OR
+      tgt_rotation_id = $4
 		`),
 		findAll: p.P(`
-			SELECT tgt_service_id, tgt_rotation_id
+			SELECT 
+        tgt_service_id, 
+        tgt_schedule_id, 
+        tgt_rotation_id
 			FROM user_favorites
 			WHERE user_id = $1 
-			AND ((tgt_service_id NOTNULL AND $2) OR (tgt_rotation_id NOTNULL AND $3))
+			AND (
+        (tgt_service_id NOTNULL AND $2) OR 
+        (tgt_schedule_id NOTNULL AND $3) OR
+        (tgt_rotation_id NOTNULL AND $4)
+      )
 		`),
 	}, p.Err
 }
@@ -84,18 +86,18 @@
 	err = validate.Many(
 		validate.UUID("TargetID", tgt.TargetID()),
 		validate.UUID("UserID", userID),
-<<<<<<< HEAD
 		validate.OneOf("TargetType", tgt.TargetType(), assignment.TargetTypeService,
-			assignment.TargetTypeSchedule),
-=======
-		validate.OneOf("TargetType", tgt.TargetType(), assignment.TargetTypeService, assignment.TargetTypeRotation),
->>>>>>> 0587875d
+			assignment.TargetTypeSchedule, assignment.TargetTypeRotation),
 	)
 	if err != nil {
 		return err
-	}
-<<<<<<< HEAD
-	var serviceID, scheduleID sql.NullString
+  }
+  stmt := db.insert
+	if tx != nil {
+		stmt = tx.StmtContext(ctx, stmt)
+  }
+  
+	var serviceID, scheduleID, rotationID sql.NullString
 	switch tgt.TargetType() {
 	case assignment.TargetTypeService:
 		serviceID.Valid = true
@@ -103,28 +105,11 @@
 	case assignment.TargetTypeSchedule:
 		scheduleID.Valid = true
 		scheduleID.String = tgt.TargetID()
-	}
-	_, err = db.insert.ExecContext(ctx, userID, serviceID, scheduleID)
-=======
-
-	stmt := db.insert
-	if tx != nil {
-		stmt = tx.StmtContext(ctx, stmt)
-	}
-	var serviceID, rotationID sql.NullString
-	switch tgt.TargetType() {
-	case assignment.TargetTypeService:
-		serviceID.String = tgt.TargetID()
-		serviceID.Valid = true
-
-	case assignment.TargetTypeRotation:
+  case assignment.TargetTypeRotation:
 		rotationID.Valid = true
 		rotationID.String = tgt.TargetID()
 	}
-
-	_, err = stmt.ExecContext(ctx, userID, serviceID, rotationID)
-
->>>>>>> 0587875d
+	_, err = db.insert.ExecContext(ctx, userID, serviceID, scheduleID, rotationID)
 	if err != nil {
 		return errors.Wrap(err, "set favorite")
 	}
@@ -142,42 +127,25 @@
 	err = validate.Many(
 		validate.UUID("TargetID", tgt.TargetID()),
 		validate.UUID("UserID", userID),
-<<<<<<< HEAD
 		validate.OneOf("TargetType", tgt.TargetType(), assignment.TargetTypeService,
-			assignment.TargetTypeSchedule),
-=======
-		validate.OneOf("TargetType", tgt.TargetType(), assignment.TargetTypeService, assignment.TargetTypeRotation),
->>>>>>> 0587875d
+			assignment.TargetTypeSchedule, assignment.TargetTypeRotation),
 	)
 	if err != nil {
 		return err
 	}
-<<<<<<< HEAD
-	var serviceID, scheduleID sql.NullString
-=======
-
-	var serviceID, rotationID sql.NullString
-
->>>>>>> 0587875d
+	var serviceID, scheduleID, rotationID sql.NullString
 	switch tgt.TargetType() {
 	case assignment.TargetTypeService:
 		serviceID.Valid = true
 		serviceID.String = tgt.TargetID()
-<<<<<<< HEAD
 	case assignment.TargetTypeSchedule:
 		scheduleID.Valid = true
 		scheduleID.String = tgt.TargetID()
-	}
-	_, err = db.delete.ExecContext(ctx, userID, serviceID, scheduleID)
-=======
-
 	case assignment.TargetTypeRotation:
 		rotationID.Valid = true
 		rotationID.String = tgt.TargetID()
 	}
-
-	_, err = db.delete.ExecContext(ctx, userID, serviceID, rotationID)
->>>>>>> 0587875d
+	_, err = db.delete.ExecContext(ctx, userID, serviceID, scheduleID, rotationID)
 	if err == sql.ErrNoRows {
 		// ignoring since it is safe to unset favorite (with retries)
 		err = nil
