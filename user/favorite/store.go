--- conflicted
+++ resolved
@@ -80,35 +80,23 @@
 		return err
 	}
 
-<<<<<<< HEAD
-	var rotationID, serviceID sql.NullString
-
-	switch tgt.TargetType() {
-	case assignment.TargetTypeRotation:
-		rotationID.Valid = true
-		rotationID.String = tgt.TargetID()
-
-	case assignment.TargetTypeService:
-		serviceID.Valid = true
-		serviceID.String = tgt.TargetID()
-
-	}
-
-	_, err = db.insert.ExecContext(ctx, userID, serviceID, rotationID)
-=======
 	stmt := db.insert
 	if tx != nil {
 		stmt = tx.StmtContext(ctx, stmt)
 	}
-	var serviceID sql.NullString
+	var serviceID, rotationID sql.NullString
 	switch tgt.TargetType() {
 	case assignment.TargetTypeService:
 		serviceID.String = tgt.TargetID()
 		serviceID.Valid = true
+
+	case assignment.TargetTypeRotation:
+		rotationID.Valid = true
+		rotationID.String = tgt.TargetID()
 	}
 
-	_, err = stmt.ExecContext(ctx, userID, serviceID)
->>>>>>> b0064e78
+	_, err = stmt.ExecContext(ctx, userID, serviceID, rotationID)
+
 	if err != nil {
 		return errors.Wrap(err, "set favorite")
 	}
