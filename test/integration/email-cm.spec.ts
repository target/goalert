import { test, expect } from '@playwright/test'
<<<<<<< HEAD
import { userSessionFile, dropdownSelect, pageAction } from './lib'
=======
import { dropdownSelect, pageAction, userSessionFile } from './lib'
>>>>>>> 510c4ce6
import Chance from 'chance'
const c = new Chance()

test.describe.configure({ mode: 'serial' })
test.use({ storageState: userSessionFile })

// test create, edit, verify, and delete of an EMAIL contact method
test('EMAIL contact method', async ({ page, browser }) => {
  const name = 'pw-email ' + c.name()
  const email = 'pw-email-' + c.email()

  await page.goto('./profile')

  await pageAction(page, 'Create Contact Method', 'Create Method')

  await page.fill('input[name=name]', name)

  // ensure disclaimer is shown for voice call
  await dropdownSelect(page, 'Destination Type', 'Voice Call')

  await expect(
    page.locator('span', { hasText: 'test-disclaimer-text' }),
  ).toBeVisible()

  await dropdownSelect(page, 'Destination Type', 'Email')
  await page.fill('input[name=email-address]', email)
  await page.click('[role=dialog] button[type=submit]')

  const mail = await browser.newPage({
    baseURL: 'http://localhost:6125',
    viewport: { width: 800, height: 600 },
  })
  await mail.goto('./')
  await mail.fill('#search', email)
  await mail.press('#search', 'Enter')

  const message = mail.locator('.messages .msglist-message', {
    hasText: 'Verification Message',
  })
  await expect
    .poll(
      async () => {
        await mail.click('button[title=Refresh]')
        return await message.isVisible()
      },
      { message: 'wait for verification code email', timeout: 10000 },
    )
    .toBe(true)

  await message.click()

  const code = await mail
    .frameLocator('#preview-html')
    .locator('.invite-code')
    .textContent()
  if (!code) {
    throw new Error('No code found')
  }
  await mail.close()

  await page.fill('input[name=code]', code)
  await page.click('[role=dialog] button[type=submit]')
  await page.locator('[role=dialog]').isHidden()

  // edit name and enable status updates
  const updatedName = 'updated name ' + c.name()
  await page
    .locator('.MuiCard-root', {
      has: page.locator('div > div > h2', { hasText: 'Contact Methods' }),
    })
    .locator('li', { hasText: email })
    .locator('[aria-label="Other Actions"]')
    .click()
  await page.getByRole('menuitem', { name: 'Edit' }).click()
  await page.fill('input[name=name]', updatedName)
  await page.click('input[name=enableStatusUpdates]')
  await page.click('[role=dialog] button[type=submit]')

  // open edit dialog to verify name change and status updates are enabled
  await page
    .locator('.MuiCard-root', {
      has: page.locator('div > div > h2', { hasText: 'Contact Methods' }),
    })
    .locator('li', { hasText: email })
    .locator('[aria-label="Other Actions"]')
    .click()
  await page.getByRole('menuitem', { name: 'Edit' }).click()
  await expect(page.locator('input[name=name]')).toHaveValue(updatedName)
  await expect(page.locator('input[name=enableStatusUpdates]')).toBeChecked()
  await page.click('[role=dialog] button[type=submit]')

  // verify deleting a notification rule (immediate by default)
  await page
    .locator('li', {
      hasText: `Immediately notify me via Email at ${email}`,
    })
    .locator('button')
    .click()
  // click confirm
  await page.getByRole('button', { name: 'Confirm' }).click()
  await expect(
    page.locator('li', {
      hasText: `Immediately notify me via Email at ${email}`,
    }),
  ).not.toBeVisible()

  // verify adding a notification rule (delayed)
  await pageAction(page, 'Add Notification Rule', 'Add Rule')
  await dropdownSelect(page, 'Contact Method', updatedName)
  await page.fill('input[name=delayMinutes]', '5')
  await page.click('[role=dialog] button[type=submit]')

  await expect(
    page.locator('li', {
      hasText: `After 5 minutes notify me via Email at ${email}`,
    }),
  ).not.toBeVisible()

  await page
    .locator('.MuiCard-root', {
      has: page.locator('div > div > h2', { hasText: 'Contact Methods' }),
    })
    .locator('li', { hasText: email })
    .locator('[aria-label="Other Actions"]')
    .click()
  await page.getByRole('menuitem', { name: 'Delete' }).click()
  await page.getByRole('button', { name: 'Confirm' }).click()

  await expect(page.locator('[role=dialog]')).not.toBeVisible()
  await page
    .locator('.MuiCard-root', {
      has: page.locator('div > div > h2', { hasText: 'Contact Methods' }),
    })
    .locator('li', { hasText: email })
    .isHidden()
})<|MERGE_RESOLUTION|>--- conflicted
+++ resolved
@@ -1,9 +1,5 @@
 import { test, expect } from '@playwright/test'
-<<<<<<< HEAD
-import { userSessionFile, dropdownSelect, pageAction } from './lib'
-=======
 import { dropdownSelect, pageAction, userSessionFile } from './lib'
->>>>>>> 510c4ce6
 import Chance from 'chance'
 const c = new Chance()
 
