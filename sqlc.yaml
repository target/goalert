version: '2'
sql:
  - schema:
      - swo/swoinfo/pgtables.sql
      - swo/swosync/changelog.sql
      - migrate/migrations/20180816094955-switchover-state.sql
      - migrate/migrations/20220808103727-switchover-mk2.sql
    queries:
      - swo/swosync/queries.sql
      - swo/swoinfo/queries.sql
      - swo/swomsg/queries.sql
    engine: postgresql
    gen:
      go:
        out: swo/swodb
        sql_package: pgx/v5
  - schema:
      - migrate/schema.sql
    queries:
      - calsub/queries.sql
      - alert/queries.sql
      - notice/queries.sql
      - graphql2/graphqlapp/queries.sql
      - engine/statusmgr/queries.sql
      - auth/authlink/queries.sql
      - alert/alertlog/queries.sql
<<<<<<< HEAD
      - integrationkey/queries.sql
=======
      - apikey/queries.sql
>>>>>>> 27408756
    engine: postgresql
    gen:
      go:
        out: gadb
        sql_package: stdlib<|MERGE_RESOLUTION|>--- conflicted
+++ resolved
@@ -24,11 +24,8 @@
       - engine/statusmgr/queries.sql
       - auth/authlink/queries.sql
       - alert/alertlog/queries.sql
-<<<<<<< HEAD
       - integrationkey/queries.sql
-=======
       - apikey/queries.sql
->>>>>>> 27408756
     engine: postgresql
     gen:
       go:
