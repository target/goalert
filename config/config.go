package config

import (
	"fmt"
	"net/http"
	"net/url"
	"strings"

	"github.com/pkg/errors"
	"github.com/target/goalert/validation"
	"github.com/target/goalert/validation/validate"
)

// SchemaVersion indicates the current config struct version.
const SchemaVersion = 1

// Config contains GoAlert application settings.
type Config struct {
	data        []byte
	fallbackURL string
	explicitURL string

	General struct {
		ApplicationName              string `public:"true" info:"The name used in messaging and page titles. Defaults to \"GoAlert\"."`
		PublicURL                    string `public:"true" info:"Publicly routable URL for UI links and API calls." deprecated:"Use --public-url flag instead, which takes precedence."`
		GoogleAnalyticsID            string `public:"true" info:"No longer used." deprecated:"No longer used."`
		NotificationDisclaimer       string `public:"true" info:"Disclaimer text for receiving pre-recorded notifications (appears on profile page)."`
		DisableMessageBundles        bool   `public:"true" info:"Disable bundling status updates and alert notifications."`
		ShortURL                     string `public:"true" info:"If set, messages will contain a shorter URL using this as a prefix (e.g. http://example.com). It should point to GoAlert and can be the same as the PublicURL."`
		DisableSMSLinks              bool   `public:"true" info:"If set, SMS messages will not contain a URL pointing to GoAlert."`
		DisableLabelCreation         bool   `public:"true" info:"Disables the ability to create new labels for services."`
		DisableCalendarSubscriptions bool   `public:"true" info:"If set, disables all active calendar subscriptions as well as the ability to create new calendar subscriptions."`
	}

	Maintenance struct {
		AlertCleanupDays    int `public:"true" info:"Closed alerts will be deleted after this many days (0 means disable cleanup)."`
		APIKeyExpireDays    int `public:"true" info:"Unused calendar API keys will be disabled after this many days (0 means disable cleanup)."`
		ScheduleCleanupDays int `public:"true" info:"Schedule on-call history will be deleted after this many days (0 means disable cleanup)."`
	}

	Auth struct {
		RefererURLs  []string `info:"Allowed referer URLs for auth and redirects." deprecated:"Use --public-url flag instead, which takes precedence."`
		DisableBasic bool     `public:"true" info:"Disallow username/password login."`
	}

	GitHub struct {
		Enable bool `public:"true" info:"Enable GitHub authentication."`

		NewUsers bool `info:"Allow new user creation via GitHub authentication."`

		ClientID     string
		ClientSecret string `password:"true"`

		AllowedUsers []string `info:"Allow any of the listed GitHub usernames to authenticate. Use '*' to allow any user."`
		AllowedOrgs  []string `info:"Allow any member of any listed GitHub org (or team, using the format 'org/team') to authenticate."`

		EnterpriseURL string `info:"GitHub URL (without /api) when used with GitHub Enterprise."`
	}

	OIDC struct {
		Enable bool `public:"true" info:"Enable OpenID Connect authentication."`

		NewUsers     bool   `info:"Allow new user creation via OIDC authentication."`
		OverrideName string `info:"Set the name/label on the login page to something other than OIDC."`

		IssuerURL    string
		ClientID     string
		ClientSecret string `password:"true"`

		Scopes                    string `info:"Requested scopes for authentication. If left blank, openid, profile, and email will be used."`
		UserInfoEmailPath         string `info:"JMESPath expression to find email address in UserInfo. If set, the email claim will be ignored in favor of this. (suggestion: email)."`
		UserInfoEmailVerifiedPath string `info:"JMESPath expression to find email verification state in UserInfo. If set, the email_verified claim will be ignored in favor of this. (suggestion: email_verified)."`
		UserInfoNamePath          string `info:"JMESPath expression to find full name in UserInfo. If set, the name claim will be ignored in favor of this. (suggestion: name || cn || join(' ', [firstname, lastname]))"`
	}

	Mailgun struct {
		Enable bool `public:"true"`

		APIKey      string `password:"true"`
		EmailDomain string `info:"The TO address for all incoming alerts."`
	}

	Slack struct {
		Enable bool `public:"true"`

		ClientID     string
		ClientSecret string `password:"true"`

		// The `xoxb-` prefix is documented by Slack.
		// https://api.slack.com/docs/token-types#bot
		AccessToken string `password:"true" info:"Slack app bot user OAuth access token (should start with xoxb-)."`

		SigningSecret       string `password:"true" info:"Signing secret to verify requests from slack."`
		InteractiveMessages bool   `info:"Enable interactive messages (e.g. buttons)."`
	}

	Twilio struct {
		Enable bool `public:"true" info:"Enables sending and processing of Voice and SMS messages through the Twilio notification provider."`

<<<<<<< HEAD
		VoiceName     string `public:"true" info:"The Twilio voice to use for Text To Speech for phone calls."`
		VoiceLanguage string `public:"true" info:"The Twilio voice language to use for Text To Speech for phone calls."`

		AccountSID string
		AuthToken  string `password:"true" info:"The primary Auth Token for Twilio. Must be primary (not secondary) for request valiation."`
=======
		AccountSID         string
		AuthToken          string `password:"true" info:"The primary Auth Token for Twilio. Must be primary unless Alternate Auth Token is set. This token is used for outgoing requests."`
		AlternateAuthToken string `password:"true" info:"An alternate Auth Token for validating incoming requests. During a key change, set this to the Primary, and Auth Token to the Secondary, then promote and clear this field."`

>>>>>>> 47d1125f
		FromNumber string `public:"true" info:"The Twilio number to use for outgoing notifications."`

		MessagingServiceSID string `public:"true" info:"If set, replaces the use of From Number for SMS notifications."`

		DisableTwoWaySMS      bool     `info:"Disables SMS reply codes for alert messages."`
		SMSCarrierLookup      bool     `info:"Perform carrier lookup of SMS contact methods (required for SMSFromNumberOverride). Extra charges may apply."`
		SMSFromNumberOverride []string `info:"List of 'carrier=number' pairs, SMS messages to numbers of the provided carrier string (exact match) will use the alternate From Number."`
	}

	SMTP struct {
		Enable bool `public:"true" info:"Enables email as a contact method."`

		From string `public:"true" info:"The email address messages should be sent from."`

		Address    string `info:"The server address to use for sending email. Port is optional."`
		DisableTLS bool   `info:"Disables TLS on the connection (STARTTLS will still be used if supported)."`
		SkipVerify bool   `info:"Disables certificate validation for TLS/STARTTLS (insecure)."`

		Username string `info:"Username for authentication."`
		Password string `password:"true" info:"Password for authentication."`
	}

	Webhook struct {
		Enable      bool     `public:"true" info:"Enables webhook as a contact method."`
		AllowedURLs []string `public:"true" info:"If set, allows webhooks for these domains only."`
	}

	Feedback struct {
		Enable      bool   `public:"true" info:"Enables Feedback link in nav bar."`
		OverrideURL string `public:"true" info:"Use a custom URL for Feedback link in nav bar."`
	}
}

// TwilioSMSFromNumber will determine the appropriate FROM number to use for SMS messages to the given number
func (cfg Config) TwilioSMSFromNumber(carrier string) string {
	if carrier != "" {
		for _, s := range cfg.Twilio.SMSFromNumberOverride {
			parts := strings.SplitN(s, "=", 2)
			if len(parts) != 2 {
				continue
			}
			if parts[0] != carrier {
				continue
			}
			return parts[1]
		}
	}

	if cfg.Twilio.MessagingServiceSID != "" {
		return cfg.Twilio.MessagingServiceSID
	}

	return cfg.Twilio.FromNumber
}

// RequestURL returns the full URL for the given request based on the current public url.
func RequestURL(req *http.Request) string {
	cfg := FromContext(req.Context())
	if !cfg.ShouldUsePublicURL() {
		// fallback to old method
		u, err := url.ParseRequestURI(req.RequestURI)
		if err != nil {
			panic(errors.Wrap(err, "parse RequestURI"))
		}
		u.Host = req.Host
		u.Scheme = req.URL.Scheme
		return u.String()
	}

	base, err := url.Parse(cfg.PublicURL())
	if err != nil {
		panic(errors.Wrap(err, "parse PublicURL"))
	}

	base.Path = strings.TrimSuffix(base.Path, "/") + req.URL.Path
	base.RawQuery = req.URL.RawQuery

	return base.String()
}

func (cfg Config) rawCallbackURL(path string, mergeParams ...url.Values) *url.URL {
	base, err := url.Parse(cfg.PublicURL())
	if err != nil {
		panic(errors.Wrap(err, "parse PublicURL"))
	}

	next, err := url.Parse(path)
	if err != nil {
		panic(errors.Wrap(err, "parse path"))
	}

	base.Path = strings.TrimSuffix(base.Path, "/") + "/" + strings.TrimPrefix(next.Path, "/")

	params := base.Query()
	nx := next.Query()
	// set/override any params provided with path
	for name, val := range nx {
		params[name] = val
	}

	// set/override with any additionally provided params
	for _, merge := range mergeParams {
		for name, val := range merge {
			params[name] = val
		}
	}

	base.RawQuery = params.Encode()
	return base
}

// CallbackURL will return a public-routable URL to the given path.
// It will use PublicURL() to fill in missing pieces.
//
// It will panic if provided an invalid URL.
func (cfg Config) CallbackURL(path string, mergeParams ...url.Values) string {
	base := cfg.rawCallbackURL(path, mergeParams...)

	newPath := ShortPath(base.Path)
	if newPath != "" && cfg.General.ShortURL != "" {
		short, err := url.Parse(cfg.General.ShortURL)
		if err != nil {
			panic(errors.Wrap(err, "parse ShortURL"))
		}
		base.Path = newPath
		base.Host = short.Host
		base.Scheme = short.Scheme
	}

	return base.String()
}

// MatchURL will compare two url strings and will return true if they match.
func MatchURL(baseURL, testURL string) (bool, error) {
	compareQueryValues := func(baseVal, testVal url.Values) bool {
		for name := range baseVal {
			if baseVal.Get(name) == testVal.Get(name) {
				continue
			}
			return false
		}
		return true
	}

	addImplicitPort := func(u *url.URL) {
		if strings.Contains(u.Host, ":") {
			return
		}
		switch strings.ToLower(u.Scheme) {
		case "http":
			u.Host += ":80"
		case "https":
			u.Host += ":443"
		}
	}
	base, err := url.Parse(baseURL)
	if err != nil {
		return false, err
	}

	test, err := url.Parse(testURL)
	if err != nil {
		return false, err
	}

	addImplicitPort(base)
	addImplicitPort(test)

	// host/port check
	if !strings.EqualFold(base.Host, test.Host) {
		return false, nil
	}

	// scheme check
	if !strings.EqualFold(base.Scheme, test.Scheme) {
		return false, nil
	}

	// path check
	if len(base.Path) > 1 && !strings.HasPrefix(test.Path, base.Path) {
		return false, nil
	}

	// query check
	if !compareQueryValues(base.Query(), test.Query()) {
		return false, nil
	}

	return true, nil
}

// ValidWebhookURL returns true if the URL is an allowed webhook source.
func (cfg Config) ValidWebhookURL(testURL string) bool {
	if len(cfg.Webhook.AllowedURLs) == 0 {
		return true
	}
	for _, baseU := range cfg.Webhook.AllowedURLs {
		matched, err := MatchURL(baseU, testURL)
		if err != nil {
			return false
		}
		if matched {
			return true
		}
	}
	return false
}

// ShouldUsePublicURL returns true if redirects, validation, etc.. should use the
// configured PublicURL instead of host/referer.
func (cfg Config) ShouldUsePublicURL() bool { return cfg.explicitURL != "" }

// ValidReferer returns true if the URL is an allowed referer source.
func (cfg Config) ValidReferer(reqURL, ref string) bool {
	// --public-url flag takes precedence
	if cfg.explicitURL != "" {
		valid, _ := MatchURL(cfg.explicitURL, ref)
		return valid
	}

	pubURL := cfg.PublicURL()
	if pubURL != "" && strings.HasPrefix(ref, pubURL) {
		return true
	}

	if len(cfg.Auth.RefererURLs) == 0 {
		u, err := url.Parse(reqURL)
		if err != nil {
			return false
		}
		// just ensure ref is same host/scheme as req
		u.Path = ""
		u.RawQuery = ""
		matched, err := MatchURL(u.String(), ref)
		if err != nil {
			return false
		}
		return matched
	}

	for _, u := range cfg.Auth.RefererURLs {
		matched, err := MatchURL(u, ref)
		if err != nil {
			return false
		}
		if matched {
			return true
		}
	}

	return false
}

// ApplicationName will return the General.ApplicationName
func (cfg Config) ApplicationName() string {
	if cfg.General.ApplicationName == "" {
		return "GoAlert"
	}
	return cfg.General.ApplicationName
}

// PublicURL will return the General.PublicURL or a fallback address (i.e. the app listening port).
func (cfg Config) PublicURL() string {
	switch {
	case cfg.explicitURL != "":
		return strings.TrimSuffix(cfg.explicitURL, "/")
	case cfg.General.PublicURL != "":
		return strings.TrimSuffix(cfg.General.PublicURL, "/")
	}

	return strings.TrimSuffix(cfg.fallbackURL, "/")
}

func validateEnable(prefix string, isEnabled bool, vals ...string) error {
	if !isEnabled {
		return nil
	}

	var err error
	for i := 0; i < len(vals); i += 2 {
		if vals[i+1] != "" {
			continue
		}
		err = validate.Many(
			err,
			validation.NewFieldError(prefix+".Enable", fmt.Sprintf("requires %s.%s to be set ", prefix, vals[i])),
			validation.NewFieldError(fmt.Sprintf("%s.%s", prefix, vals[i]), "required to enable "+prefix),
		)
	}

	return err
}

// Validate will check that the Config values are valid.
func (cfg Config) Validate() error {
	var err error
	if cfg.General.PublicURL != "" {
		err = validate.Many(
			err,
			validate.AbsoluteURL("General.PublicURL", cfg.General.PublicURL),
		)
	}

	if cfg.General.ApplicationName != "" {
		err = validate.Many(err, validate.ASCII("General.ApplicationName", cfg.General.ApplicationName, 0, 32))
	}

	validateKey := func(fname, val string) error { return validate.ASCII(fname, val, 0, 128) }
	validatePath := func(fname, val string) error {
		if val == "" {
			return nil
		}
		return validate.JMESPath(fname, val)
	}
	validateScopes := func(fname, val string) error {
		if val == "" {
			return nil
		}
		return validate.OAuthScope(fname, val, "openid")
	}

	err = validate.Many(
		err,
		validate.Text("General.NotificationDisclaimer", cfg.General.NotificationDisclaimer, 0, 500),
		validateKey("Mailgun.APIKey", cfg.Mailgun.APIKey),
		validateKey("Slack.ClientID", cfg.Slack.ClientID),
		validateKey("Slack.ClientSecret", cfg.Slack.ClientSecret),
		validateKey("Twilio.AccountSID", cfg.Twilio.AccountSID),
		validateKey("Twilio.AuthToken", cfg.Twilio.AuthToken),
		validateKey("Twilio.AlternateAuthToken", cfg.Twilio.AlternateAuthToken),
		validateKey("GitHub.ClientID", cfg.GitHub.ClientID),
		validateKey("GitHub.ClientSecret", cfg.GitHub.ClientSecret),
		validateKey("Slack.AccessToken", cfg.Slack.AccessToken),
		validate.Range("Maintenance.AlertCleanupDays", cfg.Maintenance.AlertCleanupDays, 0, 9000),
		validate.Range("Maintenance.APIKeyExpireDays", cfg.Maintenance.APIKeyExpireDays, 0, 9000),
		validate.Range("Maintenance.ScheduleCleanupDays", cfg.Maintenance.ScheduleCleanupDays, 0, 9000),
		validateScopes("OIDC.Scopes", cfg.OIDC.Scopes),
		validatePath("OIDC.UserInfoEmailPath", cfg.OIDC.UserInfoEmailPath),
		validatePath("OIDC.UserInfoEmailVerifiedPath", cfg.OIDC.UserInfoEmailVerifiedPath),
		validatePath("OIDC.UserInfoNamePath", cfg.OIDC.UserInfoNamePath),
		validateKey("Slack.SigningSecret", cfg.Slack.SigningSecret),
	)

	if cfg.OIDC.IssuerURL != "" {
		err = validate.Many(err, validate.AbsoluteURL("OIDC.IssuerURL", cfg.OIDC.IssuerURL))
	}
	if cfg.OIDC.Scopes != "" {
		err = validate.Many(err, validateScopes("OIDC.Scopes", cfg.OIDC.Scopes))
	}
	if cfg.GitHub.EnterpriseURL != "" {
		err = validate.Many(err, validate.AbsoluteURL("GitHub.EnterpriseURL", cfg.GitHub.EnterpriseURL))
	}
	if cfg.Twilio.FromNumber != "" {
		err = validate.Many(err, validate.Phone("Twilio.FromNumber", cfg.Twilio.FromNumber))
	}
	if cfg.Twilio.MessagingServiceSID != "" {
		err = validate.Many(err, validate.TwilioSID("Twilio.MessagingServiceSID", "MG", cfg.Twilio.MessagingServiceSID))
	}
	if cfg.Mailgun.EmailDomain != "" {
		err = validate.Many(err, validate.Email("Mailgun.EmailDomain", "example@"+cfg.Mailgun.EmailDomain))
	}
	if cfg.SMTP.From != "" {
		err = validate.Many(err, validate.Email("SMTP.From", cfg.SMTP.From))
	}
	if cfg.Slack.InteractiveMessages && cfg.Slack.SigningSecret == "" {
		err = validate.Many(err, validation.NewFieldError("Slack.SigningSecret", "required to enable Slack interactive messages"))
	}

	err = validate.Many(
		err,

		validateEnable("Mailgun", cfg.Mailgun.Enable,
			"APIKey", cfg.Mailgun.APIKey,
			"EmailDomain", cfg.Mailgun.EmailDomain,
		),

		validateEnable("Slack", cfg.Slack.Enable,
			"ClientID", cfg.Slack.ClientID,
			"ClientSecret", cfg.Slack.ClientSecret,
		),

		validateEnable("Twilio", cfg.Twilio.Enable,
			"AccountSID", cfg.Twilio.AccountSID,
			"AuthToken", cfg.Twilio.AuthToken,
			"FromNumber", cfg.Twilio.FromNumber,
		),

		validateEnable("GitHub", cfg.GitHub.Enable,
			"ClientID", cfg.GitHub.ClientID,
			"ClientSecret", cfg.GitHub.ClientSecret,
		),

		validateEnable("OIDC", cfg.OIDC.Enable,
			"IssuerURL", cfg.OIDC.IssuerURL,
			"ClientID", cfg.OIDC.ClientID,
			"ClientSecret", cfg.OIDC.ClientSecret,
		),
		validateEnable("SMTP", cfg.SMTP.Enable,
			"From", cfg.SMTP.From,
			"Address", cfg.SMTP.Address,
		),
	)

	if cfg.Feedback.OverrideURL != "" {
		err = validate.Many(
			err,
			validate.AbsoluteURL("Feedback.OverrideURL", cfg.Feedback.OverrideURL),
		)
	}

	if cfg.Twilio.VoiceName != "" {
		err = validate.Many(
			err,
			validate.ASCII("Twilio.VoiceName", cfg.Twilio.VoiceName, 1, 50),
			validate.ASCII("Twilio.VoiceLanguage", cfg.Twilio.VoiceLanguage, 1, 10), // language is required when a voice name is set
		)
	}

	if cfg.General.ShortURL != "" {
		err = validate.Many(
			err,
			validate.AbsoluteURL("General.ShortURL", cfg.General.ShortURL),
		)
	}

	for i, urlStr := range cfg.Auth.RefererURLs {
		field := fmt.Sprintf("Auth.RefererURLs[%d]", i)
		err = validate.Many(
			err,
			validate.AbsoluteURL(field, urlStr),
		)
	}

	for i, urlStr := range cfg.Webhook.AllowedURLs {
		field := fmt.Sprintf("Webhook.AllowedURLs[%d]", i)
		err = validate.Many(err, validate.AbsoluteURL(field, urlStr))
	}

	m := make(map[string]bool)
	for i, str := range cfg.Twilio.SMSFromNumberOverride {
		parts := strings.SplitN(str, "=", 2)
		fname := fmt.Sprintf("Twilio.SMSFromNumberOverride[%d]", i)
		if len(parts) != 2 {
			err = validate.Many(err, validation.NewFieldError(
				fname,
				"must be in the format 'carrier=number'",
			))
			continue
		}
		err = validate.Many(err,
			validate.ASCII(fname+".Carrier", parts[0], 1, 255),
			validate.Phone(fname+".Phone", parts[1]),
		)
		if m[parts[0]] {
			err = validate.Many(err, validation.NewFieldError(fname, fmt.Sprintf("carrier override '%s' already set", parts[0])))
		}
		m[parts[0]] = true
	}

	return err
}<|MERGE_RESOLUTION|>--- conflicted
+++ resolved
@@ -97,18 +97,13 @@
 	Twilio struct {
 		Enable bool `public:"true" info:"Enables sending and processing of Voice and SMS messages through the Twilio notification provider."`
 
-<<<<<<< HEAD
 		VoiceName     string `public:"true" info:"The Twilio voice to use for Text To Speech for phone calls."`
 		VoiceLanguage string `public:"true" info:"The Twilio voice language to use for Text To Speech for phone calls."`
 
-		AccountSID string
-		AuthToken  string `password:"true" info:"The primary Auth Token for Twilio. Must be primary (not secondary) for request valiation."`
-=======
 		AccountSID         string
 		AuthToken          string `password:"true" info:"The primary Auth Token for Twilio. Must be primary unless Alternate Auth Token is set. This token is used for outgoing requests."`
 		AlternateAuthToken string `password:"true" info:"An alternate Auth Token for validating incoming requests. During a key change, set this to the Primary, and Auth Token to the Secondary, then promote and clear this field."`
 
->>>>>>> 47d1125f
 		FromNumber string `public:"true" info:"The Twilio number to use for outgoing notifications."`
 
 		MessagingServiceSID string `public:"true" info:"If set, replaces the use of From Number for SMS notifications."`
