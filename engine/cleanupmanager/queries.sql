-- name: CleanupMgrDeleteOldAlerts :execrows
-- CleanupMgrDeleteOldAlerts will delete old alerts from the alerts table that are closed and older than the given number of days before now.
DELETE FROM alerts
WHERE id = ANY (
        SELECT
            id
        FROM
            alerts a
        WHERE
            status = 'closed'
            AND a.created_at < now() -(sqlc.arg(stale_threshold_days)::bigint * '1 day'::interval)
        ORDER BY
            id
        LIMIT 100
        FOR UPDATE
            SKIP LOCKED);

-- name: CleanupMgrFindStaleAlerts :many
-- CleanupMgrFindStaleAlerts will find alerts that are triggered or active and have no activity in specified number of days.
SELECT
    id
FROM
    alerts a
WHERE (a.status = 'triggered'
    OR (sqlc.arg(include_acked)
        AND a.status = 'active'))
AND created_at <= now() - '1 day'::interval * sqlc.arg(auto_close_threshold_days)
AND NOT EXISTS (
    SELECT
        1
    FROM
        alert_logs log
    WHERE
        timestamp > now() - '1 day'::interval * sqlc.arg(auto_close_threshold_days)
        AND log.alert_id = a.id)
LIMIT 100;

-- name: CleanupMgrDeleteOldOverrides :execrows
-- CleanupMgrDeleteOldOverrides will delete old overrides from the user_overrides table that are older than the given number of days before now.
DELETE FROM user_overrides
WHERE id = ANY (
        SELECT
            id
        FROM
            user_overrides
        WHERE
            end_time <(now() - '1 day'::interval * sqlc.arg(history_threshold_days))
        LIMIT 100
        FOR UPDATE
            SKIP LOCKED);

-- name: CleanupMgrDeleteOldScheduleShifts :execrows
-- CleanupMgrDeleteOldScheduleShifts will delete old schedule shifts from the schedule_on_call_users table that are older than the given number of days before now.
DELETE FROM schedule_on_call_users
WHERE id = ANY (
        SELECT
            id
        FROM
            schedule_on_call_users
        WHERE
            end_time <(now() - '1 day'::interval * sqlc.arg(history_threshold_days))
        LIMIT 100
        FOR UPDATE
            SKIP LOCKED);

-- name: CleanupMgrDeleteOldStepShifts :execrows
-- CleanupMgrDeleteOldStepShifts will delete old EP step shifts from the ep_step_on_call_users table that are older than the given number of days before now.
DELETE FROM ep_step_on_call_users
WHERE id = ANY (
        SELECT
            id
        FROM
            ep_step_on_call_users
        WHERE
            end_time <(now() - '1 day'::interval * sqlc.arg(history_threshold_days))
        LIMIT 100
        FOR UPDATE
            SKIP LOCKED);

<<<<<<< HEAD
-- name: CleanupMgrScheduleData :one
-- CleanupMgrScheduleData will find the next schedule data that needs to be cleaned up. The last_cleanup_at field is used to ensure we clean up each schedule data at most once per interval.
SELECT
    schedule_id,
    data
=======
-- name: CleanupMgrScheduleNeedsCleanup :many
-- CleanupMgrScheduleNeedsCleanup will find schedules that need to be cleaned up. The last_cleanup_at field is used to ensure we clean up each schedule data at most once per interval.
SELECT
    schedule_id
>>>>>>> fd5ef145
FROM
    schedule_data
WHERE
    data NOTNULL
    AND (last_cleanup_at ISNULL
        OR last_cleanup_at <= now() - '1 day'::interval * sqlc.arg(cleanup_interval_days)::int)
ORDER BY
<<<<<<< HEAD
    last_cleanup_at ASC nulls FIRST
FOR UPDATE
    SKIP LOCKED
=======
    last_cleanup_at ASC nulls FIRST;

-- name: CleanupMgrScheduleData :one
-- CleanupMgrScheduleData will select the schedule data for the given schedule id.
SELECT
    data
FROM
    schedule_data
WHERE
    schedule_id = $1
FOR UPDATE
>>>>>>> fd5ef145
LIMIT 1;

-- name: CleanupMgrUpdateScheduleData :exec
-- CleanupMgrUpdateScheduleData will update the last_cleanup_at and data fields in the schedule_data table.
UPDATE
    schedule_data
SET
    last_cleanup_at = now(),
    data = $2
WHERE
    schedule_id = $1;

-- name: CleanupMgrScheduleDataSkip :exec
-- CleanupMgrScheduleDataSkip will update the last_cleanup_at field in the schedule_data table.
UPDATE
    schedule_data
SET
    last_cleanup_at = now()
WHERE
    schedule_id = $1;

-- name: CleanupMgrVerifyUsers :many
-- CleanupMgrVerifyUsers will verify that the given user ids exist in the users table.
SELECT
    id
FROM
    users
WHERE
    id = ANY (sqlc.arg(user_ids)::uuid[]);
<<<<<<< HEAD

-- name: CleanupAlertLogs :one
WITH scope AS (
    SELECT
        id
    FROM
        alert_logs l
    WHERE
        l.id > @after_id
    ORDER BY
        l.id
    LIMIT @batch_size
),
id_range AS (
    SELECT
        min(id),
        max(id)
    FROM
        scope
),
_delete AS (
    DELETE FROM alert_logs
    WHERE id = ANY (
            SELECT
                id
            FROM
                alert_logs
            WHERE
                id BETWEEN (
                    SELECT
                        min
                    FROM
                        id_range)
                    AND (
                        SELECT
                            max
                        FROM
                            id_range)
                        AND NOT EXISTS (
                            SELECT
                                1
                            FROM
                                alerts
                            WHERE
                                alert_id = id)
                            FOR UPDATE
                                SKIP LOCKED))
                SELECT
                    id
                FROM
                    scope OFFSET @batch_size - 1
                LIMIT 1;
=======
>>>>>>> fd5ef145
<|MERGE_RESOLUTION|>--- conflicted
+++ resolved
@@ -77,18 +77,10 @@
         FOR UPDATE
             SKIP LOCKED);
 
-<<<<<<< HEAD
--- name: CleanupMgrScheduleData :one
--- CleanupMgrScheduleData will find the next schedule data that needs to be cleaned up. The last_cleanup_at field is used to ensure we clean up each schedule data at most once per interval.
-SELECT
-    schedule_id,
-    data
-=======
 -- name: CleanupMgrScheduleNeedsCleanup :many
 -- CleanupMgrScheduleNeedsCleanup will find schedules that need to be cleaned up. The last_cleanup_at field is used to ensure we clean up each schedule data at most once per interval.
 SELECT
     schedule_id
->>>>>>> fd5ef145
 FROM
     schedule_data
 WHERE
@@ -96,11 +88,6 @@
     AND (last_cleanup_at ISNULL
         OR last_cleanup_at <= now() - '1 day'::interval * sqlc.arg(cleanup_interval_days)::int)
 ORDER BY
-<<<<<<< HEAD
-    last_cleanup_at ASC nulls FIRST
-FOR UPDATE
-    SKIP LOCKED
-=======
     last_cleanup_at ASC nulls FIRST;
 
 -- name: CleanupMgrScheduleData :one
@@ -112,7 +99,6 @@
 WHERE
     schedule_id = $1
 FOR UPDATE
->>>>>>> fd5ef145
 LIMIT 1;
 
 -- name: CleanupMgrUpdateScheduleData :exec
@@ -142,7 +128,6 @@
     users
 WHERE
     id = ANY (sqlc.arg(user_ids)::uuid[]);
-<<<<<<< HEAD
 
 -- name: CleanupAlertLogs :one
 WITH scope AS (
@@ -195,5 +180,3 @@
                 FROM
                     scope OFFSET @batch_size - 1
                 LIMIT 1;
-=======
->>>>>>> fd5ef145
