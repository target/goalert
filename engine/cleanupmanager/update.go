package cleanupmanager

import (
	"context"
	"database/sql"
	"encoding/json"
	"time"

	"github.com/jackc/pgtype"
	"github.com/target/goalert/config"
	"github.com/target/goalert/permission"
	"github.com/target/goalert/schedule"
	"github.com/target/goalert/util/log"
)

// UpdateAll will update the state of all active escalation policies.
func (db *DB) UpdateAll(ctx context.Context) error {
	err := db.update(ctx)
	return err
}

func (db *DB) update(ctx context.Context) error {
	err := permission.LimitCheckAny(ctx, permission.System)
	if err != nil {
		return err
	}
	log.Debugf(ctx, "Running cleanup operations.")

	tx, err := db.lock.BeginTx(ctx, nil)
	if err != nil {
		return err
	}
	defer tx.Rollback()

	_, err = tx.StmtContext(ctx, db.setTimeout).ExecContext(ctx)
	if err != nil {
		return err
	}

<<<<<<< HEAD
	var now time.Time
	err = tx.StmtContext(ctx, db.now).QueryRowContext(ctx).Scan(&now)
=======
	_, err = tx.StmtContext(ctx, db.cleanupSessions).ExecContext(ctx)
>>>>>>> f6df4127
	if err != nil {
		return err
	}

	cfg := config.FromContext(ctx)
	if cfg.Maintenance.AlertCleanupDays > 0 {
		var dur pgtype.Interval
		dur.Days = int32(cfg.Maintenance.AlertCleanupDays)
		dur.Status = pgtype.Present
		_, err = tx.StmtContext(ctx, db.cleanupAlerts).ExecContext(ctx, &dur)
		if err != nil {
			return err
		}
	}
	if cfg.Maintenance.APIKeyExpireDays > 0 {
		var dur pgtype.Interval
		dur.Days = int32(cfg.Maintenance.APIKeyExpireDays)
		dur.Status = pgtype.Present
		_, err = tx.StmtContext(ctx, db.cleanupAPIKeys).ExecContext(ctx, &dur)
		if err != nil {
			return err
		}
	}

	rows, err := tx.StmtContext(ctx, db.schedData).QueryContext(ctx)
	if err != nil {
		return err
	}
	defer rows.Close()

	type schedData struct {
		ID   string
		Data schedule.Data
	}
	var m []schedData
	for rows.Next() {
		var data schedData
		var rawData json.RawMessage
		err = rows.Scan(&data.ID, &rawData)
		if err != nil {
			return err
		}
		err = json.Unmarshal(rawData, &data.Data)
		if err != nil {
			return err
		}
		m = append(m, data)
	}
	var currentUsers []string
	if len(m) > 0 {
		currentUsers, err = db.getUsers(ctx, tx)
		if err != nil {
			return err
		}
	}

	lookup := lookupMap(currentUsers)
	for _, dat := range m {
		cleanupScheduleData(&dat.Data, lookup, now)
		rawData, err := json.Marshal(dat.Data)
		if err != nil {
			return err
		}
		_, err = tx.StmtContext(ctx, db.setSchedData).ExecContext(ctx, dat.ID, rawData)
		if err != nil {
			return err
		}
	}

	return tx.Commit()
}

func lookupMap(users []string) map[string]struct{} {
	userLookup := make(map[string]struct{}, len(users))
	for _, id := range users {
		userLookup[id] = struct{}{}
	}
	return userLookup
}

func cleanupScheduleData(data *schedule.Data, userMap map[string]struct{}, now time.Time) {
	for idx, grp := range data.V1.TemporarySchedules {
		shifts := grp.Shifts
		grp.Shifts = grp.Shifts[:0]
		for _, shift := range shifts {
			if _, ok := userMap[shift.UserID]; !ok {
				continue
			}
			grp.Shifts = append(grp.Shifts, shift)
		}

		data.V1.TemporarySchedules[idx] = schedule.TrimGroupStart(grp, now)
	}

	data.V1.TemporarySchedules = schedule.MergeGroups(data.V1.TemporarySchedules)
}

// getUsers retrieves the current set of user IDs
func (db *DB) getUsers(ctx context.Context, tx *sql.Tx) ([]string, error) {
	rows, err := tx.StmtContext(ctx, db.userIDs).QueryContext(ctx)
	if err != nil {
		return nil, err
	}
	defer rows.Close()
	if err == sql.ErrNoRows {
		return nil, nil
	}

	var users []string
	var id string
	for rows.Next() {
		err = rows.Scan(&id)
		if err != nil {
			return nil, err
		}
		users = append(users, id)
	}

	return users, nil
}<|MERGE_RESOLUTION|>--- conflicted
+++ resolved
@@ -37,12 +37,13 @@
 		return err
 	}
 
-<<<<<<< HEAD
 	var now time.Time
 	err = tx.StmtContext(ctx, db.now).QueryRowContext(ctx).Scan(&now)
-=======
+	if err != nil {
+		return err
+	}
+
 	_, err = tx.StmtContext(ctx, db.cleanupSessions).ExecContext(ctx)
->>>>>>> f6df4127
 	if err != nil {
 		return err
 	}
