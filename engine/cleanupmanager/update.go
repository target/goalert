--- conflicted
+++ resolved
@@ -3,13 +3,10 @@
 import (
 	"context"
 	"database/sql"
-<<<<<<< HEAD
 	"encoding/json"
-	"time"
-=======
 	"errors"
 	"fmt"
->>>>>>> 0ad7bb79
+	"time"
 
 	"github.com/jackc/pgtype"
 	"github.com/target/goalert/config"
