package cleanupmanager

import (
	"context"
	"database/sql"
	"encoding/json"
	"time"

	"github.com/jackc/pgtype"
	"github.com/target/goalert/config"
	"github.com/target/goalert/permission"
	"github.com/target/goalert/schedule"
	"github.com/target/goalert/util/log"
)

// UpdateAll will update the state of all active escalation policies.
func (db *DB) UpdateAll(ctx context.Context) error {
	err := db.update(ctx)
	return err
}

func (db *DB) update(ctx context.Context) error {
	err := permission.LimitCheckAny(ctx, permission.System)
	if err != nil {
		return err
	}
	log.Debugf(ctx, "Running cleanup operations.")

	tx, err := db.lock.BeginTx(ctx, nil)
	if err != nil {
		return err
	}
	defer tx.Rollback()

	_, err = tx.StmtContext(ctx, db.setTimeout).ExecContext(ctx)
	if err != nil {
		return err
	}

	var now time.Time
	err = tx.StmtContext(ctx, db.now).QueryRowContext(ctx).Scan(&now)
	if err != nil {
		return err
	}

	cfg := config.FromContext(ctx)
	if cfg.Maintenance.AlertCleanupDays > 0 {
		var dur pgtype.Interval
		dur.Days = int32(cfg.Maintenance.AlertCleanupDays)
		dur.Status = pgtype.Present
		_, err = tx.StmtContext(ctx, db.cleanupAlerts).ExecContext(ctx, &dur)
		if err != nil {
			return err
		}
	}
	if cfg.Maintenance.APIKeyExpireDays > 0 {
		var dur pgtype.Interval
		dur.Days = int32(cfg.Maintenance.APIKeyExpireDays)
		dur.Status = pgtype.Present
		_, err = tx.StmtContext(ctx, db.cleanupAPIKeys).ExecContext(ctx, &dur)
		if err != nil {
			return err
		}
	}

	rows, err := tx.StmtContext(ctx, db.schedData).QueryContext(ctx)
	if err != nil {
		return err
	}
	defer rows.Close()

	type schedData struct {
		ID   string
		Data schedule.Data
	}
	var m []schedData
	for rows.Next() {
		var data schedData
		var rawData json.RawMessage
		err = rows.Scan(&data.ID, &rawData)
		if err != nil {
			return err
		}
		err = json.Unmarshal(rawData, &data.Data)
		if err != nil {
			return err
		}
		m = append(m, data)
	}
	var currentUsers []string
	if len(m) > 0 {
		currentUsers, err = db.getUsers(ctx, tx)
		if err != nil {
			return err
		}
	}

	lookup := lookupMap(currentUsers)
	for _, dat := range m {
		cleanupScheduleData(&dat.Data, lookup, now)
<<<<<<< HEAD
		rawData, err := json.Marshal(dat)
=======
		rawData, err := json.Marshal(dat.Data)
>>>>>>> 8c981b50
		if err != nil {
			return err
		}
		_, err = tx.StmtContext(ctx, db.setSchedData).ExecContext(ctx, dat.ID, rawData)
		if err != nil {
			return err
		}
	}

	return tx.Commit()
}

func lookupMap(users []string) map[string]struct{} {
	userLookup := make(map[string]struct{}, len(users))
	for _, id := range users {
		userLookup[id] = struct{}{}
	}
	return userLookup
}

func cleanupScheduleData(data *schedule.Data, userMap map[string]struct{}, now time.Time) {
	for idx, grp := range data.V1.TemporarySchedules {
		shifts := grp.Shifts
		grp.Shifts = grp.Shifts[:0]
		for _, shift := range shifts {
			if _, ok := userMap[shift.UserID]; !ok {
				continue
			}
			grp.Shifts = append(grp.Shifts, shift)
		}

		data.V1.TemporarySchedules[idx] = schedule.TrimGroupStart(grp, now)
	}

	data.V1.TemporarySchedules = schedule.MergeGroups(data.V1.TemporarySchedules)
}

// getUsers retrieves the current set of user IDs
func (db *DB) getUsers(ctx context.Context, tx *sql.Tx) ([]string, error) {
	rows, err := tx.StmtContext(ctx, db.userIDs).QueryContext(ctx)
	if err != nil {
		return nil, err
	}
	defer rows.Close()
	if err == sql.ErrNoRows {
		return nil, nil
	}

	var users []string
	var id string
	for rows.Next() {
		err = rows.Scan(&id)
		if err != nil {
			return nil, err
		}
		users = append(users, id)
	}

	return users, nil
}<|MERGE_RESOLUTION|>--- conflicted
+++ resolved
@@ -98,11 +98,7 @@
 	lookup := lookupMap(currentUsers)
 	for _, dat := range m {
 		cleanupScheduleData(&dat.Data, lookup, now)
-<<<<<<< HEAD
-		rawData, err := json.Marshal(dat)
-=======
 		rawData, err := json.Marshal(dat.Data)
->>>>>>> 8c981b50
 		if err != nil {
 			return err
 		}
