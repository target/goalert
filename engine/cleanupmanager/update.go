package cleanupmanager

import (
	"context"
	"database/sql"
	"encoding/json"
	"time"

	"github.com/jackc/pgtype"
	"github.com/target/goalert/config"
	"github.com/target/goalert/permission"
	"github.com/target/goalert/schedule"
	"github.com/target/goalert/util/log"
)

// UpdateAll will update the state of all active escalation policies.
func (db *DB) UpdateAll(ctx context.Context) error {
	err := db.update(ctx)
	return err
}

func (db *DB) update(ctx context.Context) error {
	err := permission.LimitCheckAny(ctx, permission.System)
	if err != nil {
		return err
	}
	log.Debugf(ctx, "Running cleanup operations.")

	tx, err := db.lock.BeginTx(ctx, nil)
	if err != nil {
		return err
	}
	defer tx.Rollback()

	_, err = tx.StmtContext(ctx, db.setTimeout).ExecContext(ctx)
	if err != nil {
		return err
	}

<<<<<<< HEAD
	var now time.Time
	err = tx.StmtContext(ctx, db.now).QueryRowContext(ctx).Scan(&now)
=======
	_, err = tx.StmtContext(ctx, db.cleanupSessions).ExecContext(ctx)
>>>>>>> f6df4127
	if err != nil {
		return err
	}

	cfg := config.FromContext(ctx)
	if cfg.Maintenance.AlertCleanupDays > 0 {
		var dur pgtype.Interval
		dur.Days = int32(cfg.Maintenance.AlertCleanupDays)
		dur.Status = pgtype.Present
		_, err = tx.StmtContext(ctx, db.cleanupAlerts).ExecContext(ctx, &dur)
		if err != nil {
			return err
		}
	}
	if cfg.Maintenance.APIKeyExpireDays > 0 {
		var dur pgtype.Interval
		dur.Days = int32(cfg.Maintenance.APIKeyExpireDays)
		dur.Status = pgtype.Present
		_, err = tx.StmtContext(ctx, db.cleanupAPIKeys).ExecContext(ctx, &dur)
		if err != nil {
			return err
		}
	}

	rows, err := tx.StmtContext(ctx, db.schedData).QueryContext(ctx)
	if err != nil {
		return err
	}
	defer rows.Close()

	type schedData struct {
		ID   string
		Data schedule.Data
	}
	var m []schedData
	for rows.Next() {
		var data schedData
		var rawData json.RawMessage
		err = rows.Scan(&data.ID, &rawData)
		if err != nil {
			return err
		}
		err = json.Unmarshal(rawData, &data.Data)
		if err != nil {
			return err
		}
		m = append(m, data)
	}
	var currentUsers []string
	if len(m) > 0 {
		currentUsers, err = db.getUsers(ctx, tx)
		if err != nil {
			return err
		}
	}

	lookup := lookupMap(currentUsers)
	for _, dat := range m {
		cleanupScheduleData(&dat.Data, lookup, now)
		rawData, err := json.Marshal(dat.Data)
		if err != nil {
			return err
		}
		_, err = tx.StmtContext(ctx, db.setSchedData).ExecContext(ctx, dat.ID, rawData)
		if err != nil {
			return err
		}
	}

	return tx.Commit()
}

func lookupMap(users []string) map[string]struct{} {
	userLookup := make(map[string]struct{}, len(users))
	for _, id := range users {
		userLookup[id] = struct{}{}
	}
	return userLookup
}

func cleanupScheduleData(data *schedule.Data, userMap map[string]struct{}, now time.Time) {
	for idx, grp := range data.V1.TemporarySchedules {
		shifts := grp.Shifts
		grp.Shifts = grp.Shifts[:0]
		for _, shift := range shifts {
			if _, ok := userMap[shift.UserID]; !ok {
				continue
			}
			grp.Shifts = append(grp.Shifts, shift)
		}

		data.V1.TemporarySchedules[idx] = schedule.TrimGroupStart(grp, now)
	}

	data.V1.TemporarySchedules = schedule.MergeGroups(data.V1.TemporarySchedules)
}

// getUsers retrieves the current set of user IDs
func (db *DB) getUsers(ctx context.Context, tx *sql.Tx) ([]string, error) {
	rows, err := tx.StmtContext(ctx, db.userIDs).QueryContext(ctx)
	if err != nil {
		return nil, err
	}
	defer rows.Close()
	if err == sql.ErrNoRows {
		return nil, nil
	}

	var users []string
	var id string
	for rows.Next() {
		err = rows.Scan(&id)
		if err != nil {
			return nil, err
		}
		users = append(users, id)
	}

	return users, nil
}<|MERGE_RESOLUTION|>--- conflicted
+++ resolved
@@ -2,14 +2,10 @@
 
 import (
 	"context"
-	"database/sql"
-	"encoding/json"
-	"time"
 
 	"github.com/jackc/pgtype"
 	"github.com/target/goalert/config"
 	"github.com/target/goalert/permission"
-	"github.com/target/goalert/schedule"
 	"github.com/target/goalert/util/log"
 )
 
@@ -37,12 +33,7 @@
 		return err
 	}
 
-<<<<<<< HEAD
-	var now time.Time
-	err = tx.StmtContext(ctx, db.now).QueryRowContext(ctx).Scan(&now)
-=======
 	_, err = tx.StmtContext(ctx, db.cleanupSessions).ExecContext(ctx)
->>>>>>> f6df4127
 	if err != nil {
 		return err
 	}
@@ -52,7 +43,7 @@
 		var dur pgtype.Interval
 		dur.Days = int32(cfg.Maintenance.AlertCleanupDays)
 		dur.Status = pgtype.Present
-		_, err = tx.StmtContext(ctx, db.cleanupAlerts).ExecContext(ctx, &dur)
+		_, err = db.cleanupAlerts.ExecContext(ctx, &dur)
 		if err != nil {
 			return err
 		}
@@ -61,105 +52,11 @@
 		var dur pgtype.Interval
 		dur.Days = int32(cfg.Maintenance.APIKeyExpireDays)
 		dur.Status = pgtype.Present
-		_, err = tx.StmtContext(ctx, db.cleanupAPIKeys).ExecContext(ctx, &dur)
-		if err != nil {
-			return err
-		}
-	}
-
-	rows, err := tx.StmtContext(ctx, db.schedData).QueryContext(ctx)
-	if err != nil {
-		return err
-	}
-	defer rows.Close()
-
-	type schedData struct {
-		ID   string
-		Data schedule.Data
-	}
-	var m []schedData
-	for rows.Next() {
-		var data schedData
-		var rawData json.RawMessage
-		err = rows.Scan(&data.ID, &rawData)
-		if err != nil {
-			return err
-		}
-		err = json.Unmarshal(rawData, &data.Data)
-		if err != nil {
-			return err
-		}
-		m = append(m, data)
-	}
-	var currentUsers []string
-	if len(m) > 0 {
-		currentUsers, err = db.getUsers(ctx, tx)
-		if err != nil {
-			return err
-		}
-	}
-
-	lookup := lookupMap(currentUsers)
-	for _, dat := range m {
-		cleanupScheduleData(&dat.Data, lookup, now)
-		rawData, err := json.Marshal(dat.Data)
-		if err != nil {
-			return err
-		}
-		_, err = tx.StmtContext(ctx, db.setSchedData).ExecContext(ctx, dat.ID, rawData)
+		_, err = db.cleanupAPIKeys.ExecContext(ctx, &dur)
 		if err != nil {
 			return err
 		}
 	}
 
 	return tx.Commit()
-}
-
-func lookupMap(users []string) map[string]struct{} {
-	userLookup := make(map[string]struct{}, len(users))
-	for _, id := range users {
-		userLookup[id] = struct{}{}
-	}
-	return userLookup
-}
-
-func cleanupScheduleData(data *schedule.Data, userMap map[string]struct{}, now time.Time) {
-	for idx, grp := range data.V1.TemporarySchedules {
-		shifts := grp.Shifts
-		grp.Shifts = grp.Shifts[:0]
-		for _, shift := range shifts {
-			if _, ok := userMap[shift.UserID]; !ok {
-				continue
-			}
-			grp.Shifts = append(grp.Shifts, shift)
-		}
-
-		data.V1.TemporarySchedules[idx] = schedule.TrimGroupStart(grp, now)
-	}
-
-	data.V1.TemporarySchedules = schedule.MergeGroups(data.V1.TemporarySchedules)
-}
-
-// getUsers retrieves the current set of user IDs
-func (db *DB) getUsers(ctx context.Context, tx *sql.Tx) ([]string, error) {
-	rows, err := tx.StmtContext(ctx, db.userIDs).QueryContext(ctx)
-	if err != nil {
-		return nil, err
-	}
-	defer rows.Close()
-	if err == sql.ErrNoRows {
-		return nil, nil
-	}
-
-	var users []string
-	var id string
-	for rows.Next() {
-		err = rows.Scan(&id)
-		if err != nil {
-			return nil, err
-		}
-		users = append(users, id)
-	}
-
-	return users, nil
 }