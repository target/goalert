package message

import (
	"context"
	"database/sql"
	"fmt"
	"sync"
	"time"

	alertlog "github.com/target/goalert/alert/log"
	"github.com/target/goalert/app/lifecycle"
	"github.com/target/goalert/config"
	"github.com/target/goalert/engine/processinglock"
	"github.com/target/goalert/lock"
	"github.com/target/goalert/notification"
	"github.com/target/goalert/notificationchannel"
	"github.com/target/goalert/permission"
	"github.com/target/goalert/retry"
	"github.com/target/goalert/user/contactmethod"
	"github.com/target/goalert/util"
	"github.com/target/goalert/util/log"
	"github.com/target/goalert/util/sqlutil"
	"go.opencensus.io/trace"

	"github.com/pkg/errors"
)

// DB implements a priority message sender using Postgres.
type DB struct {
	lock *processinglock.Lock

	pausable lifecycle.Pausable

	stuckMessages *sql.Stmt

	setSending *sql.Stmt

	lockStmt    *sql.Stmt
	messages    *sql.Stmt
	currentTime *sql.Stmt
	retryReset  *sql.Stmt
	retryClear  *sql.Stmt

	sendDeadlineExpired *sql.Stmt

	failDisabledCM *sql.Stmt
	alertlogstore  alertlog.Store

	failSMSVoice *sql.Stmt

	sentByCMType *sql.Stmt

	updateCMStatusUpdate      *sql.Stmt
	cleanupStatusUpdateOptOut *sql.Stmt

	tempFail     *sql.Stmt
	permFail     *sql.Stmt
	updateStatus *sql.Stmt

	advLock        *sql.Stmt
	advLockCleanup *sql.Stmt

	insertAlertBundle  *sql.Stmt
	insertStatusBundle *sql.Stmt

	lastSent     time.Time
	sentMessages map[string]Message
}

// NewDB creates a new DB.
func NewDB(ctx context.Context, db *sql.DB, a alertlog.Store, pausable lifecycle.Pausable) (*DB, error) {
	lock, err := processinglock.NewLock(ctx, db, processinglock.Config{
		Type:    processinglock.TypeMessage,
		Version: 7,
	})
	if err != nil {
		return nil, err
	}
	p := &util.Prepare{DB: db, Ctx: ctx}

<<<<<<< HEAD
=======
	err = validate.Range("MaxMessagesPerCycle", c.MaxMessagesPerCycle, 0, 9000)
	if err != nil {
		return nil, err
	}
	if c.MaxMessagesPerCycle == 0 {
		c.MaxMessagesPerCycle = 50
	}

>>>>>>> 1e4b227c
	tempFail := p.P(`
		update outgoing_messages
		set
			last_status = 'failed',
			last_status_at = now(),
			status_details = $3,
			provider_msg_id = coalesce($2, provider_msg_id),
			next_retry_at = CASE WHEN retry_count < 3 THEN now() + '15 seconds'::interval ELSE null END
		where id = $1 or provider_msg_id = $2
	`)
	permFail := p.P(`
		update outgoing_messages
		set
			last_status = 'failed',
			last_status_at = now(),
			status_details = $3,
			cycle_id = null,
			provider_msg_id = coalesce($2, provider_msg_id),
			next_retry_at = null
		where id = $1 or provider_msg_id = $2
	`)
	updateStatus := p.P(`
		update outgoing_messages
		set
			last_status = cast($4 as enum_outgoing_messages_status),
			last_status_at = now(),
			status_details = $5,
			cycle_id = null,
			sending_deadline = null,
			sent_at = coalesce(sent_at, fired_at, now()),
			fired_at = null,
			provider_msg_id = coalesce($2, provider_msg_id),
			provider_seq = CASE WHEN $3 = -1 THEN provider_seq ELSE $3 END,
			next_retry_at = null
		where
			(id = $1 or provider_msg_id = $2) and
			(provider_seq <= $3 or $3 = -1) and
			last_status not in ('failed', 'pending')
	`)
	if p.Err != nil {
		return nil, p.Err
	}
	return &DB{
		lock:          lock,
		pausable:      pausable,
		alertlogstore: a,

		updateStatus: updateStatus,
		tempFail:     tempFail,
		permFail:     permFail,

		sentMessages: make(map[string]Message),

		advLock: p.P(`select pg_advisory_lock($1)`),
		advLockCleanup: p.P(`
			select pg_terminate_backend(lock.pid)
			from pg_locks lock
			join pg_database pgdat on
				datname = current_database() and
				lock.database = pgdat.oid
			join pg_stat_activity act on
				act.datid = pgdat.oid and
				act.pid = lock.pid and
				act.state = 'idle' and
				act.state_change < now() - '1 minute'::interval
			where objid = $1 and locktype = 'advisory' and granted
		`),

		stuckMessages: p.P(`
			with sel as (
				select id, provider_msg_id
				from outgoing_messages msg
				where
					last_status = 'queued_remotely' and
					last_status_at < now()-'1 minute'::interval and
					provider_msg_id notnull
				order by
					last_status_at
				limit 10
				for update
			)
			update outgoing_messages msg
			set last_status_at = now()
			from sel
			where msg.id = sel.id
			returning msg.id, msg.provider_msg_id
		`),

		sentByCMType: p.P(`
			select count(*)
			from outgoing_messages msg
			join user_contact_methods cm on cm.id = msg.contact_method_id
			where msg.sent_at > $1 and cm.type = $2
		`),

		updateCMStatusUpdate: p.P(`
			update outgoing_messages msg
			set contact_method_id = usr.alert_status_log_contact_method_id
			from users usr
			where
				msg.message_type = 'alert_status_update' and
				(
					msg.last_status = 'pending' or
					(msg.last_status = 'failed' and msg.next_retry_at notnull)
				) and
				msg.contact_method_id != usr.alert_status_log_contact_method_id and
				msg.user_id = usr.id and
				usr.alert_status_log_contact_method_id notnull
		`),
		cleanupStatusUpdateOptOut: p.P(`
			delete from outgoing_messages msg
			using users usr
			where
				msg.message_type = 'alert_status_update' and
				(
					msg.last_status = 'pending' or
					(msg.last_status = 'failed' and msg.next_retry_at notnull)
				) and
				usr.alert_status_log_contact_method_id isnull and
				usr.id = msg.user_id
		`),
		setSending: p.P(`
			update outgoing_messages
			set
				last_status = 'sending',
				last_status_at = now(),
				status_details = '',
				sending_deadline = now() + '10 seconds'::interval,
				fired_at = now(),
				provider_seq = 0,
				provider_msg_id = null,
				next_retry_at = null
			where id = $1
		`),

		sendDeadlineExpired: p.P(`
			update outgoing_messages
			set
				last_status = 'failed',
				last_status_at = now(),
				status_details = 'send deadline expired',
				cycle_id = null,
				next_retry_at = null
			where
				last_status = 'sending' and
				sending_deadline <= now()
		`),
		retryReset: p.P(`
			update outgoing_messages
			set
				last_status = 'pending',
				status_details = '',
				next_retry_at = null,
				retry_count = retry_count + 1,
				fired_at = null,
				sent_at = null,
				provider_msg_id = null,
				provider_seq = 0
			where
				last_status = 'failed' and
				now() > next_retry_at and
				retry_count < 3
		`),
		retryClear: p.P(`
			update outgoing_messages
			set
				next_retry_at = null,
				cycle_id = null
			where
				last_status = 'failed' and
				retry_count >= 3 and
				(cycle_id notnull or next_retry_at notnull)
		`),

		lockStmt:    p.P(`lock outgoing_messages in exclusive mode`),
		currentTime: p.P(`select now()`),

		failDisabledCM: p.P(`
			with disabled as (
				update outgoing_messages msg
				set
					last_status = 'failed',
					last_status_at = now(),
					status_details = 'contact method disabled',
					cycle_id = null,
					next_retry_at = null
				from user_contact_methods cm
				where
					msg.last_status = 'pending' and
					msg.message_type != 'verification_message' and
					cm.id = msg.contact_method_id and
					cm.disabled
				returning msg.id as msg_id, alert_id, msg.user_id, cm.id as cm_id
			) select distinct msg_id, alert_id, user_id, cm_id from disabled where alert_id notnull
		`),

		failSMSVoice: p.P(`
			update outgoing_messages msg
			set
				last_status = 'failed',
				last_status_at = now(),
				status_details = 'SMS/Voice support not enabled by administrator',
				cycle_id = null,
				next_retry_at = null
			from user_contact_methods cm
			where
				msg.last_status = 'pending' and
				cm.type in ('SMS', 'VOICE') and
				cm.id = msg.contact_method_id
			returning msg.id as msg_id, alert_id, msg.user_id, cm.id as cm_id
		`),

		insertAlertBundle: p.P(`
			with new_msg as (
				insert into outgoing_messages (
					id,
					created_at,
					message_type,
					contact_method_id,
					channel_id,
					user_id,
					service_id
				) values (
					$1, $2, 'alert_notification_bundle', $3, $4, $5, $6
				) returning (id)
			)
			update outgoing_messages
			set
				last_status = 'bundled',
				last_status_at = now(),
				status_details = (select id from new_msg),
				cycle_id = null
			where id = any($7::uuid[])
		`),

		insertStatusBundle: p.P(`
			with new_msg as (
				insert into outgoing_messages (
					id,
					created_at,
					message_type,
					contact_method_id,
					user_id,
					alert_log_id,
					status_alert_ids
				) values (
					$1, $2, 'alert_status_update_bundle', $3, $4, $5, $6::bigint[]
				) returning (id)
			)
			update outgoing_messages
			set
				last_status = 'bundled',
				last_status_at = now(),
				status_details = (select id from new_msg)
			where id = any($7::uuid[])
		`),

		messages: p.P(`
			select
				msg.id,
				msg.message_type,
				cm.type,
				chan.type,
				coalesce(msg.contact_method_id, msg.channel_id),
				coalesce(cm.value, chan.value),
				msg.alert_id,
				msg.alert_log_id,
				msg.user_verification_code_id,
				cm.user_id,
				msg.service_id,
				msg.created_at,
				msg.sent_at,
				msg.status_alert_ids
			from outgoing_messages msg
			left join user_contact_methods cm on cm.id = msg.contact_method_id
			left join notification_channels chan on chan.id = msg.channel_id
			where
				sent_at >= $1 or
				last_status = 'pending' and
				(msg.contact_method_id isnull or msg.message_type = 'verification_message' or not cm.disabled)
		`),
	}, p.Err
}

func (db *DB) currentQueue(ctx context.Context, tx *sql.Tx, now time.Time) (*queue, error) {
	cutoff := now.Add(-maxThrottleDuration(PerCMThrottle, GlobalCMThrottle))
	sentSince := db.lastSent
	if sentSince.IsZero() {
		sentSince = cutoff
	}

	result := make([]Message, 0, len(db.sentMessages))
	for id, msg := range db.sentMessages {
		if msg.SentAt.Before(cutoff) {
			delete(db.sentMessages, id)
			continue
		}
		result = append(result, msg)
	}

	rows, err := tx.StmtContext(ctx, db.messages).QueryContext(ctx, sentSince)
	if err != nil {
		return nil, errors.Wrap(err, "fetch outgoing messages")
	}
	defer rows.Close()

	for rows.Next() {
		var msg Message
		var destID, destValue, verifyID, userID, serviceID, cmType, chanType sql.NullString
		var alertID, logID sql.NullInt64
		var statusAlertIDs sqlutil.IntArray
		var createdAt, sentAt sql.NullTime
		err = rows.Scan(
			&msg.ID,
			&msg.Type,
			&cmType,
			&chanType,
			&destID,
			&destValue,
			&alertID,
			&logID,
			&verifyID,
			&userID,
			&serviceID,
			&createdAt,
			&sentAt,
			&statusAlertIDs,
		)
		if err != nil {
			return nil, errors.Wrap(err, "scan row")
		}
		msg.AlertID = int(alertID.Int64)
		msg.AlertLogID = int(logID.Int64)
		msg.VerifyID = verifyID.String
		msg.UserID = userID.String
		msg.ServiceID = serviceID.String
		msg.CreatedAt = createdAt.Time
		msg.SentAt = sentAt.Time
		msg.Dest.ID = destID.String
		msg.Dest.Value = destValue.String
		msg.StatusAlertIDs = statusAlertIDs
		switch {
		case cmType.String == string(contactmethod.TypeSMS):
			msg.Dest.Type = notification.DestTypeSMS
		case cmType.String == string(contactmethod.TypeVoice):
			msg.Dest.Type = notification.DestTypeVoice
		case chanType.String == string(notificationchannel.TypeSlack):
			msg.Dest.Type = notification.DestTypeSlackChannel
		case cmType.String == string(contactmethod.TypeEmail):
			msg.Dest.Type = notification.DestTypeUserEmail
		default:
			log.Debugf(ctx, "unknown message type for message %s", msg.ID)
			continue
		}

		result = append(result, msg)
		if !msg.SentAt.IsZero() {
			db.sentMessages[msg.ID] = msg
		}
	}
	db.lastSent = now

	cfg := config.FromContext(ctx)
	if cfg.General.MessageBundles {
		result, err = bundleStatusMessages(result, func(msg Message, ids []string) error {
			_, err := tx.StmtContext(ctx, db.insertStatusBundle).ExecContext(ctx, msg.ID, msg.CreatedAt, msg.Dest.ID, msg.UserID, msg.AlertLogID, sqlutil.IntArray(msg.StatusAlertIDs), sqlutil.UUIDArray(ids))
			return errors.Wrap(err, "insert status bundle")
		})
		if err != nil {
			return nil, err
		}
		result, err = bundleAlertMessages(result, func(msg Message, ids []string) error {
			var cmID, chanID, userID sql.NullString
			if msg.UserID != "" {
				userID.Valid = true
				userID.String = msg.UserID
			}
			if msg.Dest.Type.IsUserCM() {
				cmID.Valid = true
				cmID.String = msg.Dest.ID
			} else {
				chanID.Valid = true
				chanID.String = msg.Dest.ID
			}
			_, err := tx.StmtContext(ctx, db.insertAlertBundle).ExecContext(ctx, msg.ID, msg.CreatedAt, cmID, chanID, userID, msg.ServiceID, sqlutil.UUIDArray(ids))
			return err
		})
		if err != nil {
			return nil, err
		}
	}

	return newQueue(result, now), nil
}

// UpdateMessageStatus will update the state of a message.
func (db *DB) UpdateMessageStatus(ctx context.Context, status *notification.MessageStatus) error {
	return retry.DoTemporaryError(func(int) error {
		return db._UpdateMessageStatus(ctx, status)
	},
		retry.Log(ctx),
		retry.Limit(10),
		retry.FibBackoff(time.Millisecond*100),
	)
}
func (db *DB) _UpdateMessageStatus(ctx context.Context, status *notification.MessageStatus) error {
	err := permission.LimitCheckAny(ctx, permission.System)
	if err != nil {
		return err
	}
	var cbID, pID sql.NullString
	if status.ID != "" {
		cbID.Valid = true
		cbID.String = status.ID
	}
	if status.ProviderMessageID != "" {
		pID.Valid = true
		pID.String = status.ProviderMessageID
	}

	if status.State == notification.MessageStateFailedTemp {
		_, err = db.tempFail.ExecContext(ctx, cbID, pID, status.Details)
		return err
	}
	if status.State == notification.MessageStateFailedPerm {
		_, err = db.permFail.ExecContext(ctx, cbID, pID, status.Details)
		return err
	}

	var s Status
	switch status.State {
	case notification.MessageStateSending:
		s = StatusQueuedRemotely
	case notification.MessageStateSent:
		s = StatusSent
	case notification.MessageStateDelivered:
		s = StatusDelivered
	}

	_, err = db.updateStatus.ExecContext(ctx, cbID, pID, status.Sequence, s, status.Details)
	return err
}

// SendFunc defines a function that sends messages.
type SendFunc func(context.Context, *Message) (*notification.MessageStatus, error)

// ErrAbort is returned when an early-abort is returned due to pause.
var ErrAbort = errors.New("aborted due to pause")

// StatusFunc is used to fetch the latest status of a message.
type StatusFunc func(ctx context.Context, id, providerMsgID string) (*notification.MessageStatus, error)

// SendMessages will send notifications using SendFunc.
func (db *DB) SendMessages(ctx context.Context, send SendFunc, status StatusFunc) error {
	err := db._SendMessages(ctx, send, status)
	if db.pausable.IsPausing() {
		return ErrAbort
	}
	return err
}

func (db *DB) _SendMessages(ctx context.Context, send SendFunc, status StatusFunc) error {
	err := permission.LimitCheckAny(ctx, permission.System)
	if err != nil {
		return err
	}
	log.Debugf(ctx, "Sending outgoing messages.")

	execCtx, execCancel := context.WithCancel(ctx)
	execDone := make(chan struct{})
	go func() {
		select {
		case <-ctx.Done():
		case <-db.pausable.PauseWait():
		case <-execDone:
		}
		execCancel()
	}()

	res, err := db.advLockCleanup.ExecContext(execCtx, lock.GlobalMessageSending)
	if err != nil {
		return errors.Wrap(err, "terminate stale backend locks")
	}
	rowsCount, _ := res.RowsAffected()
	if rowsCount > 0 {
		log.Log(execCtx, errors.Errorf("terminated %d stale backend instance(s) holding message sending lock", rowsCount))
	}

	cLock, err := db.lock.Conn(execCtx)
	if err != nil {
		return errors.Wrap(err, "get DB conn")
	}
	defer cLock.Close()

	_, err = cLock.Exec(execCtx, db.advLock, lock.GlobalMessageSending)
	if err != nil {
		return errors.Wrap(err, "acquire global sending advisory lock")
	}
	defer func() {
		ctx := trace.NewContext(context.Background(), trace.FromContext(execCtx))
		cLock.ExecWithoutLock(ctx, `select pg_advisory_unlock_all()`)
	}()

	tx, err := cLock.BeginTx(execCtx, nil)
	if err != nil {
		return errors.Wrap(err, "begin transaction")
	}
	defer tx.Rollback()

	_, err = tx.Stmt(db.lockStmt).ExecContext(execCtx)
	if err != nil {
		return errors.Wrap(err, "acquire exclusive locks")
	}

	var t time.Time
	err = tx.Stmt(db.currentTime).QueryRowContext(execCtx).Scan(&t)
	if err != nil {
		return errors.Wrap(err, "get current time")
	}

	_, err = tx.Stmt(db.updateCMStatusUpdate).ExecContext(execCtx)
	if err != nil {
		return errors.Wrap(err, "update status update CM preferences")
	}

	_, err = tx.Stmt(db.cleanupStatusUpdateOptOut).ExecContext(execCtx)
	if err != nil {
		return errors.Wrap(err, "clear disabled status updates")
	}

	type msgMeta struct {
		MessageID string
		AlertID   int
		UserID    string
		CMID      string
	}

	var msgs []msgMeta

	// if twilio is disable, create an entry to notify the user
	cfg := config.FromContext(ctx)
	if !cfg.Twilio.Enable {
		rows, err := tx.StmtContext(ctx, db.failSMSVoice).QueryContext(execCtx)
		if err != nil {
			return errors.Wrap(err, "check for failed message")
		}
		defer rows.Close()

		for rows.Next() {
			var alertID sql.NullInt64
			var msg msgMeta
			err = rows.Scan(&msg.MessageID, &alertID, &msg.UserID, &msg.CMID)
			if err != nil {
				return errors.Wrap(err, "scan all failed messages")
			}
			if !alertID.Valid {
				continue
			}
			msg.AlertID = int(alertID.Int64)
			msgs = append(msgs, msg)
		}
	}

	// processes disabled CMs and writes to alert log if disabled
	rows, err := tx.Stmt(db.failDisabledCM).QueryContext(execCtx)
	if err != nil {
		return errors.Wrap(err, "check for disabled CMs")
	}
	defer rows.Close()

	for rows.Next() {
		var msg msgMeta
		err = rows.Scan(&msg.MessageID, &msg.AlertID, &msg.UserID, &msg.CMID)
		if err != nil {
			return errors.Wrap(err, "scan all disabled CM messages")
		}
		msgs = append(msgs, msg)
	}

	for _, m := range msgs {
		meta := alertlog.NotificationMetaData{
			MessageID: m.MessageID,
		}

		// log failures
		db.alertlogstore.MustLogTx(permission.UserSourceContext(ctx, m.UserID, permission.RoleUser, &permission.SourceInfo{
			Type: permission.SourceTypeContactMethod,
			ID:   m.CMID,
		}), tx, m.AlertID, alertlog.TypeNotificationSent, meta)
	}

	_, err = tx.Stmt(db.sendDeadlineExpired).ExecContext(ctx)
	if err != nil {
		return errors.Wrap(err, "fail expired messages")
	}

	_, err = tx.Stmt(db.retryClear).ExecContext(ctx)
	if err != nil {
		return errors.Wrap(err, "clear max retries")
	}

	_, err = tx.Stmt(db.retryReset).ExecContext(execCtx)
	if err != nil {
		return errors.Wrap(err, "reset retry messages")
	}

	q, err := db.currentQueue(ctx, tx, t)
	if err != nil {
		return errors.Wrap(err, "get pending messages")
	}

	err = tx.Commit()
	if err != nil {
		return errors.Wrap(err, "commit message updates")
	}

	var wg sync.WaitGroup
	for _, t := range q.Types() {
		wg.Add(1)
		go func(typ notification.DestType) {
			defer wg.Done()
			err := db.sendMessagesByType(ctx, cLock, send, q, typ)
			if err != nil && !errors.Is(err, processinglock.ErrNoLock) {
				log.Log(ctx, errors.Wrap(err, "send"))
			}
		}(t)
	}
	wg.Wait()

	return db.updateStuckMessages(ctx, status)
}

func (db *DB) refreshMessageState(ctx context.Context, statusFn StatusFunc, id, providerMsgID string, res chan *notification.MessageStatus) {
	ctx, cancel := context.WithTimeout(ctx, 5*time.Second)
	defer cancel()

	status, err := statusFn(ctx, id, providerMsgID)
	if err != nil {
		res <- &notification.MessageStatus{
			Ctx:               ctx,
			ID:                id,
			ProviderMessageID: providerMsgID,
			State:             notification.MessageStateSending,
			Details:           "failed to update status: " + err.Error(),
			Sequence:          -1,
		}
		return
	}
	stat := *status
	if stat.State == notification.MessageStateFailedTemp {
		stat.State = notification.MessageStateFailedPerm
	}
	stat.Sequence = -1
	stat.Ctx = ctx
	res <- &stat
}
func (db *DB) updateStuckMessages(ctx context.Context, statusFn StatusFunc) error {
	tx, err := db.lock.BeginTx(ctx, nil)
	if err != nil {
		return err
	}
	defer tx.Rollback()

	rows, err := tx.Stmt(db.stuckMessages).QueryContext(ctx)
	if err != nil {
		return err
	}
	defer rows.Close()

	type msg struct{ id, pID string }
	var toCheck []msg
	for rows.Next() {
		var m msg
		err = rows.Scan(&m.id, &m.pID)
		if err != nil {
			return err
		}
		toCheck = append(toCheck, m)
	}

	err = tx.Commit()
	if err != nil {
		return err
	}

	ch := make(chan *notification.MessageStatus, len(toCheck))
	for _, m := range toCheck {
		go db.refreshMessageState(ctx, statusFn, m.id, m.pID, ch)
	}

	for range toCheck {
		err := db._UpdateMessageStatus(ctx, <-ch)
		if err != nil {
			log.Log(ctx, errors.Wrap(err, "update stale message status"))
		}
	}

	return nil
}

func (db *DB) sendMessagesByType(ctx context.Context, cLock *processinglock.Conn, send SendFunc, q *queue, typ notification.DestType) error {
	ch := make(chan error)
	var count int
	for {
		msg := q.NextByType(typ)
		if msg == nil {
			break
		}
		count++
		go func() {
			_, err := db.sendMessage(ctx, cLock, send, msg)
			ch <- err
		}()
	}

	var failed bool
	for i := 0; i < count; i++ {
		select {
		case err := <-ch:
			if err != nil {
				log.Log(ctx, fmt.Errorf("send message: %w", err))
				failed = true
				continue
			}
		case <-ctx.Done():
			return ctx.Err()
		}
	}

	if failed {
		return errors.New("one or more failures when sending")
	}

	return nil
}

func (db *DB) sendMessage(ctx context.Context, cLock *processinglock.Conn, send SendFunc, m *Message) (bool, error) {
	ctx, sp := trace.StartSpan(ctx, "Engine.MessageManager.SendMessage")
	defer sp.End()
	ctx = log.WithFields(ctx, log.Fields{
		"DestTypeID": m.Dest.ID,
		"DestType":   m.Dest.Type.String(),
		"CallbackID": m.ID,
	})
	sp.AddAttributes(
		trace.StringAttribute("message.dest.id", m.Dest.ID),
		trace.StringAttribute("message.dest.type", m.Dest.Type.String()),
		trace.StringAttribute("message.callback.id", m.ID),
	)
	if m.AlertID != 0 {
		ctx = log.WithField(ctx, "AlertID", m.AlertID)
	}
	_, err := cLock.Exec(ctx, db.setSending, m.ID)
	if err != nil {
		return false, err
	}
	sCtx, cancel := context.WithTimeout(ctx, 5*time.Second)
	var status *notification.MessageStatus
	err = retry.DoTemporaryError(func(int) error {
		status, err = send(sCtx, m)
		return err
	},
		retry.Log(ctx),
		retry.Limit(10),
		retry.FibBackoff(65*time.Millisecond),
	)
	cancel()

	var pID sql.NullString
	if status != nil && status.ProviderMessageID != "" {
		pID.Valid = true
		pID.String = status.ProviderMessageID
	}

	retryExec := func(s *sql.Stmt, args ...interface{}) error {
		return retry.DoTemporaryError(func(int) error {
			_, err := s.ExecContext(ctx, args...)
			return err
		},
			retry.Limit(15),
			retry.FibBackoff(time.Millisecond*50),
		)
	}
	if err != nil {
		log.Log(ctx, errors.Wrap(err, "send message"))

		err = retryExec(db.tempFail, m.ID, pID, err.Error())
		return false, errors.Wrap(err, "mark failed message")
	}

	if status.State == notification.MessageStateFailedTemp {
		err = retryExec(db.tempFail, m.ID, pID, status.Details)
		return false, errors.Wrap(err, "mark failed message (temp)")
	}
	if status.State == notification.MessageStateFailedPerm {
		err = retryExec(db.permFail, m.ID, pID, status.Details)
		return false, errors.Wrap(err, "mark failed message (perm)")
	}

	return true, errors.Wrap(db.UpdateMessageStatus(ctx, status), "update message status")
}<|MERGE_RESOLUTION|>--- conflicted
+++ resolved
@@ -78,17 +78,6 @@
 	}
 	p := &util.Prepare{DB: db, Ctx: ctx}
 
-<<<<<<< HEAD
-=======
-	err = validate.Range("MaxMessagesPerCycle", c.MaxMessagesPerCycle, 0, 9000)
-	if err != nil {
-		return nil, err
-	}
-	if c.MaxMessagesPerCycle == 0 {
-		c.MaxMessagesPerCycle = 50
-	}
-
->>>>>>> 1e4b227c
 	tempFail := p.P(`
 		update outgoing_messages
 		set
