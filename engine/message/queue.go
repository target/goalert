--- conflicted
+++ resolved
@@ -100,12 +100,9 @@
 		m.SentAt = q.now
 	}
 
-<<<<<<< HEAD
 	q.cmThrottle.Record(m)
 	q.globalThrottle.Record(m)
-=======
 	q.firstAlert[destID{ID: m.ServiceID, DestType: m.Dest.Type}] = struct{}{}
->>>>>>> 623d3782
 	if t := q.serviceSent[m.ServiceID]; m.SentAt.After(t) {
 		q.serviceSent[m.ServiceID] = m.SentAt
 	}
