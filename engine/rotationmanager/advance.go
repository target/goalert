package rotationmanager

import (
	"context"
	"fmt"
	"time"

	"github.com/target/goalert/schedule/rotation"
	"github.com/target/goalert/util/log"
)

type advance struct {
	id          string
	newPosition int

	silent bool
}

type rotState struct {
	ShiftStart time.Time
	Position   int
	Version    int
}

// calcAdvance will calculate rotation advancement if it is required. If not, nil is returned
func calcAdvance(ctx context.Context, t time.Time, rot *rotation.Rotation, state rotState, partCount int) (*advance, error) {
	var mustUpdate bool

<<<<<<< HEAD
	// get next shift start time
	newStart := rot.EndTime(state.ShiftStart)
	switch state.Version {
	case 1:
		newStart = calcVersion1EndTime(rot, state.ShiftStart)
		mustUpdate = true
	case 2:
		// no-op
	default:
		return nil, fmt.Errorf("unknown rotation version (supported: 1,2): %d", state.Version)
=======
	if state.Position >= partCount {
		mustUpdate = true
		state.Position = 0
>>>>>>> fe0e8a17
	}

	endTimeFunc := rot.EndTime

	switch state.Version {
	case 1:
		// for a V1 state, use the old calculation method
		mustUpdate = true
		endTimeFunc = func(t time.Time) time.Time {
			return calcVersion1EndTime(rot, t)
		}
	case 2:
		// no-op
	default:
		return nil, fmt.Errorf("unknown rotation state version (supported: 1,2): %d", state.Version)
	}

	// get next shift start time
	newStart := endTimeFunc(state.ShiftStart)
	if newStart.After(t) {
		if mustUpdate {
			// we need to update the rotation state to v2, which will reset the start time and make it compatible with v2, but we
			// don't need to change the position (unless it was due to participant deletion).
			return &advance{
				id:          rot.ID,
				newPosition: state.Position,
<<<<<<< HEAD

				// If migrating from version 1 to 2 without changing
				// who's on-call do so silently.
				silent: state.Version == 1 && state.Position == origPos,
=======
>>>>>>> fe0e8a17
			}, nil
		}

		// in the future, so nothing to do yet
		return nil, nil
	}

	if !newStart.After(t.Add(-15 * time.Minute)) {
		log.Log(log.WithField(ctx, "RotationID", rot.ID), fmt.Errorf("rotation advanced late (%s)", t.Sub(newStart).String()))
	}

	state.ShiftStart = newStart

	c := 0
	for {
		c++
		if c > 10000 {
			panic("too many rotation advances")
		}

		state.Position = (state.Position + 1) % partCount
		end := endTimeFunc(state.ShiftStart)
		if end.After(t) {
			break
		}
		state.ShiftStart = end
	}

	return &advance{
		id:          rot.ID,
		newPosition: state.Position,
	}, nil
}<|MERGE_RESOLUTION|>--- conflicted
+++ resolved
@@ -26,22 +26,9 @@
 func calcAdvance(ctx context.Context, t time.Time, rot *rotation.Rotation, state rotState, partCount int) (*advance, error) {
 	var mustUpdate bool
 
-<<<<<<< HEAD
-	// get next shift start time
-	newStart := rot.EndTime(state.ShiftStart)
-	switch state.Version {
-	case 1:
-		newStart = calcVersion1EndTime(rot, state.ShiftStart)
-		mustUpdate = true
-	case 2:
-		// no-op
-	default:
-		return nil, fmt.Errorf("unknown rotation version (supported: 1,2): %d", state.Version)
-=======
 	if state.Position >= partCount {
 		mustUpdate = true
 		state.Position = 0
->>>>>>> fe0e8a17
 	}
 
 	endTimeFunc := rot.EndTime
@@ -68,13 +55,6 @@
 			return &advance{
 				id:          rot.ID,
 				newPosition: state.Position,
-<<<<<<< HEAD
-
-				// If migrating from version 1 to 2 without changing
-				// who's on-call do so silently.
-				silent: state.Version == 1 && state.Position == origPos,
-=======
->>>>>>> fe0e8a17
 			}, nil
 		}
 
