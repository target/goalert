--- conflicted
+++ resolved
@@ -42,15 +42,6 @@
 	}))
 
 	args.AddQueue(QueueName, 3)
-<<<<<<< HEAD
-	args.AddPeriodicJob(time.Hour, MaintArgs{}, &river.InsertOpts{
-		Queue:    QueueName,
-		Priority: PriorityMaintCleanup,
-	})
-	args.AddPeriodicJob(time.Minute, SchedMsgsArgs{}, &river.InsertOpts{
-		Queue:    QueueName,
-		Priority: PriorityScheduleAll,
-=======
 	args.AddPeriodicJob(time.Hour, func() (river.JobArgs, *river.InsertOpts) {
 		return MaintArgs{}, &river.InsertOpts{
 			Queue:    QueueName,
@@ -62,7 +53,6 @@
 			Queue:    QueueName,
 			Priority: PriorityScheduleAll,
 		}
->>>>>>> 0a13949c
 	})
 
 	return nil
