--- conflicted
+++ resolved
@@ -15,12 +15,9 @@
     'plugin:jsx-a11y/recommended',
   ],
   rules: {
+    'no-else-return': ['error', { allowElseIf: false }],
     'prettier/prettier': 'error',
-<<<<<<< HEAD
-    'no-else-return': ['error', { allowElseIf: false }],
-=======
     'react-hooks/rules-of-hooks': 'error',
->>>>>>> 2960cd93
   },
   env: {
     'cypress/globals': true,
