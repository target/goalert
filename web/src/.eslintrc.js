const fs = require('fs')
const path = require('path')

module.exports = {
  parser: '@typescript-eslint/parser',
  parserOptions: {
    ecmaFeatures: { legacyDecorators: true },
  },
  plugins: [
    'cypress',
    'jsx-a11y',
    'react-hooks',
    'prettier',
    '@typescript-eslint',
  ],
  extends: [
    'standard',
    'standard-jsx',
    'plugin:cypress/recommended',
    'plugin:jsx-a11y/recommended',
    'plugin:prettier/recommended',
    'plugin:@typescript-eslint/eslint-recommended',
    'plugin:@typescript-eslint/recommended',
    'prettier/@typescript-eslint',
  ],
  rules: {
    'no-else-return': ['error', { allowElseIf: false }],
    'prettier/prettier': 'error',
    'react-hooks/rules-of-hooks': 'error',
    'react/jsx-fragments': ['error', 'element'],

    // handled by prettier
    'react/jsx-curly-newline': 'off',
    'react/jsx-indent': 'off',

    // typescript-eslint rules
    // TODO: use defaults
    '@typescript-eslint/no-namespace': 'off',
<<<<<<< HEAD
    // TODO: no-explicit-any: on
    '@typescript-eslint/no-explicit-any': 'off',
=======
    // TODO: use defaults
    '@typescript-eslint/no-use-before-define': 'off',
>>>>>>> 5bc2d950
    '@typescript-eslint/no-empty-function': 'off',
    '@typescript-eslint/explicit-function-return-type': [
      'error',
      {
        allowExpressions: true,
        allowTypedFunctionExpressions: false,
      },
    ],
    '@typescript-eslint/no-unused-vars': [
      'error',
      {
        ignoreRestSiblings: true,
      },
    ],
  },
  overrides: [
    {
      files: ['*.js', '*.jsx'],
      rules: {
        '@typescript-eslint/explicit-function-return-type': 'off',
      },
    },
  ],
  settings: {
    react: { version: 'detect' },
  },
  env: {
    'cypress/globals': true,
  },
  globals: {
    beforeAll: 'readonly',
    afterAll: 'readonly',
  },
}<|MERGE_RESOLUTION|>--- conflicted
+++ resolved
@@ -36,13 +36,6 @@
     // typescript-eslint rules
     // TODO: use defaults
     '@typescript-eslint/no-namespace': 'off',
-<<<<<<< HEAD
-    // TODO: no-explicit-any: on
-    '@typescript-eslint/no-explicit-any': 'off',
-=======
-    // TODO: use defaults
-    '@typescript-eslint/no-use-before-define': 'off',
->>>>>>> 5bc2d950
     '@typescript-eslint/no-empty-function': 'off',
     '@typescript-eslint/explicit-function-return-type': [
       'error',
