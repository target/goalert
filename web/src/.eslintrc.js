const fs = require('fs')
const path = require('path')

module.exports = {
  parser: '@typescript-eslint/parser',
  parserOptions: {
    ecmaFeatures: { legacyDecorators: true },
  },
  plugins: [
    'cypress',
    'jsx-a11y',
    'react-hooks',
    'prettier',
    '@typescript-eslint',
  ],
  extends: [
    'standard',
    'standard-jsx',
    'plugin:cypress/recommended',
    'plugin:jsx-a11y/recommended',
    'plugin:prettier/recommended',
    'plugin:@typescript-eslint/eslint-recommended',
    'plugin:@typescript-eslint/recommended',
    'prettier/@typescript-eslint',
  ],
  rules: {
    'no-else-return': ['error', { allowElseIf: false }],
    'prettier/prettier': 'error',
    'react-hooks/rules-of-hooks': 'error',
    'react/jsx-fragments': ['error', 'element'],

    // handled by prettier
    'react/jsx-curly-newline': 'off',
    'react/jsx-indent': 'off',

    // typescript-eslint rules
    // TODO: add options { allowExpressions: true, allowTypedFunctionExpressions: false }
    '@typescript-eslint/explicit-function-return-type': 'off',
    // TODO: use defaults
    '@typescript-eslint/no-namespace': 'off',
    // TODO: use defaults
    '@typescript-eslint/no-use-before-define': 'off',
    // TODO: no-explicit-any: on
    '@typescript-eslint/no-explicit-any': 'off',
    '@typescript-eslint/no-empty-function': 'off',
<<<<<<< HEAD
    // TODO: on, but off in config files
    '@typescript-eslint/no-var-requires': 'off',
=======
    // TODO: on, but bypass alerts files
    '@typescript-eslint/camelcase': 'off',
>>>>>>> 60409444
    '@typescript-eslint/no-unused-vars': [
      'error',
      {
        ignoreRestSiblings: true,
      },
    ],
  },
  settings: {
    react: { version: 'detect' },
  },
  env: {
    'cypress/globals': true,
  },
  globals: {
    beforeAll: 'readonly',
    afterAll: 'readonly',
  },
}<|MERGE_RESOLUTION|>--- conflicted
+++ resolved
@@ -43,13 +43,6 @@
     // TODO: no-explicit-any: on
     '@typescript-eslint/no-explicit-any': 'off',
     '@typescript-eslint/no-empty-function': 'off',
-<<<<<<< HEAD
-    // TODO: on, but off in config files
-    '@typescript-eslint/no-var-requires': 'off',
-=======
-    // TODO: on, but bypass alerts files
-    '@typescript-eslint/camelcase': 'off',
->>>>>>> 60409444
     '@typescript-eslint/no-unused-vars': [
       'error',
       {
