const fs = require('fs')
const path = require('path')

module.exports = {
  parser: '@typescript-eslint/parser',
  parserOptions: {
    ecmaFeatures: { legacyDecorators: true },
  },
  plugins: [
    'cypress',
    'jsx-a11y',
    'react-hooks',
    'prettier',
    '@typescript-eslint',
  ],
  extends: [
    'standard',
    'standard-jsx',
    'plugin:cypress/recommended',
    'plugin:jsx-a11y/recommended',
    'plugin:prettier/recommended',
    'plugin:@typescript-eslint/eslint-recommended',
    'plugin:@typescript-eslint/recommended',
    'prettier/@typescript-eslint',
  ],
  rules: {
    'no-else-return': ['error', { allowElseIf: false }],
    'prettier/prettier': 'error',
    'react-hooks/rules-of-hooks': 'error',
    'react/jsx-fragments': ['error', 'element'],

    // handled by prettier
    'react/jsx-curly-newline': 'off',
    'react/jsx-indent': 'off',

    // typescript-eslint rules
    // TODO: use defaults
<<<<<<< HEAD
    '@typescript-eslint/no-use-before-define': 'off',
=======
    '@typescript-eslint/no-namespace': 'off',
>>>>>>> f5240a5e
    '@typescript-eslint/no-empty-function': 'off',
    '@typescript-eslint/explicit-function-return-type': [
      'error',
      {
        allowExpressions: true,
        allowTypedFunctionExpressions: false,
      },
    ],
    '@typescript-eslint/no-unused-vars': [
      'error',
      {
        ignoreRestSiblings: true,
      },
    ],
  },
  overrides: [
    {
      files: ['*.js', '*.jsx'],
      rules: {
        '@typescript-eslint/explicit-function-return-type': 'off',
      },
    },
  ],
  settings: {
    react: { version: 'detect' },
  },
  env: {
    'cypress/globals': true,
  },
  globals: {
    beforeAll: 'readonly',
    afterAll: 'readonly',
  },
}<|MERGE_RESOLUTION|>--- conflicted
+++ resolved
@@ -33,13 +33,6 @@
     'react/jsx-curly-newline': 'off',
     'react/jsx-indent': 'off',
 
-    // typescript-eslint rules
-    // TODO: use defaults
-<<<<<<< HEAD
-    '@typescript-eslint/no-use-before-define': 'off',
-=======
-    '@typescript-eslint/no-namespace': 'off',
->>>>>>> f5240a5e
     '@typescript-eslint/no-empty-function': 'off',
     '@typescript-eslint/explicit-function-return-type': [
       'error',
