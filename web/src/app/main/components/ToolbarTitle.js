import React from 'react'
import p from 'prop-types'
import Typography from '@material-ui/core/Typography'
import { Switch, Route } from 'react-router-dom'
import withWidth, { isWidthUp } from '@material-ui/core/withWidth'
import { ChevronRight } from '@material-ui/icons'
import withStyles from '@material-ui/core/styles/withStyles'
import gql from 'graphql-tag'
<<<<<<< HEAD
import { Query } from '@apollo/client/react/components'
import { startCase } from 'lodash-es'
=======
import { Query } from 'react-apollo'
import { startCase } from 'lodash'
>>>>>>> eac89721
import AppLink from '../../util/AppLink'

const styles = {
  backPage: {
    '&:hover': {
      cursor: 'pointer',
      backgroundColor: 'rgba(255, 255, 255, 0.2)',
      borderRadius: '6px',
      padding: '4px',
      textDecoration: 'none',
    },
    padding: '0 4px 0 4px',
  },
  div: {
    alignItems: 'center',
    display: 'flex',
    height: '100%',
    width: '100%',
  },
  title: {
    padding: '0 4px 0 4px',
    flex: 1, // pushes toolbar actions to the right
    fontSize: '1.25rem',
  },
}

const mapSingular = {
  Schedules: 'Schedule',
  'Escalation Policies': 'Escalation Policy',
  Rotations: 'Rotation',
  Users: 'User',
  Services: 'Service',
}

const queries = {
  users: gql`
    query($id: ID!) {
      data: user(id: $id) {
        id
        name
      }
    }
  `,
  services: gql`
    query($id: ID!) {
      data: service(id: $id) {
        id
        name
      }
    }
  `,
  schedules: gql`
    query($id: ID!) {
      data: schedule(id: $id) {
        id
        name
      }
    }
  `,
  'escalation-policies': gql`
    query($id: ID!) {
      data: escalationPolicy(id: $id) {
        id
        name
      }
    }
  `,
}

class NameLoader extends React.PureComponent {
  static propTypes = {
    fallback: p.string.isRequired,
    id: p.string,
    query: p.object,
  }

  render() {
    if (!this.props.query || !this.props.id) return this.props.fallback
    return (
      <Query query={this.props.query} variables={{ id: this.props.id }}>
        {({ data }) => {
          if (!data || !data.data) {
            return this.props.fallback
          }

          return data.data.name
        }}
      </Query>
    )
  }
}

@withWidth()
@withStyles(styles)
export default class ToolbarTitle extends React.Component {
  renderTitle = (title) => {
    document.title = `GoAlert - ${title}`

    return (
      <Typography
        className={this.props.classes.title}
        color='inherit'
        noWrap
        component='h1'
      >
        {title.replace('On Call', 'On-Call')}
      </Typography>
    )
  }

  renderSubPageTitle = ({ match }) => {
    const sub = startCase(match.params.sub)

    if (!isWidthUp('md', this.props.width)) {
      // mobile, only render current title
      return this.renderTitle(sub)
    }
    const query = queries[match.params.type]

    return (
      <div className={this.props.classes.div}>
        <Typography
          component={AppLink}
          className={this.props.classes.backPage}
          color='inherit'
          noWrap
          variant='h6'
          to='..'
          replace
        >
          <NameLoader
            id={match.params.id}
            query={query}
            fallback={this.detailsText(match)}
          />
        </Typography>
        <ChevronRight />
        {this.renderTitle(sub)}
      </div>
    )
  }

  detailsText = (match) => {
    const typeName = startCase(match.params.type)
    return (
      (mapSingular[typeName] || typeName) +
      (match.params.type !== 'profile' ? ' Details' : '')
    )
  }

  renderDetailsPageTitle = ({ match }) => {
    return this.renderTitle(this.detailsText(match))
  }

  renderTopLevelTitle = ({ match }) => {
    return this.renderTitle(startCase(match.params.type))
  }

  render() {
    return (
      <Switch>
        <Route
          path='/:type(escalation-policies)/:id/:sub(services)'
          render={this.renderSubPageTitle}
        />
        <Route
          path='/:type(services)/:id/:sub(alerts|integration-keys|heartbeat-monitors|labels)'
          render={this.renderSubPageTitle}
        />
        <Route
          path='/:type(users)/:id/:sub(on-call-assignments|schedule-calendar-subscriptions|sessions)'
          render={this.renderSubPageTitle}
        />
        <Route
          path='/:type(profile)/:sub(on-call-assignments|schedule-calendar-subscriptions|sessions)'
          render={this.renderSubPageTitle}
        />
        <Route
          path='/:type(schedules)/:id/:sub(assignments|escalation-policies|overrides|shifts)'
          render={this.renderSubPageTitle}
        />
        <Route
          path='/:type(alerts|rotations|schedules|escalation-policies|services|users)/:id'
          render={this.renderDetailsPageTitle}
        />
        <Route
          path='/:type(alerts|rotations|schedules|escalation-policies|services|users|profile)'
          render={this.renderTopLevelTitle}
        />
        <Route path='/wizard' render={() => this.renderTitle('Setup Wizard')} />
        <Route path='/admin' render={() => this.renderTitle('Admin Page')} />
        <Route path='/docs' render={() => this.renderTitle('Documentation')} />
      </Switch>
    )
  }
}<|MERGE_RESOLUTION|>--- conflicted
+++ resolved
@@ -6,13 +6,8 @@
 import { ChevronRight } from '@material-ui/icons'
 import withStyles from '@material-ui/core/styles/withStyles'
 import gql from 'graphql-tag'
-<<<<<<< HEAD
 import { Query } from '@apollo/client/react/components'
-import { startCase } from 'lodash-es'
-=======
-import { Query } from 'react-apollo'
 import { startCase } from 'lodash'
->>>>>>> eac89721
 import AppLink from '../../util/AppLink'
 
 const styles = {
