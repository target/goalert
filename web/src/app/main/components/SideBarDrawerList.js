--- conflicted
+++ resolved
@@ -171,27 +171,6 @@
             .map((cfg, idx) => {
               if (cfg.subRoutes) {
                 return (
-<<<<<<< HEAD
-                  <React.Fragment key={idx}>
-                    <NavSubMenu
-                      parentIcon={navIcons[cfg.title]}
-                      parentTitle={cfg.title}
-                      path={getPath(cfg)}
-                      subMenuRoutes={cfg.subRoutes}
-                    >
-                      {this.renderSidebarItem(navIcons[cfg.title], cfg.title)}
-                    </NavSubMenu>
-                  </React.Fragment>
-                )
-              } else {
-                return this.renderSidebarNavLink(
-                  navIcons[cfg.title],
-                  getPath(cfg),
-                  cfg.title,
-                  idx,
-                )
-              }
-=======
                   <NavSubMenu
                     key={idx}
                     parentIcon={navIcons[cfg.title]}
@@ -209,7 +188,6 @@
                 cfg.title,
                 idx,
               )
->>>>>>> 0314f2b5
             })}
           <RequireConfig isAdmin>
             <Divider aria-hidden />
