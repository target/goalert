import React, { ReactNode } from 'react'
import Drawer from '@material-ui/core/Drawer'
import { makeStyles } from '@material-ui/core'
import logo from '../public/goalert-alt-logo-scaled.png'

<<<<<<< HEAD
=======
export const drawerWidth = '220px'

>>>>>>> c02fec17
const useStyles = makeStyles((theme) => ({
  logoDiv: {
    ...theme.mixins.toolbar,
    width: '100%',
    display: 'flex',
    justifyContent: 'center',
    alignItems: 'center',
  },
  sidebarPaper: {
    width: 220,
    position: 'fixed',
    transition: theme.transitions.create('width', {
      easing: theme.transitions.easing.sharp,
      duration: theme.transitions.duration.enteringScreen,
    }),
  },
}))

interface WideSideBarProps {
  children: ReactNode
}

function WideSideBar(props: WideSideBarProps): JSX.Element {
  const classes = useStyles()

  return (
    <Drawer
      variant='permanent'
      classes={{
        paper: classes.sidebarPaper,
      }}
    >
      <div aria-hidden className={classes.logoDiv}>
        <img height={32} src={logo} alt='GoAlert Logo' />
      </div>
      {props.children}
    </Drawer>
  )
}

export default WideSideBar<|MERGE_RESOLUTION|>--- conflicted
+++ resolved
@@ -3,11 +3,8 @@
 import { makeStyles } from '@material-ui/core'
 import logo from '../public/goalert-alt-logo-scaled.png'
 
-<<<<<<< HEAD
-=======
 export const drawerWidth = '220px'
 
->>>>>>> c02fec17
 const useStyles = makeStyles((theme) => ({
   logoDiv: {
     ...theme.mixins.toolbar,
