import React, { JSXElementConstructor, useLayoutEffect } from 'react'
import { gql, useQuery } from 'urql'
import { Switch, Route, useLocation, RouteProps, useRoute } from 'wouter'
import AdminDebugMessagesLayout from '../admin/admin-message-logs/AdminDebugMessagesLayout'
import AdminAlertCounts from '../admin/admin-alert-counts/AdminAlertCounts'
import AdminConfig from '../admin/AdminConfig'
import AdminLimits from '../admin/AdminLimits'
import AdminToolbox from '../admin/AdminToolbox'
import AdminSwitchover from '../admin/switchover/AdminSwitchover'
import AlertsList from '../alerts/AlertsList'
import AlertDetailPage from '../alerts/pages/AlertDetailPage'
import Documentation from '../documentation/Documentation'
import { PageNotFound } from '../error-pages'
import PolicyDetails from '../escalation-policies/PolicyDetails'
import PolicyList from '../escalation-policies/PolicyList'
import PolicyServicesQuery from '../escalation-policies/PolicyServicesQuery'
import Spinner from '../loading/components/Spinner'
import RotationDetails from '../rotations/RotationDetails'
import RotationList from '../rotations/RotationList'
import ScheduleOnCallNotificationsList from '../schedules/on-call-notifications/ScheduleOnCallNotificationsList'
import ScheduleAssignedToList from '../schedules/ScheduleAssignedToList'
import ScheduleDetails from '../schedules/ScheduleDetails'
import ScheduleList from '../schedules/ScheduleList'
import ScheduleOverrideList from '../schedules/ScheduleOverrideList'
import ScheduleRuleList from '../schedules/ScheduleRuleList'
import ScheduleShiftList from '../schedules/ScheduleShiftList'
import AlertMetrics from '../services/AlertMetrics/AlertMetrics'
import HeartbeatMonitorList from '../services/HeartbeatMonitorList'
import IntegrationKeyList from '../services/IntegrationKeyList'
import ServiceAlerts from '../services/ServiceAlerts'
import ServiceDetails from '../services/ServiceDetails'
import ServiceLabelList from '../services/ServiceLabelList'
import ServiceList from '../services/ServiceList'
import UserCalendarSubscriptionList from '../users/UserCalendarSubscriptionList'
import UserDetails from '../users/UserDetails'
import UserList from '../users/UserList'
import UserOnCallAssignmentList from '../users/UserOnCallAssignmentList'
import UserSessionList from '../users/UserSessionList'
import { useSessionInfo } from '../util/RequireConfig'
import WizardRouter from '../wizard/WizardRouter'

// ParamRoute will pass route parameters as props to the route's child.
function ParamRoute(props: RouteProps): JSX.Element {
  if (!props.path) {
    throw new Error('ParamRoute requires a path prop')
  }
  const [, params] = useRoute(props.path)
  const { component, children, ...rest } = props

  return (
    <Route {...rest}>
      {children
        ? React.Children.map(children as React.ReactChild, (child) =>
            React.cloneElement(child as React.ReactElement, params || {}),
          )
        : React.createElement(component as React.ComponentType, params)}
    </Route>
  )
}

const alertQuery = gql`
  query AlertQuery($id: Int!) {
    alert(id: $id) {
      id
      serviceID
    }
  }
`

// Allow any component to be used as a route.
// eslint-disable-next-line @typescript-eslint/no-explicit-any
export const routes: Record<string, JSXElementConstructor<any>> = {
  '/alerts': AlertsList,
  '/alerts/:alertID': AlertDetailPage,

  '/rotations': RotationList,
  '/rotations/:rotationID': RotationDetails,

  '/schedules': ScheduleList,
  '/schedules/:scheduleID': ScheduleDetails,
  '/schedules/:scheduleID/assignments': ScheduleRuleList,
  '/schedules/:scheduleID/escalation-policies': ScheduleAssignedToList,
  '/schedules/:scheduleID/overrides': ScheduleOverrideList,
  '/schedules/:scheduleID/shifts': ScheduleShiftList,
  '/schedules/:scheduleID/on-call-notifications':
    ScheduleOnCallNotificationsList,

  '/escalation-policies': PolicyList,
  '/escalation-policies/:policyID': PolicyDetails,
  '/escalation-policies/:policyID/services': PolicyServicesQuery,

  '/services': ServiceList,
  '/services/:serviceID': ServiceDetails,
  '/services/:serviceID/alerts': ServiceAlerts,
  '/services/:serviceID/alerts/:alertID': AlertDetailPage,
  '/services/:serviceID/heartbeat-monitors': HeartbeatMonitorList,
  '/services/:serviceID/integration-keys': IntegrationKeyList,
  '/services/:serviceID/labels': ServiceLabelList,
  '/services/:serviceID/alert-metrics': AlertMetrics,

  '/users': UserList,
  '/users/:userID': UserDetails,
  '/users/:userID/on-call-assignments': UserOnCallAssignmentList,
  '/users/:userID/schedule-calendar-subscriptions':
    UserCalendarSubscriptionList,
  '/users/:userID/sessions': UserSessionList,

  '/profile': Spinner, // should redirect once user ID loads
  '/profile/*': Spinner, // should redirect once user ID loads

  '/admin/config': AdminConfig,
  '/admin/limits': AdminLimits,
  '/admin/toolbox': AdminToolbox,
  '/admin/message-logs': AdminDebugMessagesLayout,
<<<<<<< HEAD
  '/admin/switchover': AdminSwitchover,
=======
  '/admin/alert-counts': AdminAlertCounts,
>>>>>>> 77d94aad

  '/wizard': WizardRouter,
  '/docs': Documentation,
}

export default function AppRoutes(): JSX.Element {
  const [path, setPath] = useLocation()
  const { userID } = useSessionInfo()

  const [, rootAlertInfo] = useRoute('/alerts/:alertID')
  const [, svcAlertInfo] = useRoute('/services/:serviceID/alerts/:alertID')
  const urlAlertID = rootAlertInfo?.alertID || svcAlertInfo?.alertID
  const urlServiceID = svcAlertInfo?.serviceID
  const [alertQ] = useQuery({
    query: alertQuery,
    pause: !urlAlertID,
    variables: { id: urlAlertID },
  })
  const alertServiceID = urlAlertID && alertQ.data?.alert?.serviceID

  useLayoutEffect(() => {
    if (path.endsWith('/') && path !== '/') {
      setPath(path.slice(0, -1) + location.search + location.hash, {
        replace: true,
      })
      return
    }

    const redirects: Record<string, string> = {
      '=/': '/alerts',
      '/on_call_schedules': '/schedules',
      '/escalation_policies': '/escalation-policies',
      '=/admin': '/admin/config',
    }
    if (userID) {
      redirects['/profile'] = `/users/${userID}`
    }
    if (alertServiceID && alertServiceID !== urlServiceID) {
      redirects[path] = `/services/${alertServiceID}/alerts/${urlAlertID}`
    }
    const redirect = (from: string, to: string): void => {
      setPath(to + path.slice(from.length) + location.search + location.hash, {
        replace: true,
      })
    }

    for (const [from, to] of Object.entries(redirects)) {
      if (from.startsWith('=') && path === from.slice(1)) {
        redirect(from.slice(1), to)
        return
      }

      if (!path.startsWith(from)) {
        continue
      }

      redirect(from, to)
      return
    }
  }, [path, userID, alertServiceID, urlAlertID, urlServiceID])

  return (
    <Switch>
      {
        Object.entries(routes).map(([path, component]) => (
          <ParamRoute key={path} path={path} component={component} />

          // not worth the type headache, we just want our routes
          // eslint-disable-next-line @typescript-eslint/no-explicit-any
        )) as any
      }
      <Route component={PageNotFound} />
    </Switch>
  )
}<|MERGE_RESOLUTION|>--- conflicted
+++ resolved
@@ -112,11 +112,8 @@
   '/admin/limits': AdminLimits,
   '/admin/toolbox': AdminToolbox,
   '/admin/message-logs': AdminDebugMessagesLayout,
-<<<<<<< HEAD
+  '/admin/alert-counts': AdminAlertCounts,
   '/admin/switchover': AdminSwitchover,
-=======
-  '/admin/alert-counts': AdminAlertCounts,
->>>>>>> 77d94aad
 
   '/wizard': WizardRouter,
   '/docs': Documentation,
