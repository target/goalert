--- conflicted
+++ resolved
@@ -74,11 +74,8 @@
               <NavBarSubLink to='/admin/limits' title='System Limits' />
               <NavBarSubLink to='/admin/toolbox' title='Toolbox' />
               <NavBarSubLink to='/admin/message-logs' title='Message Logs' />
-<<<<<<< HEAD
+              <NavBarSubLink to='/admin/alert-counts' title='Alert Counts' />
               <NavBarSubLink to='/admin/switchover' title='Switchover' />
-=======
-              <NavBarSubLink to='/admin/alert-counts' title='Alert Counts' />
->>>>>>> 77d94aad
             </NavBarLink>
           </RequireConfig>
 
