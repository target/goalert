--- conflicted
+++ resolved
@@ -27,7 +27,6 @@
 
     return (
       open && (
-<<<<<<< HEAD
         <Dialog
           open={open}
           onClose={() => this.onClose()}
@@ -51,19 +50,6 @@
             />
           </DialogActions>
         </Dialog>
-=======
-        <FormDialog
-          alert
-          errors={[
-            {
-              message: errorMessage || 'Oops! Something went wrong.',
-            },
-          ]}
-          maxWidth='sm'
-          onClose={this.handleDialogClose}
-          title={errorTitle || 'An error occurred'}
-        />
->>>>>>> 9757ddd4
       )
     )
   }
