--- conflicted
+++ resolved
@@ -1,5 +1,4 @@
-<<<<<<< HEAD
-import React, { cloneElement, forwardRef } from 'react'
+import React, { cloneElement, forwardRef, ReactNode } from 'react'
 import makeStyles from '@mui/styles/makeStyles'
 import Card from '@mui/material/Card'
 import CardHeader from '@mui/material/CardHeader'
@@ -10,20 +9,6 @@
 import List from '@mui/material/List'
 import ListItem from '@mui/material/ListItem'
 import ListItemText from '@mui/material/ListItemText'
-import { ReactNode } from 'react-markdown'
-=======
-import React, { cloneElement, forwardRef, ReactNode } from 'react'
-import { makeStyles } from '@material-ui/core/styles'
-import Card from '@material-ui/core/Card'
-import CardHeader from '@material-ui/core/CardHeader'
-import CardContent from '@material-ui/core/CardContent'
-import Grid from '@material-ui/core/Grid'
-import Typography from '@material-ui/core/Typography'
-import { ChevronRight } from '@material-ui/icons'
-import List from '@material-ui/core/List'
-import ListItem from '@material-ui/core/ListItem'
-import ListItemText from '@material-ui/core/ListItemText'
->>>>>>> 95107253
 
 import Notices, { Notice } from './Notices'
 import Markdown from '../util/Markdown'
@@ -205,11 +190,7 @@
       {/* Primary Page Content */}
       {p.pageContent && (
         <Grid
-<<<<<<< HEAD
-          className={!isMobile ? classes.smPageBottom : undefined}
-=======
           className={isMobile ? classes.smPageBottom : undefined}
->>>>>>> 95107253
           item
           xs={12}
         >
