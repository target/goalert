import React, { useState, ReactNode } from 'react'
import {
  Badge,
  Collapse,
  Grid,
  IconButton,
  Alert,
  AlertTitle,
  AlertColor,
} from '@mui/material'
import makeStyles from '@mui/styles/makeStyles'
import ExpandIcon from '@mui/icons-material/KeyboardArrowDown'
import CollapseIcon from '@mui/icons-material/KeyboardArrowUp'
import toTitleCase from '../util/toTitleCase'
import {
  NoticeType as SchemaNoticeType,
  NotificationStatus,
} from '../../schema'

const useStyles = makeStyles({
  alertAction: {
    marginRight: 0,
  },
  alertMessage: {
    width: '100%',
  },
  gridItem: {
    padding: '4px 0 4px 0',
  },
  lastGridItem: {
    padding: '4px 0 0 0',
  },
  secondGridItem: {
    padding: '8px 0 4px 0',
  },
})

export type NoticeType = SchemaNoticeType | AlertColor | NotificationStatus

export function toSeverity(notice: NoticeType): AlertColor {
  switch (notice.toLowerCase()) {
    case 'success':
      return 'success'
    case 'warning':
    case 'warn':
      return 'warning'
    case 'error':
      return 'error'
    case 'info':
      return 'info'
    default:
      throw new Error('Unknown notice type: ' + notice)
  }
}

export interface Notice {
  type: NoticeType
  message: string | JSX.Element
  details?: string | JSX.Element
<<<<<<< HEAD
  endNote?: string | JSX.Element
=======
  action?: JSX.Element
>>>>>>> 31cdeb05
}
interface NoticesProps {
  notices?: Notice[]
}

export default function Notices({
  notices = [],
}: NoticesProps): JSX.Element | null {
  const classes = useStyles()
  const [noticesExpanded, setNoticesExpanded] = useState(false)

  if (!notices.length) {
    return null
  }

  function renderShowAllToggle(action?: JSX.Element): ReactNode {
    if (notices.length <= 1) return null
    return (
      <React.Fragment>
        {action}
        <Badge
          color='primary'
          badgeContent={notices.length - 1}
          invisible={noticesExpanded}
        >
          <IconButton
            onClick={() => setNoticesExpanded(!noticesExpanded)}
            size='large'
            sx={{ pl: 1 }}
          >
            {noticesExpanded ? <CollapseIcon /> : <ExpandIcon />}
          </IconButton>
        </Badge>
      </React.Fragment>
    )
  }

  /*
   * Spacing set manually on grid items to accommodate manual
   * accordion transitions for multiple notices
   */
  function getGridClassName(index: number): string {
    switch (index) {
      case 0:
        return ''
      case 1:
        return classes.secondGridItem
      case notices.length - 1:
        return classes.lastGridItem
      default:
        return classes.gridItem
    }
  }

  function renderNotice(notice: Notice, index: number): JSX.Element {
    return (
      <Grid key={index} className={getGridClassName(index)} item xs={12}>
        <Alert
          severity={toSeverity(notice.type)}
          classes={{
            message: classes.alertMessage,
            action: classes.alertAction,
          }}
<<<<<<< HEAD
          action={index === 0 ? renderShowAllToggle() : null}
=======
          elevation={1}
          action={
            <div
              style={{ display: 'flex', alignItems: 'center', height: '100%' }}
            >
              {index === 0 && notices.length > 1
                ? renderShowAllToggle(notice.action)
                : notice.action}
            </div>
          }
>>>>>>> 31cdeb05
        >
          <AlertTitle>
            {toTitleCase(notice.type)}: {notice.message}
          </AlertTitle>
          {notice.details}
          {notice.endNote && (
            <div style={{ float: 'right' }}>{notice.endNote}</div>
          )}
        </Alert>
      </Grid>
    )
  }

  return (
    <Grid container>
      {renderNotice(notices[0], 0)}
      <Grid item xs={12}>
        <Collapse in={noticesExpanded}>
          <Grid container>
            {notices.slice(1).map((n, i) => renderNotice(n, i + 1))}
          </Grid>
        </Collapse>
      </Grid>
    </Grid>
  )
}<|MERGE_RESOLUTION|>--- conflicted
+++ resolved
@@ -57,11 +57,8 @@
   type: NoticeType
   message: string | JSX.Element
   details?: string | JSX.Element
-<<<<<<< HEAD
   endNote?: string | JSX.Element
-=======
   action?: JSX.Element
->>>>>>> 31cdeb05
 }
 interface NoticesProps {
   notices?: Notice[]
@@ -125,9 +122,6 @@
             message: classes.alertMessage,
             action: classes.alertAction,
           }}
-<<<<<<< HEAD
-          action={index === 0 ? renderShowAllToggle() : null}
-=======
           elevation={1}
           action={
             <div
@@ -138,7 +132,6 @@
                 : notice.action}
             </div>
           }
->>>>>>> 31cdeb05
         >
           <AlertTitle>
             {toTitleCase(notice.type)}: {notice.message}
