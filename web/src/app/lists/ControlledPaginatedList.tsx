--- conflicted
+++ resolved
@@ -168,11 +168,7 @@
           data-cy='checkboxes-menu'
         >
           <OtherActions
-<<<<<<< HEAD
-            icon={<ArrowDropDown />}
-=======
             IconComponent={ArrowDropDown}
->>>>>>> cc4c11a0
             actions={[
               {
                 label: 'All',
