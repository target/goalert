<<<<<<< HEAD
import React, { ReactElement, ReactNode, useState } from 'react'
import {
  Card,
  Checkbox,
  Grid,
  Icon,
  IconButton,
  makeStyles,
  Tooltip,
} from '@material-ui/core'
=======
import React, { ReactElement, useState } from 'react'
import { Checkbox, Grid, Icon, IconButton, Tooltip } from '@mui/material'
import makeStyles from '@mui/styles/makeStyles'
>>>>>>> e92fe234
import {
  PaginatedList,
  PaginatedListItemProps,
  PaginatedListProps,
} from './PaginatedList'
import classnames from 'classnames'
import OtherActions from '../util/OtherActions'
import { ArrowDropDown } from '@mui/icons-material'
import Search from '../util/Search'
<<<<<<< HEAD
import { ListHeader } from './ListHeader'
=======
import { useLocation } from 'react-router-dom'
>>>>>>> e92fe234

const useStyles = makeStyles({
  actionsContainer: {
    alignItems: 'center',
    display: 'flex',
    marginRight: 'auto',
    paddingLeft: '1em', // align with listItem icons
    width: 'fit-content',
  },
  checkbox: {
    marginTop: 4,
    marginBottom: 4,
  },
  controlsContainer: {
    alignItems: 'center',
    display: 'flex',
  },
  hover: {
    '&:hover': {
      cursor: 'pointer',
    },
  },
  popper: {
    opacity: 1,
  },
  search: {
    paddingLeft: '0.5em',
  },
})

export interface ControlledPaginatedListProps extends PaginatedListProps {
  // cardHeader will be displayed at the top of the card
  cardHeader?: ReactNode

  // header elements will be displayed at the top of the list.
  headerNote?: string // left-aligned
  headerAction?: JSX.Element // right-aligned

  checkboxActions?: ControlledPaginatedListAction[]
  secondaryActions?: ReactElement

  // if set, the search string param is ignored
  noSearch?: boolean

  // filters additional to search, set in the search text field
  searchAdornment?: ReactElement

  items: CheckboxItemsProps[] | PaginatedListItemProps[]
}

export interface ControlledPaginatedListAction {
  // icon for the action (e.g. X for close)
  icon: ReactElement

  // label to display (e.g. "Close")
  label: string

  // Callback that will be passed a list of selected items
  onClick: (selectedIDs: (string | number)[]) => void
}

// used if checkBoxActions is set to true
export interface CheckboxItemsProps extends PaginatedListItemProps {
  // used to track checked items
  id: string | number

  /*
   * if false, checkbox will be disabled, and if already selected
   * it will be omitted from the action callback.
   *
   * defaults to true
   */
  selectable?: boolean
}

export default function ControlledPaginatedList(
  props: ControlledPaginatedListProps,
): JSX.Element {
  const classes = useStyles()
  const {
    checkboxActions,
    secondaryActions,
    noSearch,
    searchAdornment,
    items,
    headerNote,
    headerAction,
    cardHeader,
    ...listProps
  } = props

  /*
   * ensures item type is of CheckboxItemsProps and not PaginatedListItemProps
   * checks all items against having no id present
   * returns true if all items have an id
   */
  function itemsHaveID(
    items: CheckboxItemsProps[] | PaginatedListItemProps[],
  ): items is CheckboxItemsProps[] {
    return !items.some(
      (i: CheckboxItemsProps | PaginatedListItemProps) => !('id' in i),
    )
  }

  function getSelectableIDs(): Array<string | number> {
    if (itemsHaveID(items)) {
      return items.filter((i) => i.selectable !== false).map((i) => i.id)
    }
    return []
  }

  const [_checkedItems, setCheckedItems] = useState<Array<string | number>>([])
  // covers the use case where an item may no longer be selectable after an update
  const checkedItems = _checkedItems.filter((id) =>
    getSelectableIDs().includes(id),
  )
  const { key: urlKey } = useLocation()

  function setAll(): void {
    setCheckedItems(getSelectableIDs())
  }

  function setNone(): void {
    setCheckedItems([])
  }

  function handleToggleSelectAll(): void {
    // if none are checked, set all
    if (checkedItems.length === 0) {
      setAll()
    } else {
      setNone()
    }
  }

  function renderActions(): ReactElement | null {
    if (!checkboxActions) return null
    const itemIDs = getSelectableIDs()

    return (
      <Grid
        aria-label='List Checkbox Controls'
        className={classes.actionsContainer}
        item
        container
        spacing={2}
      >
        <Grid item>
          <Checkbox
            className={classes.checkbox}
            checked={
              itemIDs.length === checkedItems.length && itemIDs.length > 0
            }
            data-cy='select-all'
            indeterminate={
              checkedItems.length > 0 && itemIDs.length !== checkedItems.length
            }
            onChange={handleToggleSelectAll}
          />
        </Grid>

        <Grid
          item
          className={classnames(classes.hover, classes.controlsContainer)}
          data-cy='checkboxes-menu'
        >
          <OtherActions
            icon={
              <Icon>
                <ArrowDropDown />
              </Icon>
            }
            actions={[
              {
                label: 'All',
                onClick: setAll,
              },
              {
                label: 'None',
                onClick: setNone,
              },
            ]}
            placement='right'
          />
        </Grid>

        {checkedItems.length > 0 &&
          checkboxActions.map((a, idx) => (
            <Grid item key={idx}>
              <Tooltip
                title={a.label}
                placement='bottom'
                classes={{ popper: classes.popper }}
              >
                <IconButton
                  onClick={() => {
                    a.onClick(checkedItems)
                    setNone()
                  }}
                  size='large'
                >
                  {a.icon}
                </IconButton>
              </Tooltip>
            </Grid>
          ))}
      </Grid>
    )
  }

  function getItemIcon(item: CheckboxItemsProps): JSX.Element | undefined {
    if (!checkboxActions) return item.icon

    const checked = checkedItems.includes(item.id)

    return (
      <Checkbox
        checked={checked}
        data-cy={'item-' + item.id}
        disabled={item.selectable === false}
        onClick={(e) => {
          e.stopPropagation()
          e.preventDefault()

          if (checked) {
            setCheckedItems(checkedItems.filter((id) => id !== item.id))
          } else {
            setCheckedItems([...checkedItems, item.id])
          }
        }}
      />
    )
  }

  function getItems(): CheckboxItemsProps[] | PaginatedListItemProps[] {
    if (itemsHaveID(items)) {
      return items.map((item) => ({ ...item, icon: getItemIcon(item) }))
    }

    return items
  }

  return (
    <React.Fragment>
      <Grid
        container
        item
        xs={12}
        justifyContent='flex-end'
        alignItems='center'
      >
        {renderActions()}
        {secondaryActions}
        {!noSearch && (
          <Grid item className={classes.search}>
            <Search endAdornment={searchAdornment} />
          </Grid>
        )}
      </Grid>

      <Grid item xs={12}>
        <Card>
          <ListHeader
            cardHeader={cardHeader}
            headerNote={headerNote}
            headerAction={headerAction}
          />
          <PaginatedList key={urlKey} {...listProps} items={getItems()} />
        </Card>
      </Grid>
    </React.Fragment>
  )
}<|MERGE_RESOLUTION|>--- conflicted
+++ resolved
@@ -1,19 +1,6 @@
-<<<<<<< HEAD
 import React, { ReactElement, ReactNode, useState } from 'react'
-import {
-  Card,
-  Checkbox,
-  Grid,
-  Icon,
-  IconButton,
-  makeStyles,
-  Tooltip,
-} from '@material-ui/core'
-=======
-import React, { ReactElement, useState } from 'react'
-import { Checkbox, Grid, Icon, IconButton, Tooltip } from '@mui/material'
+import { Card, Checkbox, Grid, Icon, IconButton, Tooltip } from '@mui/material'
 import makeStyles from '@mui/styles/makeStyles'
->>>>>>> e92fe234
 import {
   PaginatedList,
   PaginatedListItemProps,
@@ -23,11 +10,8 @@
 import OtherActions from '../util/OtherActions'
 import { ArrowDropDown } from '@mui/icons-material'
 import Search from '../util/Search'
-<<<<<<< HEAD
 import { ListHeader } from './ListHeader'
-=======
 import { useLocation } from 'react-router-dom'
->>>>>>> e92fe234
 
 const useStyles = makeStyles({
   actionsContainer: {
