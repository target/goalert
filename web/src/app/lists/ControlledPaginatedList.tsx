import React, { ReactElement, ReactNode, useState } from 'react'
import {
  Button,
  Card,
  Checkbox,
  Grid,
  IconButton,
  Tooltip,
} from '@mui/material'
import { Add, ArrowDropDown } from '@mui/icons-material'
import makeStyles from '@mui/styles/makeStyles'
import {
  PaginatedList,
  PaginatedListItemProps,
  PaginatedListProps,
} from './PaginatedList'
import { ListHeaderProps } from './ListHeader'
import classnames from 'classnames'
import OtherActions from '../util/OtherActions'
import Search from '../util/Search'
import { useURLKey } from '../actions'
import { useIsWidthDown } from '../util/useWidth'

const useStyles = makeStyles({
  checkbox: {
    marginTop: 4,
    marginBottom: 4,
  },
  controlsContainer: {
    alignItems: 'center',
    display: 'flex',
  },
  hover: {
    '&:hover': {
      cursor: 'pointer',
    },
  },
  popper: {
    opacity: 1,
  },
})

export interface ControlledPaginatedListProps
  extends PaginatedListProps,
    ListHeaderProps {
  listHeader?: ReactNode

  checkboxActions?: ControlledPaginatedListAction[]
  secondaryActions?: ReactElement

  // if set, the search string param is ignored
  noSearch?: boolean

  // filters additional to search, set in the search text field
  searchAdornment?: ReactElement

  items: CheckboxItemsProps[] | PaginatedListItemProps[]

<<<<<<< HEAD
  renderCreateDialog?: (onClose: () => void) => JSX.Element | undefined

  createLabel?: string
=======
  onSelectionChange?: (selectedIDs: (string | number)[]) => void
>>>>>>> 026bb1e8
}

export interface ControlledPaginatedListAction {
  // icon for the action (e.g. X for close)
  icon: ReactElement

  // label to display (e.g. "Close")
  label: string

  // Callback that will be passed a list of selected items
  onClick: (selectedIDs: (string | number)[]) => void
}

// used if checkBoxActions is set to true
export interface CheckboxItemsProps extends PaginatedListItemProps {
  // used to track checked items
  id: string | number

  /*
   * if false, checkbox will be disabled, and if already selected
   * it will be omitted from the action callback.
   *
   * defaults to true
   */
  selectable?: boolean
}

export default function ControlledPaginatedList(
  props: ControlledPaginatedListProps,
): JSX.Element {
  const classes = useStyles()
  const {
    checkboxActions,
    createLabel,
    secondaryActions,
    noSearch,
    renderCreateDialog,
    searchAdornment,
    items,
    listHeader,
    ...listProps
  } = props

  const [showCreate, setShowCreate] = useState(false)
  const isMobile = useIsWidthDown('md')

  /*
   * ensures item type is of CheckboxItemsProps and not PaginatedListItemProps
   * checks all items against having no id present
   * returns true if all items have an id
   */
  function itemsHaveID(
    items: CheckboxItemsProps[] | PaginatedListItemProps[],
  ): items is CheckboxItemsProps[] {
    return !items.some(
      (i: CheckboxItemsProps | PaginatedListItemProps) => !('id' in i),
    )
  }

  function getSelectableIDs(): Array<string | number> {
    if (itemsHaveID(items)) {
      return items.filter((i) => i.selectable !== false).map((i) => i.id)
    }
    return []
  }

  const [_checkedItems, _setCheckedItems] = useState<Array<string | number>>([])
  const setCheckedItems = (ids: Array<string | number>): void => {
    _setCheckedItems(ids)
    if (props.onSelectionChange) props.onSelectionChange(ids)
  }
  // covers the use case where an item may no longer be selectable after an update
  const checkedItems = _checkedItems.filter((id) =>
    getSelectableIDs().includes(id),
  )
  const urlKey = useURLKey()

  function setAll(): void {
    setCheckedItems(getSelectableIDs())
  }

  function setNone(): void {
    setCheckedItems([])
  }

  function handleToggleSelectAll(): void {
    // if none are checked, set all
    if (checkedItems.length === 0) {
      setAll()
    } else {
      setNone()
    }
  }

  function renderActions(): ReactElement | null {
    if (!checkboxActions) return null
    const itemIDs = getSelectableIDs()

    return (
      <Grid
        aria-label='List Checkbox Controls'
        item
        container
        sx={{
          alignItems: 'center',
          display: 'flex',
          width: 'fit-content',
        }}
      >
        <Grid item>
          <Checkbox
            className={classes.checkbox}
            checked={
              itemIDs.length === checkedItems.length && itemIDs.length > 0
            }
            data-cy='select-all'
            indeterminate={
              checkedItems.length > 0 && itemIDs.length !== checkedItems.length
            }
            onChange={handleToggleSelectAll}
            disabled={items.length === 0}
            sx={{
              ml: '1em', // align with listItem icons
            }}
          />
        </Grid>

        <Grid
          item
          className={classnames(classes.hover, classes.controlsContainer)}
          data-cy='checkboxes-menu'
        >
          <OtherActions
            IconComponent={ArrowDropDown}
            disabled={items.length === 0}
            actions={[
              {
                label: 'All',
                onClick: setAll,
              },
              {
                label: 'None',
                onClick: setNone,
              },
            ]}
            placement='right'
          />
        </Grid>

        {checkedItems.length > 0 &&
          checkboxActions.map((a, idx) => (
            <Grid item key={idx}>
              <Tooltip
                title={a.label}
                placement='bottom'
                classes={{ popper: classes.popper }}
              >
                <IconButton
                  onClick={() => {
                    a.onClick(checkedItems)
                    setNone()
                  }}
                  size='large'
                >
                  {a.icon}
                </IconButton>
              </Tooltip>
            </Grid>
          ))}
      </Grid>
    )
  }

  function getItemIcon(item: CheckboxItemsProps): JSX.Element | undefined {
    if (!checkboxActions) return item.icon

    const checked = checkedItems.includes(item.id)

    return (
      <Checkbox
        checked={checked}
        data-cy={'item-' + item.id}
        disabled={item.selectable === false}
        onClick={(e) => {
          e.stopPropagation()
          e.preventDefault()

          if (checked) {
            setCheckedItems(checkedItems.filter((id) => id !== item.id))
          } else {
            setCheckedItems([...checkedItems, item.id])
          }
        }}
      />
    )
  }

  function getItems(): CheckboxItemsProps[] | PaginatedListItemProps[] {
    if (itemsHaveID(items)) {
      return items.map((item) => ({ ...item, icon: getItemIcon(item) }))
    }

    return items
  }

  return (
    <React.Fragment>
      <Grid
        container
        item
        xs={12}
        spacing={2}
        justifyContent='flex-start'
        alignItems='center'
      >
        {renderActions()}
        {!noSearch && (
          <Grid item>
            <Search endAdornment={searchAdornment} />
          </Grid>
        )}
        {secondaryActions && <Grid item>{secondaryActions}</Grid>}

        {renderCreateDialog && !isMobile && (
          <Grid item sx={{ ml: 'auto' }}>
            <Button
              variant='contained'
              startIcon={<Add />}
              onClick={() => setShowCreate(true)}
            >
              Create {createLabel}
            </Button>
            {showCreate && renderCreateDialog(() => setShowCreate(false))}
          </Grid>
        )}
      </Grid>

      <Grid item xs={12}>
        <Card>
          {listHeader}
          <PaginatedList key={urlKey} {...listProps} items={getItems()} />
        </Card>
      </Grid>
    </React.Fragment>
  )
}<|MERGE_RESOLUTION|>--- conflicted
+++ resolved
@@ -56,13 +56,10 @@
 
   items: CheckboxItemsProps[] | PaginatedListItemProps[]
 
-<<<<<<< HEAD
   renderCreateDialog?: (onClose: () => void) => JSX.Element | undefined
 
   createLabel?: string
-=======
   onSelectionChange?: (selectedIDs: (string | number)[]) => void
->>>>>>> 026bb1e8
 }
 
 export interface ControlledPaginatedListAction {
