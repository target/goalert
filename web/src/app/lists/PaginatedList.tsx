import React, { ReactNode, useState, ReactElement } from 'react'
import { isWidthUp } from '@material-ui/core/withWidth'

import Avatar from '@material-ui/core/Avatar'
import FavoriteIcon from '@material-ui/icons/Star'
import Card from '@material-ui/core/Card'
import CircularProgress from '@material-ui/core/CircularProgress'
import Grid from '@material-ui/core/Grid'
import IconButton from '@material-ui/core/IconButton'
import List from '@material-ui/core/List'
import ListItem from '@material-ui/core/ListItem'
import ListItemText from '@material-ui/core/ListItemText'
import Typography from '@material-ui/core/Typography'
import ListItemSecondaryAction from '@material-ui/core/ListItemSecondaryAction'

import LeftIcon from '@material-ui/icons/ChevronLeft'
import RightIcon from '@material-ui/icons/ChevronRight'
import useWidth from '../util/useWidth'

import { ITEMS_PER_PAGE } from '../config'
import ListItemIcon from '@material-ui/core/ListItemIcon'
<<<<<<< HEAD
import { Checkbox, CheckboxProps, makeStyles } from '@material-ui/core'
import InfiniteScroll from 'react-infinite-scroll-component'
import Spinner from '../loading/components/Spinner'
import { ControlledPaginatedListItemProps } from './ControlledPaginatedList'
=======
import { makeStyles } from '@material-ui/core'
import { AppLink } from '../util/AppLink'
>>>>>>> dc4d3711

// gray boxes on load
// disable overflow
// can go to last page + one if loading & hasNextPage
// delete on details -> update list (cache, refetch?)
// - on details, don't have accesses to search param

const useStyles = makeStyles(theme => ({
  infiniteScrollFooter: {
    display: 'flex',
    justifyContent: 'center',
    padding: '0.25em 0 0.25em 0',
  },
  progress: {
    color: theme.palette.secondary.main,
    position: 'absolute',
  },
  favoriteIcon: {
    backgroundColor: 'transparent',
    color: 'grey',
  },
  listHeader: {
    fontStyle: 'italic',
  },
  controls: {
    [theme.breakpoints.down('sm')]: {
      '&:not(:first-child)': {
        marginBottom: '4.5em',
        paddingBottom: '1em',
      },
    },
  },
}))

export interface PaginatedListProps {
  // cardHeader will be displayed at the top of the card
  cardHeader?: ReactNode

  // listHeader will be displayed at the top of the list
  listHeader?: ReactNode

  items: PaginatedListItemProps[] | ControlledPaginatedListItemProps[]
  itemsPerPage?: number

  isLoading?: boolean
  loadMore?: (numberToLoad?: number) => void

  // disables the placeholder display during loading
  noPlaceholder?: boolean

  // provide a custom message to display if there are no results
  emptyMessage?: string

  // if set, loadMore will be called when the user
  // scrolls to the bottom of the list. appends list
  // items to the list rather than rendering a new page
  infiniteScroll?: boolean
}

export interface PaginatedListItemProps {
  url?: string
  title: string
  subText?: string
  isFavorite?: boolean
  icon?: ReactElement // renders a list item icon (or avatar)
  action?: ReactNode
  className?: string
}

export function PaginatedList(props: PaginatedListProps) {
<<<<<<< HEAD
=======
  const [page, setPage] = useState(0)
  const classes = useStyles()

>>>>>>> dc4d3711
  const {
    cardHeader,
    listHeader,
    items = [],
    itemsPerPage = ITEMS_PER_PAGE,
    infiniteScroll,
    loadMore,
    emptyMessage = 'No results',
    noPlaceholder,
  } = props

  const classes = useStyles()
  const absURL = useSelector(absURLSelector)

  const [page, setPage] = useState(0)

  const pageCount = Math.ceil(items.length / itemsPerPage)
  const width = useWidth()

  // isLoading returns true if the parent says we are, or
  // we are currently on an incomplete page and `loadMore` is available.
  const isLoading = (() => {
    if (props.isLoading) return true

    // We are on a future/incomplete page and loadMore is true
    const itemCount = items.length
    if ((page + 1) * itemsPerPage > itemCount && loadMore) return true

    return false
  })()

  const hasNextPage = (() => {
    const nextPage = page + 1

    // Check that we have at least 1 item already for the next page
    if (nextPage < pageCount) return true

    // If we're on the last page, not already loading, and can load more
    if (nextPage === pageCount && !isLoading && loadMore) {
      return true
    }

    return false
  })()

  function handleNextPage() {
    const nextPage = page + 1
    setPage(nextPage)

    // If we're on a not-fully-loaded page, or the last page when > the first page
    if (
      (nextPage >= pageCount || (nextPage > 1 && nextPage + 1 === pageCount)) &&
      loadMore
    )
      loadMore(itemsPerPage * 2)
  }

  function renderNoResults(): ReactElement {
    return (
      <ListItem>
        <ListItemText
          disableTypography
          secondary={<Typography variant='caption'>{emptyMessage}</Typography>}
        />
      </ListItem>
    )
  }

  function renderItem(item: PaginatedListItemProps, idx: number): ReactElement {
    let favIcon = <ListItemSecondaryAction />

    if (item.isFavorite) {
      favIcon = (
        <ListItemSecondaryAction>
          <Avatar className={classes.favoriteIcon}>
            <FavoriteIcon data-cy='fav-icon' />
          </Avatar>
        </ListItemSecondaryAction>
      )
    }

<<<<<<< HEAD
    // must be explicitly set when using, in accordance with TS definitions
    const urlProps = item.url && {
      component: Link,
=======
    const extraProps = item.url && {
      component: AppLink,
>>>>>>> dc4d3711
      button: true as any,
      to: item.url,
    }

    return (
      <ListItem
        className={item.className}
        dense={isWidthUp('md', width)}
        key={'list_' + idx}
        {...urlProps}
      >
        {item.icon && <ListItemIcon>{item.icon}</ListItemIcon>}
        <ListItemText primary={item.title} secondary={item.subText} />
        {favIcon}
        {item.action && (
          <ListItemSecondaryAction>{item.action}</ListItemSecondaryAction>
        )}
      </ListItem>
    )
  }

  function renderListItems(): ReactElement | ReactElement[] {
    if (pageCount === 0 && !isLoading) return renderNoResults()

    let newItems: Array<PaginatedListItemProps> = items.slice()
    if (!infiniteScroll) {
      newItems = items.slice(page * itemsPerPage, (page + 1) * itemsPerPage)
    }
    let renderedItems: ReactElement[] = newItems.map(renderItem)

    // Display full list when loading
    if (!noPlaceholder) {
      while (isLoading && newItems.length < itemsPerPage) {
        renderedItems.push(
          <LoadingItem
            dense={isWidthUp('md', width)}
            key={'list_' + renderedItems.length}
          />,
        )
      }
    }

    return renderedItems
  }

  let onBack = page > 0 ? () => setPage(page - 1) : undefined
  let onNext = hasNextPage ? handleNextPage : undefined

  return (
    <Grid container spacing={2}>
      <Grid item xs={12}>
        <Card>
          {cardHeader}
          {infiniteScroll ? renderAsInfiniteScroll() : renderList()}
        </Card>
      </Grid>
      {!infiniteScroll && (
        <PageControls onBack={onBack} onNext={onNext} isLoading={isLoading} />
      )}
    </Grid>
  )

  function renderList(): ReactElement {
    return (
      <List data-cy='apollo-list'>
        {listHeader && (
          <ListItem>
            <ListItemText
              className={classes.listHeader}
              disableTypography
              secondary={
                <Typography color='textSecondary'>{listHeader}</Typography>
              }
            />
          </ListItem>
        )}
        {renderListItems()}
      </List>
    )
  }

  function renderAsInfiniteScroll(): ReactElement {
    const len = items.length

    // explicitly set props to load more, if loader function present
    let loadProps: any = {}
    if (Boolean(loadMore)) {
      loadProps.hasMore = true
      loadProps.next = loadMore
    } else {
      loadProps.hasMore = false
    }

    return (
      <InfiniteScroll
        {...loadProps}
        scrollableTarget='content'
        endMessage={
          len === 0 ? null : (
            <Typography
              className={classes.infiniteScrollFooter}
              color='textSecondary'
              variant='body2'
            >
              Displaying all results.
            </Typography>
          )
        }
        loader={
          <div className={classes.infiniteScrollFooter}>
            <Spinner text='Loading...' />
          </div>
        }
        dataLength={len}
      >
        {renderList()}
      </InfiniteScroll>
    )
  }
}

function PageControls(props: {
  isLoading: boolean
  onNext?: () => void
  onBack?: () => void
}) {
  const classes = useStyles()
  const { isLoading, onBack, onNext } = props

  return (
    <Grid
      item // item within main render grid
      xs={12}
      container // container for control items
      spacing={1}
      justify='flex-end'
      alignItems='center'
      className={classes.controls}
    >
      <Grid item>
        <IconButton
          title='back page'
          data-cy='back-button'
          disabled={!onBack}
          onClick={() => {
            onBack && onBack()
            window.scrollTo(0, 0)
          }}
        >
          <LeftIcon />
        </IconButton>
      </Grid>
      <Grid item>
        <IconButton
          title='next page'
          data-cy='next-button'
          disabled={!onNext}
          onClick={() => {
            onNext && onNext()
            window.scrollTo(0, 0)
          }}
        >
          {isLoading && !onNext && (
            <CircularProgress
              color='secondary'
              size={24}
              className={classes.progress}
            />
          )}
          <RightIcon />
        </IconButton>
      </Grid>
    </Grid>
  )
}

const loadingStyle = {
  color: 'lightgrey',
  background: 'lightgrey',
  height: '10.3333px',
}

const useLoadingStyles = makeStyles({
  item: {
    display: 'block',
    minHeight: dense => (dense ? 57 : 71),
  },
  lineOne: {
    ...loadingStyle,
    width: '50%',
  },
  lineTwo: {
    ...loadingStyle,
    width: '35%',
    margin: '5px 0 5px 0',
  },
  lineThree: {
    ...loadingStyle,
    width: '65%',
  },
})

// LoadingItem is used as a placeholder for loading content
function LoadingItem(props: { dense?: boolean }) {
  const classes = useLoadingStyles(props.dense)

  return (
    <ListItem className={classes.item} dense={props.dense}>
      <ListItemText className={classes.lineOne} />
      <ListItemText className={classes.lineTwo} />
      <ListItemText className={classes.lineThree} />
    </ListItem>
  )
}<|MERGE_RESOLUTION|>--- conflicted
+++ resolved
@@ -19,15 +19,11 @@
 
 import { ITEMS_PER_PAGE } from '../config'
 import ListItemIcon from '@material-ui/core/ListItemIcon'
-<<<<<<< HEAD
 import { Checkbox, CheckboxProps, makeStyles } from '@material-ui/core'
 import InfiniteScroll from 'react-infinite-scroll-component'
 import Spinner from '../loading/components/Spinner'
 import { ControlledPaginatedListItemProps } from './ControlledPaginatedList'
-=======
-import { makeStyles } from '@material-ui/core'
 import { AppLink } from '../util/AppLink'
->>>>>>> dc4d3711
 
 // gray boxes on load
 // disable overflow
@@ -98,12 +94,6 @@
 }
 
 export function PaginatedList(props: PaginatedListProps) {
-<<<<<<< HEAD
-=======
-  const [page, setPage] = useState(0)
-  const classes = useStyles()
-
->>>>>>> dc4d3711
   const {
     cardHeader,
     listHeader,
@@ -185,14 +175,9 @@
       )
     }
 
-<<<<<<< HEAD
     // must be explicitly set when using, in accordance with TS definitions
     const urlProps = item.url && {
-      component: Link,
-=======
-    const extraProps = item.url && {
       component: AppLink,
->>>>>>> dc4d3711
       button: true as any,
       to: item.url,
     }
