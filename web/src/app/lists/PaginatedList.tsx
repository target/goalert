--- conflicted
+++ resolved
@@ -1,32 +1,12 @@
-<<<<<<< HEAD
-import React, { ReactNode, ReactElement, forwardRef, useContext } from 'react'
-import Avatar from '@material-ui/core/Avatar'
-import List from '@material-ui/core/List'
-import ListItem from '@material-ui/core/ListItem'
-import ListItemText from '@material-ui/core/ListItemText'
-import Typography from '@material-ui/core/Typography'
-import ListItemAvatar from '@material-ui/core/ListItemAvatar'
-import { makeStyles } from '@material-ui/core'
-=======
-import React, { ReactNode, useState, ReactElement, forwardRef } from 'react'
+import React, { ReactNode, useContext, ReactElement, forwardRef } from 'react'
 import Avatar from '@mui/material/Avatar'
-import Card from '@mui/material/Card'
-import CircularProgress from '@mui/material/CircularProgress'
-import Grid from '@mui/material/Grid'
-import IconButton from '@mui/material/IconButton'
 import List from '@mui/material/List'
 import ListItem from '@mui/material/ListItem'
 import ListItemText from '@mui/material/ListItemText'
-import ListItemSecondaryAction from '@mui/material/ListItemSecondaryAction'
 import Typography from '@mui/material/Typography'
-import LeftIcon from '@mui/icons-material/ChevronLeft'
-import RightIcon from '@mui/icons-material/ChevronRight'
 import ListItemAvatar from '@mui/material/ListItemAvatar'
 import makeStyles from '@mui/styles/makeStyles'
-import { Theme } from '@mui/material'
 import InfiniteScroll from 'react-infinite-scroll-component'
-
->>>>>>> e92fe234
 import { useIsWidthDown } from '../util/useWidth'
 import { FavoriteIcon } from '../util/SetFavoriteButton'
 import { ITEMS_PER_PAGE } from '../config'
@@ -58,83 +38,9 @@
   favoriteIcon: {
     backgroundColor: 'transparent',
   },
-<<<<<<< HEAD
   ...statusStyles,
 }))
 
-=======
-  headerNote: {
-    fontStyle: 'italic',
-  },
-  controls: {
-    [theme.breakpoints.down('md')]: {
-      '&:not(:first-child)': {
-        marginBottom: '4.5em',
-        paddingBottom: '1em',
-      },
-    },
-  },
-  ...statusStyles,
-}))
-
-function PageControls(props: {
-  isLoading: boolean
-  onNext?: () => void
-  onBack?: () => void
-}): JSX.Element {
-  const classes = useStyles()
-  const { isLoading, onBack, onNext } = props
-
-  return (
-    <Grid
-      item // item within main render grid
-      xs={12}
-      container // container for control items
-      spacing={1}
-      justifyContent='flex-end'
-      alignItems='center'
-      className={classes.controls}
-    >
-      <Grid item>
-        <IconButton
-          title='back page'
-          data-cy='back-button'
-          disabled={!onBack}
-          onClick={() => {
-            onBack && onBack()
-            window.scrollTo(0, 0)
-          }}
-          size='large'
-        >
-          <LeftIcon />
-        </IconButton>
-      </Grid>
-      <Grid item>
-        <IconButton
-          title='next page'
-          data-cy='next-button'
-          disabled={!onNext}
-          onClick={() => {
-            onNext && onNext()
-            window.scrollTo(0, 0)
-          }}
-          size='large'
-        >
-          {isLoading && !onNext && (
-            <CircularProgress
-              color='secondary'
-              size={24}
-              className={classes.progress}
-            />
-          )}
-          <RightIcon />
-        </IconButton>
-      </Grid>
-    </Grid>
-  )
-}
-
->>>>>>> e92fe234
 const loadingStyle = {
   color: 'lightgrey',
   background: 'lightgrey',
