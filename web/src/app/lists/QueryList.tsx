import React, { useMemo } from 'react'
import { useQuery, QueryResult } from '@apollo/client'
import { useSelector } from 'react-redux'
import { Grid } from '@material-ui/core'
import { once } from 'lodash'
import { PaginatedList, PaginatedListItemProps } from './PaginatedList'
import { ITEMS_PER_PAGE, POLL_INTERVAL } from '../config'
import { searchSelector, urlKeySelector } from '../selectors'
import { fieldAlias } from '../util/graphql'
import { GraphQLClientWithErrors } from '../apollo'
import ControlledPaginatedList, {
  ControlledPaginatedListProps,
} from './ControlledPaginatedList'
<<<<<<< HEAD
import { OperationVariables, QueryResult } from '@apollo/react-common'
=======
>>>>>>> 11d59666

// any && object type map
// used for objects with unknown key/values from parent
interface ObjectMap {
  // eslint-disable-next-line @typescript-eslint/no-explicit-any
  [key: string]: any
}

const buildFetchMore = (
  fetchMore: QueryResult['fetchMore'],
  after: string,
  stopPolling: QueryResult['stopPolling'],
  itemsPerPage: number,
): ((numberToLoad?: number) => void) | undefined => {
  return once((newLimit?: number) => {
    stopPolling()
    return fetchMore({
      variables: {
        input: {
          first: newLimit || itemsPerPage,
          after,
        },
      },
      updateQuery: (prev: ObjectMap, { fetchMoreResult }: ObjectMap) => {
        if (!fetchMoreResult) return prev

        return {
          ...fetchMoreResult,
          data: {
            ...fetchMoreResult.data,
            nodes: prev.data.nodes.concat(fetchMoreResult.data.nodes),
          },
        }
      },
    })
  })
}

export interface QueryListProps extends ControlledPaginatedListProps {
  /*
   * query must provide a single field that returns nodes
   *
   * For example:
   *   ```graphql
   *   query Services {
   *     services {
   *       nodes {
   *         id
   *         name
   *         description
   *       }
   *     }
   *   }
   *  ```
   */
  query: Record<string, unknown>

  // mapDataNode should map the struct from each node in `nodes` to the struct required by a PaginatedList item
  mapDataNode?: (n: ObjectMap) => PaginatedListItemProps

  // variables will be added to the initial query. Useful for things like `favoritesFirst` or alert filters
  // note: The `input.search` and `input.first` parameters are included by default, but can be overridden
  variables?: OperationVariables

  // mapVariables transforms query variables just before submission
  mapVariables?: (vars: OperationVariables) => OperationVariables
}

export default function QueryList(props: QueryListProps): JSX.Element {
  const {
    mapDataNode = (n: ObjectMap) => ({
      id: n.id,
      title: n.name,
      url: n.id,
      subText: n.description,
    }),
    query,
    variables = {},
    noSearch,
    mapVariables = (v) => v,
    ...listProps
  } = props
  const { input, ...vars } = variables

  const searchParam = useSelector(searchSelector)
  const urlKey = useSelector(urlKeySelector)
  const aliasedQuery = useMemo(() => fieldAlias(query, 'data'), [query])

  const queryVariables = {
    ...vars,
    input: {
      first: ITEMS_PER_PAGE,
      search: searchParam,
      ...input,
    },
  }

  if (noSearch) {
    delete queryVariables.input.search
  }

  const { data, loading, fetchMore, stopPolling } = useQuery(aliasedQuery, {
    client: GraphQLClientWithErrors,
    variables: mapVariables(queryVariables),
    fetchPolicy: 'network-only',
    pollInterval: POLL_INTERVAL,
  })

  const nodes = data?.data?.nodes ?? []
  const items = nodes.map(mapDataNode)
  let loadMore: ((numberToLoad?: number) => void) | undefined

  if (data?.data?.pageInfo?.hasNextPage) {
    loadMore = buildFetchMore(
      fetchMore,
      data.data.pageInfo.endCursor,
      stopPolling,
      queryVariables.input.first,
    )
  }

  if (Boolean(props.checkboxActions) || !props.noSearch) {
    return (
      <Grid container spacing={2}>
        <ControlledPaginatedList
          {...listProps}
          items={items}
          itemsPerPage={queryVariables.input.first}
          loadMore={loadMore}
          isLoading={!data && loading}
        />
      </Grid>
    )
  }

  return (
    <Grid container spacing={2}>
      <Grid item xs={12}>
        <PaginatedList
          {...listProps}
          key={urlKey}
          items={items}
          itemsPerPage={queryVariables.input.first}
          loadMore={loadMore}
          isLoading={!data && loading}
        />
      </Grid>
    </Grid>
  )
}<|MERGE_RESOLUTION|>--- conflicted
+++ resolved
@@ -1,5 +1,5 @@
 import React, { useMemo } from 'react'
-import { useQuery, QueryResult } from '@apollo/client'
+import { useQuery, OperationVariables, QueryResult } from '@apollo/client'
 import { useSelector } from 'react-redux'
 import { Grid } from '@material-ui/core'
 import { once } from 'lodash'
@@ -11,10 +11,6 @@
 import ControlledPaginatedList, {
   ControlledPaginatedListProps,
 } from './ControlledPaginatedList'
-<<<<<<< HEAD
-import { OperationVariables, QueryResult } from '@apollo/react-common'
-=======
->>>>>>> 11d59666
 
 // any && object type map
 // used for objects with unknown key/values from parent
