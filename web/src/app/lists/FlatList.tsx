--- conflicted
+++ resolved
@@ -1,20 +1,11 @@
-<<<<<<< HEAD
-import React, { useLayoutEffect } from 'react'
+import React, { useLayoutEffect, MouseEvent } from 'react'
+import ButtonBase from '@mui/material/ButtonBase'
 import List, { ListProps } from '@mui/material/List'
 import ListItem, { ListItemProps } from '@mui/material/ListItem'
 import ListItemIcon from '@mui/material/ListItemIcon'
 import ListItemSecondaryAction from '@mui/material/ListItemSecondaryAction'
 import ListItemText from '@mui/material/ListItemText'
 import Typography from '@mui/material/Typography'
-=======
-import React, { useLayoutEffect, MouseEvent } from 'react'
-import List, { ListProps } from '@material-ui/core/List'
-import ListItem, { ListItemProps } from '@material-ui/core/ListItem'
-import ListItemIcon from '@material-ui/core/ListItemIcon'
-import ListItemSecondaryAction from '@material-ui/core/ListItemSecondaryAction'
-import ListItemText from '@material-ui/core/ListItemText'
-import Typography from '@material-ui/core/Typography'
->>>>>>> 95107253
 import {
   DragDropContext,
   Droppable,
@@ -26,17 +17,11 @@
 } from 'react-beautiful-dnd'
 import ListSubheader from '@mui/material/ListSubheader'
 import AppLink from '../util/AppLink'
-<<<<<<< HEAD
 import makeStyles from '@mui/styles/makeStyles'
 import { CSSTransition, TransitionGroup } from 'react-transition-group'
 import { Alert, AlertTitle } from '@mui/material'
-import { Color } from '@mui/lab'
-=======
-import { ButtonBase, makeStyles } from '@material-ui/core'
-import { CSSTransition, TransitionGroup } from 'react-transition-group'
-import { Alert, AlertTitle, Color } from '@material-ui/lab'
+import { AlertColor } from '@mui/material/Alert'
 import classnames from 'classnames'
->>>>>>> 95107253
 import { Notice, NoticeType } from '../details/Notices'
 
 const lime = '#93ed94'
@@ -149,7 +134,7 @@
   transition?: boolean
 }
 
-const severityMap: { [K in NoticeType]: Color } = {
+const severityMap: { [K in NoticeType]: AlertColor } = {
   INFO: 'info',
   WARNING: 'warning',
   ERROR: 'error',
@@ -171,7 +156,6 @@
     }
   }, [scrollIntoView])
 
-  // @ts-expect-error complains due to ListItem not always rendering a list item.
   return <ListItem ref={ref} {...other} />
 }
 
@@ -211,7 +195,6 @@
           <Alert
             className={classes.alertAsButton}
             key={idx}
-            component='li'
             severity={severityMap[item.type]}
             icon={item.icon}
           >
@@ -225,7 +208,6 @@
     return (
       <Alert
         key={idx}
-        component='li'
         className={classes.alert}
         severity={severityMap[item.type]}
         icon={item.icon}
