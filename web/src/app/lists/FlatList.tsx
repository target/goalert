--- conflicted
+++ resolved
@@ -239,7 +239,6 @@
     )
   }
 
-<<<<<<< HEAD
   function renderItem(item: FlatListItem, idx: number): JSX.Element {
     let itemProps = {}
     if (item.url) {
@@ -283,8 +282,6 @@
     )
   }
 
-=======
->>>>>>> 3d7d51dd
   function renderTransitionItems(): JSX.Element[] {
     return items.map((item, idx) => {
       if ('subHeader' in item) {
