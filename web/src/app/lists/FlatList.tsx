--- conflicted
+++ resolved
@@ -1,8 +1,10 @@
-<<<<<<< HEAD
-import React, { useLayoutEffect, MouseEvent, ReactNode } from 'react'
-=======
-import React, { useEffect, useRef, useState, MouseEvent } from 'react'
->>>>>>> cf558d6c
+import React, {
+  useEffect,
+  useRef,
+  useState,
+  MouseEvent,
+  ReactNode,
+} from 'react'
 import ButtonBase from '@mui/material/ButtonBase'
 import IconButton from '@mui/material/IconButton'
 import List, { ListProps } from '@mui/material/List'
