import React from 'react'
import p from 'prop-types'
import withStyles from '@material-ui/core/styles/withStyles'
import withWidth, { isWidthUp } from '@material-ui/core/withWidth/index'

import Avatar from '@material-ui/core/Avatar'
import FavoriteIcon from '@material-ui/icons/Star'
import Card from '@material-ui/core/Card'
import CircularProgress from '@material-ui/core/CircularProgress'
import Grid from '@material-ui/core/Grid'
import IconButton from '@material-ui/core/IconButton'
import List from '@material-ui/core/List'
import ListItem from '@material-ui/core/ListItem'
import ListItemText from '@material-ui/core/ListItemText'
import Typography from '@material-ui/core/Typography'
import ListItemSecondaryAction from '@material-ui/core/ListItemSecondaryAction'

import LeftIcon from '@material-ui/icons/ChevronLeft'
import RightIcon from '@material-ui/icons/ChevronRight'
import { Link } from 'react-router-dom'
import { connect } from 'react-redux'

import { ITEMS_PER_PAGE } from '../config'
import { absURLSelector } from '../selectors/url'

// gray boxes on load
// disable overflow
// can go to last page + one if loading & hasNextPage
// delete on details -> update list (cache, refetch?)
// - on details, don't have accesses to search param

const styles = theme => ({
  progress: {
    color: theme.palette.secondary['500'],
    position: 'absolute',
  },
  favoriteIcon: {
    backgroundColor: 'transparent',
    color: 'grey',
  },
  headerNote: {
    fontStyle: 'italic',
  },
  controls: {
    [theme.breakpoints.down('sm')]: {
      '&:not(:first-child)': {
        marginBottom: '4.5em',
      },
    },
  },
})

@withStyles(styles)
class PaginationControls extends React.PureComponent {
  static propTypes = {
    isLoading: p.bool,
    onNext: p.func,
    onBack: p.func,
  }

  render() {
    const { classes, isLoading, onBack, onNext } = this.props

    return (
      <React.Fragment>
        <Grid container item justify='flex-end' className={classes.controls}>
          <Grid item>
            <IconButton
              data-cy='back-button'
              disabled={!onBack}
              onClick={() => {
                onBack()
                window.scrollTo(0, 0)
              }}
            >
              <LeftIcon />
            </IconButton>
          </Grid>
          <Grid item>
            <IconButton
              data-cy='next-button'
              disabled={!onNext}
              onClick={() => {
                onNext()
                window.scrollTo(0, 0)
              }}
            >
              {isLoading && !onNext && (
                <CircularProgress
                  color='secondary'
                  size={24}
                  className={classes.progress}
                />
              )}
              <RightIcon />
            </IconButton>
          </Grid>
        </Grid>
      </React.Fragment>
    )
  }
}

const loadingStyle = {
  color: 'lightgrey',
  background: 'lightgrey',
  height: '10.3333px',
}

// LoadingItem is used as a placeholder for loading content
class LoadingItem extends React.PureComponent {
  render() {
    const { dense } = this.props
    let minHeight = 71
    if (dense) {
      minHeight = 57
    }
    return (
      <ListItem dense={dense} style={{ display: 'block', minHeight }}>
        <ListItemText style={{ ...loadingStyle, width: '50%' }} />
        <ListItemText
          style={{ ...loadingStyle, width: '35%', margin: '5px 0 5px 0' }}
        />
        <ListItemText style={{ ...loadingStyle, width: '65%' }} />
      </ListItem>
    )
  }
}

const mapStateToProps = state => {
  return {
    absURL: absURLSelector(state),
  }
}

@withWidth()
@withStyles(styles)
@connect(mapStateToProps)
export class PaginatedList extends React.PureComponent {
  static propTypes = {
    // headerNote will be displayed at the top of the list.
    headerNote: p.oneOfType([p.string, p.element]),

    items: p.arrayOf(
      p.shape({
        url: p.string,
        title: p.string.isRequired,
        subText: p.string,
        isFavorite: p.bool,
        icon: p.element,
        action: p.element,
      }),
    ),

    isLoading: p.bool,
    loadMore: p.func,

    // disable placeholder display during loading
    noPlaceholder: p.bool,

    // provide a message to display if there are no results
    emptyMessage: p.string,
  }

  static defaultProps = {
    emptyMessage: 'No results',
  }

  state = {
    page: 0,
  }

  pageCount = () => Math.ceil((this.props.items || []).length / ITEMS_PER_PAGE)

  // isLoading returns true if the parent says we are, or
  // we are currently on an incomplete page and `loadMore` is available.
  isLoading() {
    if (this.props.isLoading) return true

    // We are on a future/incomplete page and loadMore is true
    const itemCount = (this.props.items || []).length
    if (
      (this.state.page + 1) * ITEMS_PER_PAGE > itemCount &&
      this.props.loadMore
    )
      return true

    return false
  }

  hasNextPage() {
    const nextPage = this.state.page + 1
    // Check that we have at least 1 item already for the next page
    if (nextPage < this.pageCount()) return true

    // If we're on the last page, not already loading, and can load more
    if (
      nextPage === this.pageCount() &&
      !this.isLoading() &&
      this.props.loadMore
    ) {
      return true
    }

    return false
  }

  onNextPage = () => {
    const nextPage = this.state.page + 1
    this.setState({ page: nextPage })

    // If we're on a not-fully-loaded page, or the last page when > the first page
    if (
      (nextPage >= this.pageCount() ||
        (nextPage > 1 && nextPage + 1 === this.pageCount())) &&
      this.props.loadMore
    )
      this.props.loadMore(ITEMS_PER_PAGE * 2)
  }

  renderPaginationControls() {
    let onBack = null
    let onNext = null

    if (this.state.page > 0)
      onBack = () => this.setState({ page: this.state.page - 1 })
    if (this.hasNextPage()) onNext = this.onNextPage

    return (
      <PaginationControls
        onBack={onBack}
        onNext={onNext}
        isLoading={this.isLoading()}
      />
    )
  }

  renderNoResults() {
    return (
      <ListItem>
        <ListItemText
          disableTypography
          secondary={
            <Typography variant='caption'>{this.props.emptyMessage}</Typography>
          }
        />
      </ListItem>
    )
  }

  renderItem = (item, idx) => {
    const { classes, width, absURL } = this.props
    let favIcon = <ListItemSecondaryAction />
    if (item.isFavorite) {
      favIcon = (
        <ListItemSecondaryAction>
<<<<<<< HEAD
          <Avatar className={classes.favoriteIcon} data-cy={'fav-icon'}>
            <FavoriteIcon />
=======
          <Avatar className={classes.favoriteIcon}>
            <FavoriteIcon data-cy='fav-icon' />
>>>>>>> 0587875d
          </Avatar>
        </ListItemSecondaryAction>
      )
    }

    return (
      <ListItem
        dense={isWidthUp('md', width)}
        key={'list_' + idx}
        component={item.url ? Link : null}
        to={absURL(item.url)}
        button={Boolean(item.url)}
      >
        {item.icon}
        <ListItemText primary={item.title} secondary={item.subText} />
        {favIcon}
        {item.action && (
          <ListItemSecondaryAction>{item.action}</ListItemSecondaryAction>
        )}
      </ListItem>
    )
  }

  renderListItems() {
    if (this.pageCount() === 0 && !this.props.isLoading)
      return this.renderNoResults()

    const { page } = this.state
    const { width, noPlaceholder } = this.props

    const items = (this.props.items || [])
      .slice(page * ITEMS_PER_PAGE, (page + 1) * ITEMS_PER_PAGE)
      .map(this.renderItem)

    // Display full list when loading
    if (!noPlaceholder) {
      while (this.isLoading() && items.length < ITEMS_PER_PAGE) {
        items.push(
          <LoadingItem
            dense={isWidthUp('md', width)}
            key={'list_' + items.length}
          />,
        )
      }
    }

    return items
  }

  render() {
    const { headerNote, classes } = this.props
    return (
      <React.Fragment>
        <Grid item xs={12}>
          <Card>
            <List data-cy='apollo-list'>
              {headerNote && (
                <ListItem>
                  <ListItemText
                    className={classes.headerNote}
                    disableTypography
                    secondary={
                      <Typography color='textSecondary'>
                        {headerNote}
                      </Typography>
                    }
                  />
                </ListItem>
              )}
              {this.renderListItems()}
            </List>
          </Card>
        </Grid>
        {this.renderPaginationControls()}
      </React.Fragment>
    )
  }
}<|MERGE_RESOLUTION|>--- conflicted
+++ resolved
@@ -254,13 +254,8 @@
     if (item.isFavorite) {
       favIcon = (
         <ListItemSecondaryAction>
-<<<<<<< HEAD
-          <Avatar className={classes.favoriteIcon} data-cy={'fav-icon'}>
-            <FavoriteIcon />
-=======
           <Avatar className={classes.favoriteIcon}>
             <FavoriteIcon data-cy='fav-icon' />
->>>>>>> 0587875d
           </Avatar>
         </ListItemSecondaryAction>
       )
