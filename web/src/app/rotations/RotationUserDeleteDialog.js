--- conflicted
+++ resolved
@@ -38,13 +38,6 @@
     },
   })
   const { userIDs, users } = data.rotation
-<<<<<<< HEAD
-  const [deleteUserMutation] = useMutation(mutation, {
-    variables: {
-      input: {
-        id: rotationID,
-        userIDs: userIDs.filter((_, index) => index !== userIndex),
-=======
   const [deleteUserMutation, { loading: mLoading, error: mError }] =
     useMutation(mutation, {
       variables: {
@@ -52,7 +45,6 @@
           id: rotationID,
           userIDs: userIDs.filter((_, index) => index !== userIndex),
         },
->>>>>>> a83583cf
       },
     })
 
