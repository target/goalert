--- conflicted
+++ resolved
@@ -1,12 +1,7 @@
 import { gql, useQuery } from '@apollo/client'
 import React, { useState } from 'react'
 import p from 'prop-types'
-<<<<<<< HEAD
-import _ from 'lodash-es'
-=======
-import gql from 'graphql-tag'
 import _ from 'lodash'
->>>>>>> eac89721
 
 import PageActions from '../util/PageActions'
 import OtherActions from '../util/OtherActions'
