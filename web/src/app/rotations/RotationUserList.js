import React, { useState } from 'react'
import p from 'prop-types'
import { gql, useMutation, useQuery } from '@apollo/client'
import { DateTime } from 'luxon'
import Card from '@material-ui/core/Card'
import { makeStyles } from '@material-ui/core'
import CardHeader from '@material-ui/core/CardHeader'

import FlatList from '../lists/FlatList'
import { reorderList, calcNewActiveIndex } from './util'
import OtherActions from '../util/OtherActions'
import CountDown from '../util/CountDown'
import RotationSetActiveDialog from './RotationSetActiveDialog'
import RotationUserDeleteDialog from './RotationUserDeleteDialog'
import { UserAvatar } from '../util/avatars'
import { styles as globalStyles } from '../styles/materialStyles'
import Spinner from '../loading/components/Spinner'
import { GenericError, ObjectNotFound } from '../error-pages'

const query = gql`
  query rotationUsers($id: ID!) {
    rotation(id: $id) {
      id
      users {
        id
        name
      }
      activeUserIndex
      nextHandoffTimes
    }
  }
`

const mutation = gql`
  mutation updateRotation($input: UpdateRotationInput!) {
    updateRotation(input: $input)
  }
`

const useStyles = makeStyles((theme) => {
  const { cardHeader } = globalStyles(theme)

  return {
    cardHeader,
  }
})

function RotationUserList({ rotationID }) {
  const classes = useStyles()
  const [deleteIndex, setDeleteIndex] = useState(null)
  const [setActiveIndex, setSetActiveIndex] = useState(null)

<<<<<<< HEAD
  const { data, loading: qLoading, error: qError } = useQuery(query, {
    variables: { id: rotationID },
  })
=======
  state = {
    deleteIndex: null,
    setActiveIndex: null,
    lastSwap: [],
  }
>>>>>>> b5d40fd1

  const [updateRotation, { error: mError }] = useMutation(mutation)

  if (qLoading && !data) return <Spinner />
  if (data && !data.rotation) return <ObjectNotFound type='rotation' />
  if (qError || mError) return <GenericError error={qError || mError} />

  const { users, activeUserIndex, nextHandoffTimes } = data.rotation

  // duplicate first entry
  const _nextHandoffTimes = (nextHandoffTimes || [])
    .slice(0, 1)
    .concat(nextHandoffTimes)

  const handoff = users.map((u, index) => {
    const handoffIndex =
      (index + (users.length - activeUserIndex)) % users.length
    const time = _nextHandoffTimes[handoffIndex]
    if (!time) {
      return null
    }

    if (index === activeUserIndex) {
      return (
        <CountDown
          end={time}
          weeks
          days
          hours
          minutes
          prefix='Active for the next '
          style={{ marginLeft: '1em' }}
          expiredTimeout={60}
          expiredMessage='< 1 Minute'
        />
      )
<<<<<<< HEAD
    }
    return (
      'Starts at ' +
      DateTime.fromISO(time).toLocaleString(DateTime.TIME_SIMPLE) +
      ' ' +
      DateTime.fromISO(time).toRelativeCalendar()
    )
  })

  return (
    <React.Fragment>
      {deleteIndex !== null && (
        <RotationUserDeleteDialog
          rotationID={rotationID}
          userIndex={deleteIndex}
          onClose={() => setDeleteIndex(null)}
        />
      )}
      {setActiveIndex !== null && (
        <RotationSetActiveDialog
          rotationID={rotationID}
          userIndex={setActiveIndex}
          onClose={() => setSetActiveIndex(null)}
        />
      )}
      <Card>
        <CardHeader
          className={classes.cardHeader}
          component='h3'
          title='Users'
        />

        <FlatList
          data-cy='users'
          emptyMessage='No users currently assigned to this rotation'
          headerNote={
            users.length ? "Click and drag on a user's name to re-order" : ''
          }
          items={users.map((u, index) => ({
            title: u.name,
            id: u.id,
            highlight: index === activeUserIndex,
            icon: <UserAvatar userID={u.id} />,
            subText: handoff[index],
            secondaryAction: (
              <OtherActions
                actions={[
                  {
                    label: 'Set Active',
                    onClick: () => setSetActiveIndex(index),
=======
    })

    let listIDs = users.map((_, idx) => idx)
    this.state.lastSwap.forEach((s) => {
      listIDs = reorderList(listIDs, s.oldIndex, s.newIndex)
    })

    return (
      <FlatList
        data-cy='users'
        emptyMessage='No users currently assigned to this rotation'
        headerNote={
          users.length ? "Click and drag on a user's name to re-order" : ''
        }
        items={users.map((u, index) => ({
          title: u.name,
          id: String(listIDs[index]),
          highlight: index === activeUserIndex,
          icon: <UserAvatar userID={u.id} />,
          subText: handoff[index],
          secondaryAction: (
            <OtherActions
              actions={[
                {
                  label: 'Set Active',
                  onClick: () => this.setState({ setActiveIndex: index }),
                },
                {
                  label: 'Remove',
                  onClick: () => this.setState({ deleteIndex: index }),
                },
              ]}
            />
          ),
        }))}
        onReorder={(oldIndex, newIndex) => {
          this.setState({
            lastSwap: [...this.state.lastSwap, { oldIndex, newIndex }],
          })
          const updatedUsers = reorderList(
            users.map((u) => u.id),
            oldIndex,
            newIndex,
          )
          const newActiveIndex = calcNewActiveIndex(
            activeUserIndex,
            oldIndex,
            newIndex,
          )
          const params = { id: this.props.rotationID, userIDs: updatedUsers }

          if (newActiveIndex !== -1) {
            params.activeUserIndex = newActiveIndex
          }

          return commit({
            variables: { input: params },
            update: (cache, response) => {
              if (!response.data.updateRotation) {
                return
              }
              const data = cache.readQuery({
                query: rotationUsersQuery,
                variables: { id: this.props.rotationID },
              })

              const users = reorderList(data.rotation.users, oldIndex, newIndex)

              cache.writeQuery({
                query: rotationUsersQuery,
                variables: { id: this.props.rotationID },
                data: {
                  ...data,
                  rotation: {
                    ...data.rotation,
                    activeUserIndex:
                      newActiveIndex === -1
                        ? data.rotation.activeUserIndex
                        : newActiveIndex,
                    users,
>>>>>>> b5d40fd1
                  },
                  {
                    label: 'Remove',
                    onClick: () => setDeleteIndex(index),
                  },
                ]}
              />
            ),
          }))}
          onReorder={(oldIndex, newIndex) => {
            const updatedUsers = reorderList(
              users.map((u) => u.id),
              oldIndex,
              newIndex,
            )
            const newActiveIndex = calcNewActiveIndex(
              activeUserIndex,
              oldIndex,
              newIndex,
            )
            const params = { id: rotationID, userIDs: updatedUsers }

            if (newActiveIndex !== -1) {
              params.activeUserIndex = newActiveIndex
            }

            return updateRotation({
              variables: { input: params },
              update: (cache, response) => {
                if (!response.data.updateRotation) {
                  return
                }
                const data = cache.readQuery({
                  query,
                  variables: { id: rotationID },
                })

                const users = reorderList(
                  data.rotation.users,
                  oldIndex,
                  newIndex,
                )

                cache.writeQuery({
                  query,
                  variables: { id: rotationID },
                  data: {
                    ...data,
                    rotation: {
                      ...data.rotation,
                      activeUserIndex:
                        newActiveIndex === -1
                          ? data.rotation.activeUserIndex
                          : newActiveIndex,
                      users,
                    },
                  },
                })
              },
              optimisticResponse: {
                __typename: 'Mutation',
                updateRotation: true,
              },
            })
          }}
        />
      </Card>
    </React.Fragment>
  )
}

RotationUserList.propTypes = {
  rotationID: p.string.isRequired,
}

export default RotationUserList<|MERGE_RESOLUTION|>--- conflicted
+++ resolved
@@ -49,18 +49,11 @@
   const classes = useStyles()
   const [deleteIndex, setDeleteIndex] = useState(null)
   const [setActiveIndex, setSetActiveIndex] = useState(null)
-
-<<<<<<< HEAD
+  const [lastSwap, setLastSwap] = useState([])
+
   const { data, loading: qLoading, error: qError } = useQuery(query, {
     variables: { id: rotationID },
   })
-=======
-  state = {
-    deleteIndex: null,
-    setActiveIndex: null,
-    lastSwap: [],
-  }
->>>>>>> b5d40fd1
 
   const [updateRotation, { error: mError }] = useMutation(mutation)
 
@@ -97,7 +90,6 @@
           expiredMessage='< 1 Minute'
         />
       )
-<<<<<<< HEAD
     }
     return (
       'Starts at ' +
@@ -107,6 +99,11 @@
     )
   })
 
+  let listIDs = users.map((_, idx) => idx)
+  lastSwap.forEach((s) => {
+    listIDs = reorderList(listIDs, s.oldIndex, s.newIndex)
+  })
+
   return (
     <React.Fragment>
       {deleteIndex !== null && (
@@ -138,7 +135,7 @@
           }
           items={users.map((u, index) => ({
             title: u.name,
-            id: u.id,
+            id: String(listIDs[index]),
             highlight: index === activeUserIndex,
             icon: <UserAvatar userID={u.id} />,
             subText: handoff[index],
@@ -148,88 +145,6 @@
                   {
                     label: 'Set Active',
                     onClick: () => setSetActiveIndex(index),
-=======
-    })
-
-    let listIDs = users.map((_, idx) => idx)
-    this.state.lastSwap.forEach((s) => {
-      listIDs = reorderList(listIDs, s.oldIndex, s.newIndex)
-    })
-
-    return (
-      <FlatList
-        data-cy='users'
-        emptyMessage='No users currently assigned to this rotation'
-        headerNote={
-          users.length ? "Click and drag on a user's name to re-order" : ''
-        }
-        items={users.map((u, index) => ({
-          title: u.name,
-          id: String(listIDs[index]),
-          highlight: index === activeUserIndex,
-          icon: <UserAvatar userID={u.id} />,
-          subText: handoff[index],
-          secondaryAction: (
-            <OtherActions
-              actions={[
-                {
-                  label: 'Set Active',
-                  onClick: () => this.setState({ setActiveIndex: index }),
-                },
-                {
-                  label: 'Remove',
-                  onClick: () => this.setState({ deleteIndex: index }),
-                },
-              ]}
-            />
-          ),
-        }))}
-        onReorder={(oldIndex, newIndex) => {
-          this.setState({
-            lastSwap: [...this.state.lastSwap, { oldIndex, newIndex }],
-          })
-          const updatedUsers = reorderList(
-            users.map((u) => u.id),
-            oldIndex,
-            newIndex,
-          )
-          const newActiveIndex = calcNewActiveIndex(
-            activeUserIndex,
-            oldIndex,
-            newIndex,
-          )
-          const params = { id: this.props.rotationID, userIDs: updatedUsers }
-
-          if (newActiveIndex !== -1) {
-            params.activeUserIndex = newActiveIndex
-          }
-
-          return commit({
-            variables: { input: params },
-            update: (cache, response) => {
-              if (!response.data.updateRotation) {
-                return
-              }
-              const data = cache.readQuery({
-                query: rotationUsersQuery,
-                variables: { id: this.props.rotationID },
-              })
-
-              const users = reorderList(data.rotation.users, oldIndex, newIndex)
-
-              cache.writeQuery({
-                query: rotationUsersQuery,
-                variables: { id: this.props.rotationID },
-                data: {
-                  ...data,
-                  rotation: {
-                    ...data.rotation,
-                    activeUserIndex:
-                      newActiveIndex === -1
-                        ? data.rotation.activeUserIndex
-                        : newActiveIndex,
-                    users,
->>>>>>> b5d40fd1
                   },
                   {
                     label: 'Remove',
@@ -240,6 +155,8 @@
             ),
           }))}
           onReorder={(oldIndex, newIndex) => {
+            setLastSwap([...lastSwap, { oldIndex, newIndex }])
+
             const updatedUsers = reorderList(
               users.map((u) => u.id),
               oldIndex,
