import React, { useState } from 'react'
import p from 'prop-types'
import { gql, useMutation, useQuery } from '@apollo/client'
import { DateTime } from 'luxon'
import Card from '@material-ui/core/Card'
import { makeStyles } from '@material-ui/core'
import CardHeader from '@material-ui/core/CardHeader'

import FlatList from '../lists/FlatList'
import { reorderList, calcNewActiveIndex } from './util'
import OtherActions from '../util/OtherActions'
import CountDown from '../util/CountDown'
import RotationSetActiveDialog from './RotationSetActiveDialog'
import RotationUserDeleteDialog from './RotationUserDeleteDialog'
import { UserAvatar } from '../util/avatars'
import { styles as globalStyles } from '../styles/materialStyles'
import Spinner from '../loading/components/Spinner'
import { GenericError, ObjectNotFound } from '../error-pages'

const query = gql`
  query rotationUsers($id: ID!) {
    rotation(id: $id) {
      id
      users {
        id
        name
      }
      activeUserIndex
      nextHandoffTimes
    }
  }
`

const mutation = gql`
  mutation updateRotation($input: UpdateRotationInput!) {
    updateRotation(input: $input)
  }
`

const useStyles = makeStyles((theme) => {
  const { cardHeader } = globalStyles(theme)

  return {
    cardHeader,
  }
})

function RotationUserList({ rotationID }) {
  const classes = useStyles()
  const [deleteIndex, setDeleteIndex] = useState(null)
  const [setActiveIndex, setSetActiveIndex] = useState(null)

  const { data, loading: qLoading, error: qError } = useQuery(query, {
    variables: { id: rotationID },
  })

  const [updateRotation, { error: mError }] = useMutation(mutation)

  if (qLoading && !data) return <Spinner />
  if (data && !data.rotation) return <ObjectNotFound type='rotation' />
  if (qError || mError) return <GenericError error={qError || mError} />

  const { users, activeUserIndex, nextHandoffTimes } = data.rotation

  // duplicate first entry
  const _nextHandoffTimes = (nextHandoffTimes || [])
    .slice(0, 1)
    .concat(nextHandoffTimes)

  const handoff = users.map((u, index) => {
    const handoffIndex =
      (index + (users.length - activeUserIndex)) % users.length
    const time = _nextHandoffTimes[handoffIndex]
    if (!time) {
      return null
    }

    if (index === activeUserIndex) {
      return (
        <CountDown
          end={time}
          weeks
          days
          hours
          minutes
          prefix='Active for the next '
          style={{ marginLeft: '1em' }}
          expiredTimeout={60}
          expiredMessage='< 1 Minute'
        />
      )
    }
    return (
<<<<<<< HEAD
      <FlatList
        data-cy='users'
        emptyMessage='No users currently assigned to this rotation'
        headerNote={
          users.length ? "Click and drag on a user's name to re-order" : ''
        }
        items={users.map((u, index) => ({
          title: u.name,
          id: String(index),
          highlight: index === activeUserIndex,
          icon: <UserAvatar userID={u.id} />,
          subText: handoff[index],
          secondaryAction: (
            <OtherActions
              actions={[
                {
                  label: 'Set Active',
                  onClick: () => this.setState({ setActiveIndex: index }),
                },
                {
                  label: 'Remove',
                  onClick: () => this.setState({ deleteIndex: index }),
                },
              ]}
            />
          ),
        }))}
        onReorder={(...args) => {
          const updatedUsers = reorderList(
            users.map((u) => u.id),
            ...args,
          )
          const newActiveIndex = calcNewActiveIndex(activeUserIndex, ...args)
          const params = { id: this.props.rotationID, userIDs: updatedUsers }

          if (newActiveIndex !== -1) {
            params.activeUserIndex = newActiveIndex
=======
      'Starts at ' +
      DateTime.fromISO(time).toLocaleString(DateTime.TIME_SIMPLE) +
      ' ' +
      DateTime.fromISO(time).toRelativeCalendar()
    )
  })

  return (
    <React.Fragment>
      {deleteIndex !== null && (
        <RotationUserDeleteDialog
          rotationID={rotationID}
          userIndex={deleteIndex}
          onClose={() => setDeleteIndex(null)}
        />
      )}
      {setActiveIndex !== null && (
        <RotationSetActiveDialog
          rotationID={rotationID}
          userIndex={setActiveIndex}
          onClose={() => setSetActiveIndex(null)}
        />
      )}
      <Card>
        <CardHeader
          className={classes.cardHeader}
          component='h3'
          title='Users'
        />

        <FlatList
          data-cy='users'
          emptyMessage='No users currently assigned to this rotation'
          headerNote={
            users.length ? "Click and drag on a user's name to re-order" : ''
>>>>>>> 5a4b4f2b
          }
          items={users.map((u, index) => ({
            title: u.name,
            id: u.id,
            highlight: index === activeUserIndex,
            icon: <UserAvatar userID={u.id} />,
            subText: handoff[index],
            secondaryAction: (
              <OtherActions
                actions={[
                  {
                    label: 'Set Active',
                    onClick: () => setSetActiveIndex(index),
                  },
                  {
                    label: 'Remove',
                    onClick: () => setDeleteIndex(index),
                  },
                ]}
              />
            ),
          }))}
          onReorder={(oldIndex, newIndex) => {
            const updatedUsers = reorderList(
              users.map((u) => u.id),
              oldIndex,
              newIndex,
            )
            const newActiveIndex = calcNewActiveIndex(
              activeUserIndex,
              oldIndex,
              newIndex,
            )
            const params = { id: rotationID, userIDs: updatedUsers }

            if (newActiveIndex !== -1) {
              params.activeUserIndex = newActiveIndex
            }

            return updateRotation({
              variables: { input: params },
              update: (cache, response) => {
                if (!response.data.updateRotation) {
                  return
                }
                const data = cache.readQuery({
                  query,
                  variables: { id: rotationID },
                })

                const users = reorderList(
                  data.rotation.users,
                  oldIndex,
                  newIndex,
                )

                cache.writeQuery({
                  query,
                  variables: { id: rotationID },
                  data: {
                    ...data,
                    rotation: {
                      ...data.rotation,
                      activeUserIndex:
                        newActiveIndex === -1
                          ? data.rotation.activeUserIndex
                          : newActiveIndex,
                      users,
                    },
                  },
                })
              },
              optimisticResponse: {
                __typename: 'Mutation',
                updateRotation: true,
              },
            })
          }}
        />
      </Card>
    </React.Fragment>
  )
}

RotationUserList.propTypes = {
  rotationID: p.string.isRequired,
}

export default RotationUserList<|MERGE_RESOLUTION|>--- conflicted
+++ resolved
@@ -91,45 +91,6 @@
       )
     }
     return (
-<<<<<<< HEAD
-      <FlatList
-        data-cy='users'
-        emptyMessage='No users currently assigned to this rotation'
-        headerNote={
-          users.length ? "Click and drag on a user's name to re-order" : ''
-        }
-        items={users.map((u, index) => ({
-          title: u.name,
-          id: String(index),
-          highlight: index === activeUserIndex,
-          icon: <UserAvatar userID={u.id} />,
-          subText: handoff[index],
-          secondaryAction: (
-            <OtherActions
-              actions={[
-                {
-                  label: 'Set Active',
-                  onClick: () => this.setState({ setActiveIndex: index }),
-                },
-                {
-                  label: 'Remove',
-                  onClick: () => this.setState({ deleteIndex: index }),
-                },
-              ]}
-            />
-          ),
-        }))}
-        onReorder={(...args) => {
-          const updatedUsers = reorderList(
-            users.map((u) => u.id),
-            ...args,
-          )
-          const newActiveIndex = calcNewActiveIndex(activeUserIndex, ...args)
-          const params = { id: this.props.rotationID, userIDs: updatedUsers }
-
-          if (newActiveIndex !== -1) {
-            params.activeUserIndex = newActiveIndex
-=======
       'Starts at ' +
       DateTime.fromISO(time).toLocaleString(DateTime.TIME_SIMPLE) +
       ' ' +
@@ -165,7 +126,6 @@
           emptyMessage='No users currently assigned to this rotation'
           headerNote={
             users.length ? "Click and drag on a user's name to re-order" : ''
->>>>>>> 5a4b4f2b
           }
           items={users.map((u, index) => ({
             title: u.name,
