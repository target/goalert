import React, { useState } from 'react'
import { gql, useMutation } from '@apollo/client'
import { nonFieldErrors, fieldErrors } from '../util/errutil'
import FormDialog from '../dialogs/FormDialog'
import RotationForm from './RotationForm'
import { DateTime } from 'luxon'
import { Redirect } from 'wouter'
import { CreateRotationInput } from '../../schema'

const mutation = gql`
  mutation ($input: CreateRotationInput!) {
    createRotation(input: $input) {
      id
      name
      description
      start
      timeZone
      type
      shiftLength
    }
  }
`

<<<<<<< HEAD
const RotationCreateDialog = (props: { onClose: () => void }): JSX.Element => {
  const [value, setValue] = useState<Value>({
=======
const RotationCreateDialog = (props: { onClose?: () => void }): JSX.Element => {
  const [value, setValue] = useState<CreateRotationInput>({
>>>>>>> 31cdeb05
    name: '',
    description: '',
    timeZone: Intl.DateTimeFormat().resolvedOptions().timeZone,
    type: 'daily',
    start: DateTime.local().plus({ hours: 1 }).startOf('hour').toISO(),
    shiftLength: 1,
    favorite: true,
  })
  const [createRotationMutation, { loading, data, error }] = useMutation(
    mutation,
    {
      variables: {
        input: {
          ...value,
        },
      },
    },
  )

  if (data?.createRotation) {
    return <Redirect to={`/rotations/${data.createRotation.id}`} />
  }

  return (
    <FormDialog
      title='Create Rotation'
      loading={loading}
      errors={nonFieldErrors(error)}
      onClose={props.onClose}
      onSubmit={() => createRotationMutation()}
      form={
        <RotationForm
          errors={fieldErrors(error)}
          disabled={loading}
          value={value}
          onChange={(value) => setValue(value)}
        />
      }
    />
  )
}

export default RotationCreateDialog<|MERGE_RESOLUTION|>--- conflicted
+++ resolved
@@ -21,13 +21,8 @@
   }
 `
 
-<<<<<<< HEAD
-const RotationCreateDialog = (props: { onClose: () => void }): JSX.Element => {
-  const [value, setValue] = useState<Value>({
-=======
 const RotationCreateDialog = (props: { onClose?: () => void }): JSX.Element => {
   const [value, setValue] = useState<CreateRotationInput>({
->>>>>>> 31cdeb05
     name: '',
     description: '',
     timeZone: Intl.DateTimeFormat().resolvedOptions().timeZone,
