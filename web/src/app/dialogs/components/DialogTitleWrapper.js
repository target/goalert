--- conflicted
+++ resolved
@@ -61,25 +61,6 @@
 
     if (fullScreen) {
       return (
-<<<<<<< HEAD
-        <React.Fragment>
-          <AppBar position='sticky' style={{ marginBottom: '1em' }}>
-            <Toolbar>
-              {closeButton}
-              <Typography
-                color='inherit'
-                style={{ fontSize: '1.2em', flex: 1 }}
-              >
-                {title}
-              </Typography>
-              {toolbarItems}
-              {menu}
-            </Toolbar>
-          </AppBar>
-          <DialogContent style={{ overflowY: 'unset' }}>
-            <Typography variant='subtitle1'>{subTitle}</Typography>
-          </DialogContent>
-=======
         <React.Fragment>
           <AppBar position='sticky' style={{ marginBottom: '1em' }}>
             <Toolbar>
@@ -107,19 +88,8 @@
             <Typography variant='subtitle1'>{subTitle}</Typography>
           </DialogTitle>
           {menu}
->>>>>>> 32d6132b
         </React.Fragment>
       )
     }
-
-    return (
-      <React.Fragment>
-        <DialogTitle disableTypography>
-          <Typography variant='h6'>{title}</Typography>
-          <Typography variant='subtitle1'>{subTitle}</Typography>
-        </DialogTitle>
-        {menu}
-      </React.Fragment>
-    )
   }
 }