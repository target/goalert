--- conflicted
+++ resolved
@@ -61,22 +61,6 @@
 
     if (fullScreen) {
       return (
-<<<<<<< HEAD
-        <AppBar position='sticky' style={{ marginBottom: '1em' }}>
-          <Toolbar>
-            {closeButton}
-            <Typography
-              component='h2'
-              color='inherit'
-              style={{ fontSize: '1.2em', flex: 1 }}
-            >
-              {title}
-            </Typography>
-            {toolbarItems}
-            {menu}
-          </Toolbar>
-        </AppBar>
-=======
         <React.Fragment>
           <AppBar position='sticky' style={{ marginBottom: '1em' }}>
             <Toolbar>
@@ -92,24 +76,19 @@
             </Toolbar>
           </AppBar>
           <DialogContent style={{ overflowY: 'unset' }}>
-            <Typography variant='subtitle1'>{subTitle}</Typography>
+            <Typography component='p' variant='subtitle1'>
+              {subTitle}
+            </Typography>
           </DialogContent>
         </React.Fragment>
->>>>>>> 0ee1621d
       )
     } else {
       return (
         <React.Fragment>
-<<<<<<< HEAD
           <DialogTitle disableTypography key='title'>
             <Typography component='h2' className={classes.dialogTitle}>
               {title}
             </Typography>
-=======
-          <DialogTitle disableTypography>
-            <Typography variant='h6'>{title}</Typography>
-            <Typography variant='subtitle1'>{subTitle}</Typography>
->>>>>>> 0ee1621d
           </DialogTitle>
           {menu}
         </React.Fragment>
