--- conflicted
+++ resolved
@@ -1,20 +1,11 @@
 import React, { useState } from 'react'
 import p from 'prop-types'
-<<<<<<< HEAD
 import Button from '@mui/material/Button'
 import Dialog from '@mui/material/Dialog'
 import DialogActions from '@mui/material/DialogActions'
 import DialogContent from '@mui/material/DialogContent'
 import Typography from '@mui/material/Typography'
 import makeStyles from '@mui/styles/makeStyles'
-=======
-import Button from '@material-ui/core/Button'
-import Dialog from '@material-ui/core/Dialog'
-import DialogActions from '@material-ui/core/DialogActions'
-import DialogContent from '@material-ui/core/DialogContent'
-import Typography from '@material-ui/core/Typography'
-import { makeStyles } from '@material-ui/core/styles'
->>>>>>> 95107253
 
 import { FadeTransition, SlideTransition } from '../util/Transitions'
 import LoadingButton from '../loading/components/LoadingButton'
@@ -55,14 +46,6 @@
 })
 
 function FormDialog(props) {
-<<<<<<< HEAD
-  const classes = useStyles()
-  const isWideScreen = useIsWidthUp('md')
-  const [open, setOpen] = useState(true)
-  const [attemptCount, setAttemptCount] = useState(0)
-
-=======
->>>>>>> 95107253
   const {
     alert,
     confirm,
