import React from 'react'
import p from 'prop-types'
import Button from '@material-ui/core/Button'
import Dialog from '@material-ui/core/Dialog'
import DialogActions from '@material-ui/core/DialogActions'
import DialogContent from '@material-ui/core/DialogContent'
import Typography from '@material-ui/core/Typography'
import { makeStyles } from '@material-ui/core/styles'
import { isWidthUp } from '@material-ui/core/withWidth/index'

import { DefaultTransition, FullscreenTransition } from '../util/Transitions'
import LoadingButton from '../loading/components/LoadingButton'
import DialogTitleWrapper from './components/DialogTitleWrapper'
import DialogContentError from './components/DialogContentError'
import { styles as globalStyles } from '../styles/materialStyles'
import withGracefulUnmount from '../util/gracefulUnmount'
import { Form } from '../forms'
import ErrorBoundary from '../main/ErrorBoundary'
<<<<<<< HEAD
import Notices from '../details/Notices'
=======
import useWidth from '../util/useWidth'
>>>>>>> 2190e766

const useStyles = makeStyles((theme) => {
  const { cancelButton, dialogWidth } = globalStyles(theme)
  return {
    cancelButton,
    dialogWidth,
    form: {
      height: '100%', // pushes caption to bottom if room is available
    },
    dialogContent: {
      height: '100%', // parents of form need height set to properly function in Safari
      padding: 0,
    },
    formContainer: {
      width: '100%',
      height: '100%',
      display: 'flex',
      flexDirection: 'column',
    },
    errorContainer: {
      flexGrow: 0,
      overflowY: 'visible',
    },
  }
<<<<<<< HEAD
}

@withStyles(styles)
@withWidth()
@gracefulUnmount()
export default class FormDialog extends React.PureComponent {
  static propTypes = {
    title: p.node.isRequired,
    subTitle: p.node,
    caption: p.node,
    notices: p.arrayOf(
      p.shape({
        type: p.oneOf(['WARNING', 'ERROR', 'INFO']).isRequired,
        message: p.string.isRequired,
        details: p.string.isRequired,
      }),
    ),
    errors: p.arrayOf(
      p.shape({
        message: p.string.isRequired,
        nonSubmit: p.bool, // indicates that it is a non-submit related error
      }),
    ),

    form: p.element,
    fullScreen: p.bool,
    loading: p.bool,
    alert: p.bool,
    confirm: p.bool,
    maxWidth: p.string,

    // disables form content padding
    disableGutters: p.bool,

    // overrides any of the main action button titles with this specific text
    primaryActionLabel: p.string,

    onClose: p.func,
    onSubmit: p.func,

    // if onNext is specified the submit button will be replaced with a 'Next' button
    onNext: p.func,
    // if onBack is specified the cancel button will be replaced with a 'Back' button
    onBack: p.func,

    // provided by gracefulUnmount()
    isUnmounting: p.bool,
    onExited: p.func,

    // allow the dialog to grow beyond the normal max-width.
    grow: p.bool,
  }

  static defaultProps = {
    notices: [],
    errors: [],
    onClose: () => {},
    onSubmit: () => {},
    loading: false,
    confirm: false,
    caption: '',
    maxWidth: 'sm',
  }

  render() {
    const {
      alert,
      classes,
      confirm,
      disableGutters,
      notices,
      errors,
      fullScreen,
      isUnmounting,
      loading,
      primaryActionLabel, // remove from dialogProps spread
      maxWidth,
      onClose,
      onSubmit,
      subTitle, // can't be used in dialogProps spread
      title,
      width,
      onNext,
      onBack,
      ...dialogProps
    } = this.props

    const isFullScreen = fullScreen || (!isWidthUp('md', width) && !confirm)

    return (
      <Dialog
        disableBackdropClick={isFullScreen || alert}
        fullScreen={isFullScreen}
        maxWidth={maxWidth}
        fullWidth
        open={!isUnmounting}
        onClose={onClose}
        TransitionComponent={
          isFullScreen ? FullscreenTransition : DefaultTransition
        }
        {...dialogProps}
      >
        <Notices notices={notices} />
        <DialogTitleWrapper
          fullScreen={isFullScreen}
          onClose={onClose}
          title={title}
          subTitle={subTitle}
        />
        <DialogContent className={classes.dialogContent}>
          <Form
            id='dialog-form'
            className={classes.formContainer}
            onSubmit={(e, valid) => {
              e.preventDefault()
              if (valid) {
                onNext ? onNext() : onSubmit()
              }
            }}
          >
            <ErrorBoundary>{this.renderForm()}</ErrorBoundary>
          </Form>
        </DialogContent>
        {this.renderCaption()}
        {this.renderErrors()}
        {this.renderActions()}
      </Dialog>
    )
  }

  renderForm = () => {
    const { classes, disableGutters, form } = this.props
=======
})

function FormDialog(props) {
  const classes = useStyles()
  const width = useWidth()
  const isWideScreen = isWidthUp('md', width)
  const {
    alert,
    confirm,
    disableGutters,
    errors,
    isUnmounting,
    loading,
    primaryActionLabel, // remove from dialogProps spread
    maxWidth,
    onClose,
    onSubmit,
    subTitle, // can't be used in dialogProps spread
    title,
    onNext,
    onBack,
    ...dialogProps
  } = props

  function renderForm() {
    const { disableGutters, form } = props
>>>>>>> 2190e766

    // don't render empty space
    if (!form) {
      return null
    }

    let Component = DialogContent
    if (disableGutters) Component = 'div'

    return <Component className={classes.form}>{form}</Component>
  }

  function renderCaption() {
    if (!props.caption) return null

    return (
      <DialogContent>
        <Typography variant='caption'>{props.caption}</Typography>
      </DialogContent>
    )
  }

  function renderErrors() {
    return props.errors.map((err, idx) => (
      <DialogContentError
        className={classes.errorContainer}
        error={err.message || err}
        key={idx}
        noPadding
      />
    ))
  }

  function renderActions() {
    const {
      alert,
      confirm,
      errors,
      loading,
      primaryActionLabel,
      onClose,
      onBack,
      onNext,
    } = props

    if (alert) {
      return (
        <DialogActions>
          <Button color='primary' onClick={onClose} variant='contained'>
            {primaryActionLabel || 'Okay'}
          </Button>
        </DialogActions>
      )
    }

    const submitText = onNext ? 'Next' : 'Submit'

    return (
      <DialogActions>
        <Button
          className={classes.cancelButton}
          disabled={loading}
          onClick={onBack || onClose}
        >
          {onBack ? 'Back' : 'Cancel'}
        </Button>
        <LoadingButton
          form='dialog-form'
          attemptCount={errors.filter((e) => !e.nonSubmit).length ? 1 : 0}
          buttonText={primaryActionLabel || (confirm ? 'Confirm' : submitText)}
          color='primary'
          loading={loading}
          type='submit'
        />
      </DialogActions>
    )
  }

  return (
    <Dialog
      disableBackdropClick={!isWideScreen || alert}
      fullScreen={!isWideScreen && !confirm}
      maxWidth={maxWidth}
      fullWidth
      open={!isUnmounting}
      onClose={onClose}
      TransitionComponent={
        isWideScreen || confirm ? DefaultTransition : FullscreenTransition
      }
      {...dialogProps}
    >
      <DialogTitleWrapper
        fullScreen={!isWideScreen && !confirm}
        onClose={onClose}
        title={title}
        subTitle={subTitle}
      />
      <DialogContent className={classes.dialogContent}>
        <Form
          id='dialog-form'
          className={classes.formContainer}
          onSubmit={(e, valid) => {
            e.preventDefault()
            if (valid) {
              onNext ? onNext() : onSubmit()
            }
          }}
        >
          <ErrorBoundary>{renderForm()}</ErrorBoundary>
        </Form>
      </DialogContent>
      {renderCaption()}
      {renderErrors()}
      {renderActions()}
    </Dialog>
  )
}

FormDialog.propTypes = {
  title: p.node.isRequired,
  subTitle: p.node,
  caption: p.node,

  errors: p.arrayOf(
    p.shape({
      message: p.string.isRequired,
      nonSubmit: p.bool, // indicates that it is a non-submit related error
    }),
  ),

  form: p.element,
  loading: p.bool,
  alert: p.bool,
  confirm: p.bool,
  maxWidth: p.string,

  // disables form content padding
  disableGutters: p.bool,

  // overrides any of the main action button titles with this specific text
  primaryActionLabel: p.string,

  onClose: p.func,
  onSubmit: p.func,

  // if onNext is specified the submit button will be replaced with a 'Next' button
  onNext: p.func,
  // if onBack is specified the cancel button will be replaced with a 'Back' button
  onBack: p.func,

  // provided by graceful unmount
  isUnmounting: p.bool,
  onExited: p.func,

  // allow the dialog to grow beyond the normal max-width.
  grow: p.bool,
}

FormDialog.defaultProps = {
  errors: [],
  onClose: () => {},
  onSubmit: () => {},
  loading: false,
  confirm: false,
  caption: '',
  maxWidth: 'sm',
}

export default withGracefulUnmount(FormDialog)<|MERGE_RESOLUTION|>--- conflicted
+++ resolved
@@ -16,11 +16,8 @@
 import withGracefulUnmount from '../util/gracefulUnmount'
 import { Form } from '../forms'
 import ErrorBoundary from '../main/ErrorBoundary'
-<<<<<<< HEAD
 import Notices from '../details/Notices'
-=======
 import useWidth from '../util/useWidth'
->>>>>>> 2190e766
 
 const useStyles = makeStyles((theme) => {
   const { cancelButton, dialogWidth } = globalStyles(theme)
@@ -45,140 +42,6 @@
       overflowY: 'visible',
     },
   }
-<<<<<<< HEAD
-}
-
-@withStyles(styles)
-@withWidth()
-@gracefulUnmount()
-export default class FormDialog extends React.PureComponent {
-  static propTypes = {
-    title: p.node.isRequired,
-    subTitle: p.node,
-    caption: p.node,
-    notices: p.arrayOf(
-      p.shape({
-        type: p.oneOf(['WARNING', 'ERROR', 'INFO']).isRequired,
-        message: p.string.isRequired,
-        details: p.string.isRequired,
-      }),
-    ),
-    errors: p.arrayOf(
-      p.shape({
-        message: p.string.isRequired,
-        nonSubmit: p.bool, // indicates that it is a non-submit related error
-      }),
-    ),
-
-    form: p.element,
-    fullScreen: p.bool,
-    loading: p.bool,
-    alert: p.bool,
-    confirm: p.bool,
-    maxWidth: p.string,
-
-    // disables form content padding
-    disableGutters: p.bool,
-
-    // overrides any of the main action button titles with this specific text
-    primaryActionLabel: p.string,
-
-    onClose: p.func,
-    onSubmit: p.func,
-
-    // if onNext is specified the submit button will be replaced with a 'Next' button
-    onNext: p.func,
-    // if onBack is specified the cancel button will be replaced with a 'Back' button
-    onBack: p.func,
-
-    // provided by gracefulUnmount()
-    isUnmounting: p.bool,
-    onExited: p.func,
-
-    // allow the dialog to grow beyond the normal max-width.
-    grow: p.bool,
-  }
-
-  static defaultProps = {
-    notices: [],
-    errors: [],
-    onClose: () => {},
-    onSubmit: () => {},
-    loading: false,
-    confirm: false,
-    caption: '',
-    maxWidth: 'sm',
-  }
-
-  render() {
-    const {
-      alert,
-      classes,
-      confirm,
-      disableGutters,
-      notices,
-      errors,
-      fullScreen,
-      isUnmounting,
-      loading,
-      primaryActionLabel, // remove from dialogProps spread
-      maxWidth,
-      onClose,
-      onSubmit,
-      subTitle, // can't be used in dialogProps spread
-      title,
-      width,
-      onNext,
-      onBack,
-      ...dialogProps
-    } = this.props
-
-    const isFullScreen = fullScreen || (!isWidthUp('md', width) && !confirm)
-
-    return (
-      <Dialog
-        disableBackdropClick={isFullScreen || alert}
-        fullScreen={isFullScreen}
-        maxWidth={maxWidth}
-        fullWidth
-        open={!isUnmounting}
-        onClose={onClose}
-        TransitionComponent={
-          isFullScreen ? FullscreenTransition : DefaultTransition
-        }
-        {...dialogProps}
-      >
-        <Notices notices={notices} />
-        <DialogTitleWrapper
-          fullScreen={isFullScreen}
-          onClose={onClose}
-          title={title}
-          subTitle={subTitle}
-        />
-        <DialogContent className={classes.dialogContent}>
-          <Form
-            id='dialog-form'
-            className={classes.formContainer}
-            onSubmit={(e, valid) => {
-              e.preventDefault()
-              if (valid) {
-                onNext ? onNext() : onSubmit()
-              }
-            }}
-          >
-            <ErrorBoundary>{this.renderForm()}</ErrorBoundary>
-          </Form>
-        </DialogContent>
-        {this.renderCaption()}
-        {this.renderErrors()}
-        {this.renderActions()}
-      </Dialog>
-    )
-  }
-
-  renderForm = () => {
-    const { classes, disableGutters, form } = this.props
-=======
 })
 
 function FormDialog(props) {
@@ -194,6 +57,7 @@
     loading,
     primaryActionLabel, // remove from dialogProps spread
     maxWidth,
+    notices,
     onClose,
     onSubmit,
     subTitle, // can't be used in dialogProps spread
@@ -205,7 +69,6 @@
 
   function renderForm() {
     const { disableGutters, form } = props
->>>>>>> 2190e766
 
     // don't render empty space
     if (!form) {
@@ -297,6 +160,7 @@
       }
       {...dialogProps}
     >
+      <Notices notices={notices} />
       <DialogTitleWrapper
         fullScreen={!isWideScreen && !confirm}
         onClose={onClose}
