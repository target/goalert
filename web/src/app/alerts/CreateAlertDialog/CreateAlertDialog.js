--- conflicted
+++ resolved
@@ -105,12 +105,7 @@
             to={`/alerts?allServices=1&filter=all&search=${encodeURIComponent(
               value.summary,
             )}`}
-<<<<<<< HEAD
-            target='_blank'
-            rel='noopener noreferrer'
-=======
             newTab
->>>>>>> dc4d3711
           >
             Monitor Alerts
           </Button>
