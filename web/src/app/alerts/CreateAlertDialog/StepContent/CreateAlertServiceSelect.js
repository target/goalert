--- conflicted
+++ resolved
@@ -76,14 +76,9 @@
 export function CreateAlertServiceSelect(props) {
   const { value, onChange, error } = props
   const [search, setSearch] = useState('')
-<<<<<<< HEAD
+  const [searchInput, setSearchInput] = useState('')
 
   const { data, error: queryError, loading } = useQuery(query, {
-=======
-  const [searchInput, setSearchInput] = useState('')
-  // TODO: handle error and loading state
-  const { data } = useQuery(query, {
->>>>>>> 60b10ccf
     variables: {
       input: {
         search,
@@ -98,18 +93,15 @@
   const classes = useStyles()
   const searchResults = _.get(data, 'services.nodes', [])
 
-<<<<<<< HEAD
   const queryErrorMsg = allErrors(queryError)
     .map(e => e.message)
     .join('\n')
 
-  let placeHolderMsg = null
-  if (queryErrorMsg) placeHolderMsg = null
-  else if (loading) placeHolderMsg = 'Loading...'
-  else if (searchResults.length === 0) placeHolderMsg = 'No services found'
-
-  const { labelKey, labelValue } = getServiceLabel(search)
-=======
+  let placeholderMsg = null
+  if (queryErrorMsg) placeholderMsg = null
+  else if (loading) placeholderMsg = 'Loading...'
+  else if (searchResults.length === 0) placeholderMsg = 'No services found'
+
   // If the page search param changes, we update state directly.
   useEffect(() => {
     setSearchInput(search)
@@ -125,7 +117,6 @@
   }, [searchInput])
 
   const { labelKey, labelValue } = getServiceLabel(searchInput)
->>>>>>> 60b10ccf
 
   const addAll = e => {
     e.stopPropagation()
@@ -247,9 +238,9 @@
               </ListItem>
             ))}
 
-            {!!placeHolderMsg && (
+            {!!placeholderMsg && (
               <ListItem>
-                <ListItemText secondary={placeHolderMsg} />
+                <ListItemText secondary={placeholderMsg} />
               </ListItem>
             )}
           </List>
