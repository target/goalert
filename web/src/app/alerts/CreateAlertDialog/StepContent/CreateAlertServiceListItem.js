--- conflicted
+++ resolved
@@ -9,13 +9,8 @@
   makeStyles,
 } from '@material-ui/core'
 
-<<<<<<< HEAD
 import OpenInNewIcon from '@material-ui/icons/OpenInNew'
-import { AppLink } from '../../../util/AppLink'
-=======
-import gql from 'graphql-tag'
 import AppLink from '../../../util/AppLink'
->>>>>>> 77caa880
 
 const serviceQuery = gql`
   query service($id: ID!) {
