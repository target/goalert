--- conflicted
+++ resolved
@@ -132,11 +132,7 @@
             secondary={
               <Time
                 time={event.timestamp}
-<<<<<<< HEAD
-                format={props.showExactTimes ? 'locale' : 'relative'}
-=======
                 format={props.showExactTimes ? 'default' : 'relative'}
->>>>>>> 5c1b8e11
               />
             }
           />
