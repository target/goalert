--- conflicted
+++ resolved
@@ -1,16 +1,7 @@
-<<<<<<< HEAD
-import { gql } from '@apollo/client'
-import React, { Component } from 'react'
-import { GenericError, ObjectNotFound } from '../../error-pages'
-import Spinner from '../../loading/components/Spinner'
-import { Query } from '@apollo/client/react/components'
-=======
+import { gql, useQuery } from '@apollo/client'
 import React from 'react'
 import { GenericError, ObjectNotFound } from '../../error-pages'
 import Spinner from '../../loading/components/Spinner'
-import gql from 'graphql-tag'
-import { useQuery } from 'react-apollo'
->>>>>>> 001aaf34
 import AlertDetails from '../components/AlertDetails'
 
 const query = gql`
