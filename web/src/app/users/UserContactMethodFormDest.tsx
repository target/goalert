--- conflicted
+++ resolved
@@ -11,10 +11,7 @@
   isInputFieldError,
   isDestFieldError,
   KnownError,
-<<<<<<< HEAD
-=======
   DestFieldValueError,
->>>>>>> 66180fd1
 } from '../util/errtypes'
 
 export type Value = {
@@ -26,11 +23,7 @@
 export type UserContactMethodFormProps = {
   value: Value
 
-<<<<<<< HEAD
-  errors?: Array<KnownError>
-=======
   errors?: Array<KnownError | DestFieldValueError>
->>>>>>> 66180fd1
 
   disabled?: boolean
   edit?: boolean
