import React from 'react'
import type { Meta, StoryObj } from '@storybook/react'
import UserContactMethodEditDialog from './UserContactMethodEditDialog'
import { expect, fn, userEvent, waitFor, within } from '@storybook/test'
import { handleDefaultConfig } from '../storybook/graphql'
import { useArgs } from '@storybook/preview-api'
import { HttpResponse, graphql } from 'msw'
import { DestFieldValueError, InputFieldError } from '../util/errtypes'
import { Destination } from '../../schema'

const meta = {
  title: 'users/UserContactMethodEditDialog',
  component: UserContactMethodEditDialog,
  tags: ['autodocs'],
  args: {
    onClose: fn(),
  },
  parameters: {
    docs: {
      story: {
        inline: false,
        iframeHeight: 500,
      },
    },
    msw: {
      handlers: [
        handleDefaultConfig,
        graphql.query('userCm', ({ variables: vars }) => {
          return HttpResponse.json({
            data: {
              userContactMethod:
                vars.id === '00000000-0000-0000-0000-000000000000'
                  ? {
                      id: '00000000-0000-0000-0000-000000000000',
                      name: 'single-field contact method',
                      dest: {
                        type: 'supports-status',
<<<<<<< HEAD
=======
                        values: [
                          {
                            fieldID: 'phone-number',
                            value: '+15555555555',
                          },
                        ],
>>>>>>> ce83fe2c
                        args: { 'phone-number': '+15555555555' },
                        displayInfo: {
                          text: '+1 555-555-5555',
                          iconAltText: 'Voice Call',
                          iconURL: '',
                          linkURL: '',
                        },
                      } satisfies Partial<Destination>,
                      value: 'http://localhost:8080',
                      statusUpdates: 'DISABLED',
                      disabled: false,
                      pending: false,
                    }
                  : {
                      id: '00000000-0000-0000-0000-000000000001',
                      name: 'Multi Field',
                      dest: {
                        type: 'triple-field',
<<<<<<< HEAD
                        args: {
                          'first-field': '11235550123',
=======
                        values: [
                          {
                            fieldID: 'first-field',
                            value: '+11235550123',
                          },
                          {
                            fieldID: 'second-field',
                            value: 'foobar@example.com',
                          },
                          {
                            fieldID: 'third-field',
                            value: 'slack',
                          },
                        ],
                        args: {
                          'first-field': '+11235550123',
>>>>>>> ce83fe2c
                          'second-field': 'foobar@example.com',
                          'third-field': 'slack',
                        },
                        displayInfo: {
                          text: '11235550123',
                          iconAltText: 'Mulitple Fields Example',
                          iconURL: '',
                          linkURL: '',
                        },
                      } satisfies Partial<Destination>,
                      statusUpdates: 'ENABLED',
                      disabled: false,
                      pending: false,
                    },
            },
          })
        }),
        graphql.mutation('UpdateUserContactMethod', ({ variables: vars }) => {
          if (vars.input.name === 'error-test') {
            return HttpResponse.json({
              data: null,
              errors: [
                {
                  message: 'This is a dest field-error',
                  path: ['updateUserContactMethod', 'input', 'dest'],
                  extensions: {
                    code: 'INVALID_DEST_FIELD_VALUE',
                    fieldID: 'phone-number',
                  },
                } satisfies DestFieldValueError,
                {
                  message: 'This indicates an invalid destination type',
                  path: ['updateUserContactMethod', 'input', 'dest', 'type'],
                  extensions: {
                    code: 'INVALID_INPUT_VALUE',
                  },
                } satisfies InputFieldError,
                {
                  message: 'Name error',
                  path: ['updateUserContactMethod', 'input', 'name'],
                  extensions: {
                    code: 'INVALID_INPUT_VALUE',
                  },
                } satisfies InputFieldError,
                {
                  message: 'This is a generic error',
                },
              ],
            })
          }
          return HttpResponse.json({
            data: {
              updateUserContactMethod: {
                id: '00000000-0000-0000-0000-000000000000',
              },
            },
          })
        }),
        graphql.query('ValidateDestination', ({ variables: vars }) => {
          return HttpResponse.json({
            data: {
              destinationFieldValidate:
                vars.input.value === '@slack' ||
                vars.input.value === '+12225558989' ||
                vars.input.value === 'valid@email.com',
            },
          })
        }),
      ],
    },
  },
  render: function Component(args) {
    const [, setArgs] = useArgs()
    const onClose = (contactMethodID: string | undefined): void => {
      if (args.onClose) args.onClose(contactMethodID)
      setArgs({ value: contactMethodID })
    }
    return (
      <UserContactMethodEditDialog {...args} disablePortal onClose={onClose} />
    )
  },
} satisfies Meta<typeof UserContactMethodEditDialog>

export default meta
type Story = StoryObj<typeof meta>

export const SingleField: Story = {
  args: {
    contactMethodID: '00000000-0000-0000-0000-000000000000',
  },
  play: async ({ canvasElement }) => {
    const canvas = within(canvasElement)
    await userEvent.click(await canvas.findByLabelText('Destination Type'))

    const single = await canvas.findByLabelText('Destination Type')
    expect(single).toHaveTextContent('Single With Status')
    await canvas.findByTestId('CheckBoxOutlineBlankIcon')
  },
}

export const MultiField: Story = {
  args: {
    contactMethodID: '00000000-0000-0000-0000-000000000001',
  },
  play: async ({ canvasElement }) => {
    const canvas = within(canvasElement)
    const multi = await canvas.findByLabelText('Destination Type')
    expect(multi).toHaveTextContent('Multi Field')

    canvas.findByTestId('CheckBoxIcon')

    await canvas.findByLabelText('Name')
    await canvas.findByLabelText('Destination Type')
    await canvas.findByLabelText('First Item')
    expect(await canvas.findByPlaceholderText('11235550123')).toBeDisabled()
    await canvas.findByLabelText('Second Item')
    expect(
      await canvas.findByPlaceholderText('foobar@example.com'),
    ).toBeDisabled()
    await canvas.findByLabelText('Third Item')
    expect(await canvas.findByPlaceholderText('slack user ID')).toBeDisabled()
  },
}

export const StatusUpdates: Story = {
  args: {
    contactMethodID: '00000000-0000-0000-0000-000000000000',
  },
  play: async ({ canvasElement }) => {
    const canvas = within(canvasElement)
    canvas.findByTestId('CheckBoxOutlineBlankIcon')

    await waitFor(
      async () => {
        await userEvent.click(
          await canvas.getByTitle(
            'Alert status updates are sent when an alert is acknowledged, closed, or escalated.',
          ),
        )
      },
      { timeout: 5000 },
    )
    await canvas.findByTestId('CheckBoxIcon')
  },
}

export const ErrorField: Story = {
  args: {
    contactMethodID: '00000000-0000-0000-0000-000000000000',
  },

  play: async ({ canvasElement }) => {
    const canvas = within(canvasElement)
    await userEvent.clear(await canvas.findByLabelText('Name'))
    await userEvent.type(await canvas.findByLabelText('Name'), 'error-test')
    await userEvent.type(
      await canvas.findByPlaceholderText('11235550123'),
      '123',
    )

    const submitButton = await canvas.findByText('Submit')
    await userEvent.click(submitButton)

    // response should set error on all fields plus the generic error
    await waitFor(
      async () => {
        await expect(await canvas.findByLabelText('Name'))

        await expect(await canvas.findByText('Name error')).toBeVisible()

        await expect(
          await canvas.findByText('This indicates an invalid destination type'),
        ).toBeVisible()
        await expect(await canvas.findByLabelText('Phone Number'))
        await expect(
          await canvas.findByText('This is a dest field-error'),
        ).toBeVisible()

        await expect(
          await canvas.findByText('This is a generic error'),
        ).toBeVisible()
      },
      { timeout: 5000 },
    )
  },
}<|MERGE_RESOLUTION|>--- conflicted
+++ resolved
@@ -35,15 +35,12 @@
                       name: 'single-field contact method',
                       dest: {
                         type: 'supports-status',
-<<<<<<< HEAD
-=======
                         values: [
                           {
                             fieldID: 'phone-number',
                             value: '+15555555555',
                           },
                         ],
->>>>>>> ce83fe2c
                         args: { 'phone-number': '+15555555555' },
                         displayInfo: {
                           text: '+1 555-555-5555',
@@ -62,10 +59,6 @@
                       name: 'Multi Field',
                       dest: {
                         type: 'triple-field',
-<<<<<<< HEAD
-                        args: {
-                          'first-field': '11235550123',
-=======
                         values: [
                           {
                             fieldID: 'first-field',
@@ -82,7 +75,6 @@
                         ],
                         args: {
                           'first-field': '+11235550123',
->>>>>>> ce83fe2c
                           'second-field': 'foobar@example.com',
                           'third-field': 'slack',
                         },
