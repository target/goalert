import React, { Suspense, useState, useMemo } from 'react'
import { useQuery, gql, OperationContext } from 'urql'
import Delete from '@mui/icons-material/Delete'
import LockOpenIcon from '@mui/icons-material/LockOpen'
import DetailsPage from '../details/DetailsPage'
import { UserAvatar } from '../util/avatars'
import UserContactMethodList from './UserContactMethodList'
import { AddAlarm, SettingsPhone } from '@mui/icons-material'
import SpeedDial from '../util/SpeedDial'
import UserNotificationRuleList from './UserNotificationRuleList'
import { Grid } from '@mui/material'
import UserContactMethodCreateDialog from './UserContactMethodCreateDialog'
import UserNotificationRuleCreateDialog from './UserNotificationRuleCreateDialog'
import UserContactMethodVerificationDialog from './UserContactMethodVerificationDialog'
import _ from 'lodash'
import Spinner from '../loading/components/Spinner'
import { GenericError, ObjectNotFound } from '../error-pages'
import { useSessionInfo } from '../util/RequireConfig'
import UserEditDialog from './UserEditDialog'
import UserDeleteDialog from './UserDeleteDialog'
import { QuerySetFavoriteButton } from '../util/QuerySetFavoriteButton'
import { EscalationPolicyStep } from '../../schema'
import { useIsWidthDown } from '../util/useWidth'
import UserShiftsCalendar from './UserShiftsCalendar'

const userQuery = gql`
  query userInfo($id: ID!) {
    user(id: $id) {
      id
      role
      name
      email
      contactMethods {
        id
      }
      onCallSteps {
        id
        escalationPolicy {
          id
          assignedTo {
            id
            name
          }
        }
      }
    }
  }
`

const profileQuery = gql`
  query profileInfo($id: ID!) {
    user(id: $id) {
      id
      role
      name
      email
      contactMethods {
        id
      }
      onCallSteps {
        id
        escalationPolicy {
          id
          assignedTo {
            id
            name
          }
        }
      }
      sessions {
        id
      }
    }
  }
`

export function useSuspenseContext(): Partial<OperationContext> {
  return useMemo(
    () => ({
      suspense: true,
    }),
    [],
  )
}

function serviceCount(onCallSteps: EscalationPolicyStep[] = []): number {
  const svcs: { [Key: string]: boolean } = {}
  ;(onCallSteps || []).forEach((s) =>
    (s?.escalationPolicy?.assignedTo || []).forEach(
      (svc) => (svcs[svc.id] = true),
    ),
  )

  return Object.keys(svcs).length
}

export default function UserDetails(props: {
  userID: string
  readOnly: boolean
}): JSX.Element {
  const userID = props.userID
  const {
    userID: currentUserID,
    isAdmin,
    ready: isSessionReady,
  } = useSessionInfo()
  const [createCM, setCreateCM] = useState(false)
  const [createNR, setCreateNR] = useState(false)
  const [showEdit, setShowEdit] = useState(false)
  const [showVerifyDialogByID, setShowVerifyDialogByID] = useState<
    string | null | undefined
  >(null)
  const [showUserDeleteDialog, setShowUserDeleteDialog] = useState(false)
  const mobile = useIsWidthDown('md')

  const [{ data, fetching: isQueryLoading, error }] = useQuery({
    query: isAdmin || userID === currentUserID ? profileQuery : userQuery,
    variables: { id: userID },
    pause: !userID,
    context: useSuspenseContext(),
  })

  const loading = !isSessionReady || isQueryLoading

  if (error) return <GenericError error={error.message} />
  if (!_.get(data, 'user.id')) return loading ? <Spinner /> : <ObjectNotFound />

  const user = _.get(data, 'user')
  const svcCount = serviceCount(user.onCallSteps)
  const sessCount = user?.sessions?.length ?? 0

  const disableNR = user.contactMethods.length === 0

  const links = [
    {
      label: 'On-Call Assignments',
      url: 'on-call-assignments',
      subText: svcCount
        ? `On-call for ${svcCount} service${svcCount > 1 ? 's' : ''}`
        : 'Not currently on-call',
    },
  ]

  if (userID === currentUserID) {
    links.push({
      label: 'External Calendar Subscriptions',
      url: 'schedule-calendar-subscriptions',
      subText: 'Manage schedules you have subscribed to',
    })
  }

  if (isAdmin || userID === currentUserID) {
    links.push({
      label: 'Active Sessions',
      url: 'active-sessions',
      subText: `${sessCount || 'No'} active session${
        sessCount === 1 ? '' : 's'
      }`,
    })
  }

  const options: (
    | JSX.Element
    | {
        label: string
        icon: JSX.Element
        handleOnClick: () => void
      }
  )[] = [
    <QuerySetFavoriteButton
      key='secondary-action-favorite'
      id={userID}
      type='user'
    />,
  ]

  if (isAdmin || userID === currentUserID) {
    options.unshift({
      label: 'Edit Access',
      icon: <LockOpenIcon />,
      handleOnClick: () => setShowEdit(true),
    })
  }
  if (isAdmin) {
    options.unshift({
      label: 'Delete',
      icon: <Delete />,
      handleOnClick: () => setShowUserDeleteDialog(true),
    })
  }

  return (
    <Suspense fallback={<Spinner />}>
      {showEdit && (
        <UserEditDialog
          onClose={() => setShowEdit(false)}
          userID={userID}
          role={user.role}
        />
      )}
      {showUserDeleteDialog && (
        <UserDeleteDialog
          userID={userID}
          onClose={() => setShowUserDeleteDialog(false)}
        />
      )}

      {/* dialogs only shown on mobile via FAB button */}
      {mobile && !props.readOnly ? (
        <SpeedDial
          label='Add Items'
          actions={[
            {
              label: 'Create Contact Method',
              icon: <SettingsPhone />,
              onClick: () => setCreateCM(true),
            },
            {
              label: 'Add Notification Rule',
              icon: <AddAlarm />,
              disabled: disableNR,
              onClick: () => setCreateNR(true),
            },
          ]}
        />
      ) : null}
      {createCM && (
        <UserContactMethodCreateDialog
          userID={userID}
          onClose={(contactMethodID) => {
            setCreateCM(false)
            setShowVerifyDialogByID(contactMethodID)
          }}
        />
      )}
      {showVerifyDialogByID && (
        <UserContactMethodVerificationDialog
          contactMethodID={showVerifyDialogByID}
          onClose={() => setShowVerifyDialogByID(null)}
        />
      )}
      {createNR && (
        <UserNotificationRuleCreateDialog
          userID={userID}
          onClose={() => setCreateNR(false)}
        />
      )}
<<<<<<< HEAD
      <DetailsPage
        avatar={<UserAvatar userID={userID} />}
        title={user.name + (svcCount ? ' (On-Call)' : '')}
        subheader={user.email}
        pageContent={
          <Grid container spacing={2}>
            <UserContactMethodList userID={userID} readOnly={props.readOnly} />
            <UserNotificationRuleList
              userID={userID}
              readOnly={props.readOnly}
            />
            {!mobile && (
              <Grid item xs={12}>
                <UserShiftsCalendar userID={userID} />
              </Grid>
            )}
          </Grid>
        }
        secondaryActions={options}
        links={links}
      />
    </Suspense>
=======
      <Suspense fallback={<Spinner />}>
        <DetailsPage
          avatar={<UserAvatar userID={userID} />}
          title={user.name + (svcCount ? ' (On-Call)' : '')}
          subheader={user.email}
          pageContent={
            <Grid container spacing={2}>
              <UserContactMethodList
                userID={userID}
                readOnly={props.readOnly}
              />
              <UserNotificationRuleList
                userID={userID}
                readOnly={props.readOnly}
              />
            </Grid>
          }
          secondaryActions={options}
          links={links}
        />
      </Suspense>
    </React.Fragment>
>>>>>>> 5c588e1b
  )
}<|MERGE_RESOLUTION|>--- conflicted
+++ resolved
@@ -190,7 +190,7 @@
   }
 
   return (
-    <Suspense fallback={<Spinner />}>
+    <React.Fragment>
       {showEdit && (
         <UserEditDialog
           onClose={() => setShowEdit(false)}
@@ -245,30 +245,6 @@
           onClose={() => setCreateNR(false)}
         />
       )}
-<<<<<<< HEAD
-      <DetailsPage
-        avatar={<UserAvatar userID={userID} />}
-        title={user.name + (svcCount ? ' (On-Call)' : '')}
-        subheader={user.email}
-        pageContent={
-          <Grid container spacing={2}>
-            <UserContactMethodList userID={userID} readOnly={props.readOnly} />
-            <UserNotificationRuleList
-              userID={userID}
-              readOnly={props.readOnly}
-            />
-            {!mobile && (
-              <Grid item xs={12}>
-                <UserShiftsCalendar userID={userID} />
-              </Grid>
-            )}
-          </Grid>
-        }
-        secondaryActions={options}
-        links={links}
-      />
-    </Suspense>
-=======
       <Suspense fallback={<Spinner />}>
         <DetailsPage
           avatar={<UserAvatar userID={userID} />}
@@ -284,6 +260,11 @@
                 userID={userID}
                 readOnly={props.readOnly}
               />
+              {!mobile && (
+                <Grid item xs={12}>
+                  <UserShiftsCalendar userID={userID} />
+                </Grid>
+              )}
             </Grid>
           }
           secondaryActions={options}
@@ -291,6 +272,5 @@
         />
       </Suspense>
     </React.Fragment>
->>>>>>> 5c588e1b
   )
 }