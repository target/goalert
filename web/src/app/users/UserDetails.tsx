--- conflicted
+++ resolved
@@ -193,54 +193,6 @@
           ]}
         />
       ) : null}
-<<<<<<< HEAD
-      {createCM && (
-        <UserContactMethodCreateDialog
-          userID={userID}
-          onClose={(contactMethodID) => {
-            setCreateCM(false)
-            setShowVerifyDialogByID(contactMethodID)
-          }}
-        />
-      )}
-      {showVerifyDialogByID && (
-        <UserContactMethodVerificationDialog
-          contactMethodID={showVerifyDialogByID}
-          onClose={() => setShowVerifyDialogByID(null)}
-        />
-      )}
-      {createNR && (
-        <UserNotificationRuleCreateDialog
-          userID={userID}
-          onClose={() => setCreateNR(false)}
-        />
-      )}
-      <Suspense fallback={<Spinner />}>
-        <DetailsPage
-          avatar={<UserAvatar userID={userID} />}
-          title={user.name + (svcCount ? ' (On-Call)' : '')}
-          subheader={user.email}
-          pageContent={
-            <Grid container spacing={2}>
-              <UserContactMethodList
-                userID={userID}
-                readOnly={props.readOnly}
-              />
-              <UserNotificationRuleList
-                userID={userID}
-                readOnly={props.readOnly}
-              />
-              {!mobile && (
-                <Grid item xs={12}>
-                  <UserShiftsCalendar userID={userID} />
-                </Grid>
-              )}
-            </Grid>
-          }
-          secondaryActions={options}
-          links={links}
-        />
-=======
       <Suspense>
         {showEdit && (
           <UserEditDialog
@@ -276,7 +228,6 @@
             onClose={() => setCreateNR(false)}
           />
         )}
->>>>>>> 6f99b573
       </Suspense>
 
       <DetailsPage
@@ -290,6 +241,11 @@
               userID={userID}
               readOnly={props.readOnly}
             />
+            {!mobile && (
+              <Grid item xs={12}>
+                <UserShiftsCalendar userID={userID} />
+              </Grid>
+            )}
           </Grid>
         }
         secondaryActions={options}
