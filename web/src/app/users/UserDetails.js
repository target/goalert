--- conflicted
+++ resolved
@@ -16,13 +16,9 @@
 import Spinner from '../loading/components/Spinner'
 import { GenericError, ObjectNotFound } from '../error-pages'
 import { useConfigValue, useSessionInfo } from '../util/RequireConfig'
-<<<<<<< HEAD
-=======
-import AppLink from '../util/AppLink'
 import PageActions from '../util/PageActions'
 import UserDeleteDialog from './UserDeleteDialog'
 import OtherActions from '../util/OtherActions'
->>>>>>> 0b19d320
 
 const userQuery = gql`
   query userInfo($id: ID!) {
