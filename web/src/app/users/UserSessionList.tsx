import React, { useState } from 'react'
import FlatList from '../lists/FlatList'
import {
  QueryHookOptions,
  useMutation,
  useQuery,
  ApolloError,
  gql,
} from '@apollo/client'
import { Button, Card, Grid, IconButton } from '@mui/material'
import DeleteIcon from '@mui/icons-material/Delete'
import { UserSession } from '../../schema'
import Bowser from 'bowser'
import _ from 'lodash'
import FormDialog from '../dialogs/FormDialog'
import { nonFieldErrors } from '../util/errutil'
import { Time } from '../util/Time'

const profileQuery = gql`
  query {
    user {
      id
      sessions {
        id
        userAgent
        current
        createdAt
        lastAccessAt
      }
    }
  }
`

const byUserQuery = gql`
  query ($userID: ID!) {
    user(id: $userID) {
      id
      sessions {
        id
        userAgent
        current
        createdAt
        lastAccessAt
      }
    }
  }
`

const mutationLogoutOne = gql`
  mutation ($id: ID!) {
    deleteAll(input: [{ id: $id, type: userSession }])
  }
`

const mutationLogoutAll = gql`
  mutation {
    endAllAuthSessionsByCurrentUser
  }
`

function friendlyUAString(ua: string): string {
  if (!ua) return 'Unknown device'
  const b = Bowser.getParser(ua)

  let str
  if (b.getBrowserName()) {
    str = b.getBrowserName() + ' ' + b.getBrowserVersion().split('.')[0]
  }
  if (!str) {
    str = 'Unknown device'
  }

  if (b.getOSName()) {
    str += ' on ' + b.getOSName()
  }

  if (b.getPlatformType()) {
    str += ' (' + b.getPlatformType() + ')'
  }

  return str
}

type Session = {
  id: string
  userAgent: string
}

export type UserSessionListProps = {
  userID: string
}

export default function UserSessionList({
  userID,
}: UserSessionListProps): JSX.Element {
  // handles both logout all and logout individual sessions
  const [endSession, setEndSession] = useState<Session | 'all' | null>(null)

  const options: QueryHookOptions = {}
  if (userID) {
    options.variables = { userID }
  }
  const { data } = useQuery(userID ? byUserQuery : profileQuery, options)

  const sessions: UserSession[] = _.sortBy(
    data?.user?.sessions || [],
    (s: UserSession) => (s.current ? '_' + s.lastAccessAt : s.lastAccessAt),
  ).reverse()

  const [logoutOne, logoutOneStatus] = useMutation(mutationLogoutOne, {
    variables: { id: (endSession as Session)?.id },
    onCompleted: () => setEndSession(null),
  })
  const [logoutAll, logoutAllStatus] = useMutation(mutationLogoutAll, {
    onCompleted: () => setEndSession(null),
  })

  return (
    <React.Fragment>
      <Grid container spacing={2}>
        {!userID && (
          <Grid item xs={12} container justifyContent='flex-end'>
            <Button
              variant='outlined'
              data-cy='reset'
              onClick={() => setEndSession('all')}
            >
              Log Out Other Sessions
            </Button>
          </Grid>
        )}
        <Grid item xs={12}>
          <Card>
            <FlatList
              emptyMessage='No active sessions'
              items={sessions.map((s) => ({
                title: friendlyUAString(s.userAgent),
                highlight: s.current,
                secondaryAction: s.current ? null : (
                  <IconButton
                    onClick={() =>
                      setEndSession({
                        id: s.id,
                        userAgent: s.userAgent,
                      })
                    }
                    size='large'
                  >
                    <DeleteIcon />
                  </IconButton>
                ),
                subText: (
                  <Time
                    format='relative'
                    time={s.lastAccessAt}
                    prefix='Last access: '
<<<<<<< HEAD
=======
                    min={{ minutes: 2 }}
>>>>>>> 5c1b8e11
                  />
                ),
              }))}
            />
          </Card>
        </Grid>
      </Grid>

      {endSession === 'all' && (
        <FormDialog
          title='Are you sure?'
          confirm
          loading={logoutAllStatus.loading}
          errors={nonFieldErrors(logoutAllStatus.error as ApolloError)}
          subTitle='This will log you out of all other sessions.'
          onSubmit={() => logoutAll()}
          onClose={() => setEndSession(null)}
        />
      )}

      {endSession && endSession !== 'all' && (
        <FormDialog
          title='Are you sure?'
          confirm
          loading={logoutOneStatus.loading}
          errors={nonFieldErrors(logoutOneStatus.error as ApolloError)}
          subTitle={`This will log you out of your "${friendlyUAString(
            endSession.userAgent,
          )}" session.`}
          onSubmit={() => logoutOne()}
          onClose={() => setEndSession(null)}
        />
      )}
    </React.Fragment>
  )
}<|MERGE_RESOLUTION|>--- conflicted
+++ resolved
@@ -154,10 +154,7 @@
                     format='relative'
                     time={s.lastAccessAt}
                     prefix='Last access: '
-<<<<<<< HEAD
-=======
                     min={{ minutes: 2 }}
->>>>>>> 5c1b8e11
                   />
                 ),
               }))}
