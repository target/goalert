import React from 'react'
import p from 'prop-types'
import Query from '../util/Query'
import gql from 'graphql-tag'
import FlatList from '../lists/FlatList'
import { Grid, Card, CardHeader } from '@material-ui/core'
import { formatCMValue, sortContactMethods } from './util'
import OtherActions from '../util/OtherActions'
import { Mutation } from 'react-apollo'
import { graphql2Client } from '../apollo'
import UserContactMethodDeleteDialog from './UserContactMethodDeleteDialog'
import UserContactMethodEditDialog from './UserContactMethodEditDialog'
import ListItem from '@material-ui/core/ListItem'
import ListItemText from '@material-ui/core/ListItemText'
import { Config } from '../util/RequireConfig'
import { Warning } from '../icons'
import UserContactMethodVerificationDialog from './UserContactMethodVerificationDialog'

const query = gql`
  query cmList($id: ID!) {
    user(id: $id) {
      id
      contactMethods {
        id
        name
        type
        value
        disabled
      }
    }
  }
`

const testCM = gql`
  mutation($id: ID!) {
    testContactMethod(id: $id)
  }
`

const DISABLED_CM_TOOLTIP =
  'Contact method disabled. See its options to reactivate.'

export default class UserContactMethodList extends React.PureComponent {
  static propTypes = {
    userID: p.string.isRequired,
    readOnly: p.bool,
  }

  state = {
    edit: null,
    delete: null,
    isVerifyDialogOpen: false,
  }

  render() {
    return (
      <Query
        query={query}
        variables={{ id: this.props.userID }}
        render={({ data }) => this.renderList(data.user.contactMethods)}
      />
    )
  }

  getTestOrVerifyAction = (commit, disabled) => {
    if (disabled) {
      return {
        label: 'Verify/Reactivate',
        onClick: () => this.setState({ isVerifyDialogOpen: true }),
      }
    } else {
      return {
        label: 'Send Test',
        onClick: () => commit(),
      }
    }
  }

  renderActions(cm) {
    const { disabled, id } = cm

    return (
      <Mutation mutation={testCM} client={graphql2Client} variables={{ id }}>
        {commit => (
          <React.Fragment>
            <OtherActions
              actions={[
                { label: 'Edit', onClick: () => this.setState({ edit: id }) },
                {
                  label: 'Delete',
                  onClick: () => this.setState({ delete: id }),
                },
                this.getTestOrVerifyAction(commit, disabled),
              ]}
            />
            {this.state.isVerifyDialogOpen && (
              <UserContactMethodVerificationDialog
                onClose={() => this.setState({ isVerifyDialogOpen: false })}
                contactMethodID={id}
              />
            )}
          </React.Fragment>
        )}
      </Mutation>
    )
  }

  renderList(contactMethods) {
    return (
      <Grid item xs={12}>
        <Card>
          <CardHeader title='Contact Methods' />
          <FlatList
            data-cy='contact-methods'
            items={sortContactMethods(contactMethods).map(cm => ({
              title: `${cm.name} (${cm.type})`,
              subText: formatCMValue(cm.type, cm.value),
              action: this.props.readOnly ? null : this.renderActions(cm),
              icon: cm.disabled ? (
<<<<<<< HEAD
                <Warning tooltip={DISABLED_CM_TOOLTIP} data-cy='cm-disabled' />
=======
                <Warning message={DISABLED_CM_TOOLTIP} />
>>>>>>> 38117ae0
              ) : null,
            }))}
            emptyMessage='No contact methods'
          />
          <Config>
            {cfg =>
              !this.props.readOnly &&
              cfg['General.NotificationDisclaimer'] && (
                <ListItem>
                  <ListItemText
                    secondary={cfg['General.NotificationDisclaimer']}
                  />
                </ListItem>
              )
            }
          </Config>
        </Card>
        {this.state.edit && (
          <UserContactMethodEditDialog
            cmID={this.state.edit}
            onClose={() => this.setState({ edit: null })}
          />
        )}
        {this.state.delete && (
          <UserContactMethodDeleteDialog
            cmID={this.state.delete}
            onClose={() => this.setState({ delete: null })}
          />
        )}
      </Grid>
    )
  }
}<|MERGE_RESOLUTION|>--- conflicted
+++ resolved
@@ -117,11 +117,7 @@
               subText: formatCMValue(cm.type, cm.value),
               action: this.props.readOnly ? null : this.renderActions(cm),
               icon: cm.disabled ? (
-<<<<<<< HEAD
-                <Warning tooltip={DISABLED_CM_TOOLTIP} data-cy='cm-disabled' />
-=======
-                <Warning message={DISABLED_CM_TOOLTIP} />
->>>>>>> 38117ae0
+                <Warning message={DISABLED_CM_TOOLTIP} data-cy='cm-disabled' />
               ) : null,
             }))}
             emptyMessage='No contact methods'
