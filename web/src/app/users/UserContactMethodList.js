import React, { useState, useEffect } from 'react'
import p from 'prop-types'
import Query from '../util/Query'
import gql from 'graphql-tag'
import FlatList from '../lists/FlatList'
import { Button, Card, CardHeader, Grid, IconButton } from '@material-ui/core'
import { formatCMValue, sortContactMethods } from './util'
import OtherActions from '../util/OtherActions'
import UserContactMethodDeleteDialog from './UserContactMethodDeleteDialog'
import UserContactMethodEditDialog from './UserContactMethodEditDialog'
import ListItem from '@material-ui/core/ListItem'
import ListItemText from '@material-ui/core/ListItemText'
import { Config } from '../util/RequireConfig'
import { Warning } from '../icons'
import UserContactMethodVerificationDialog from './UserContactMethodVerificationDialog'
import { makeStyles } from '@material-ui/core/styles'
import { useMutation } from '@apollo/react-hooks'

const query = gql`
  query cmList($id: ID!) {
    user(id: $id) {
      id
      contactMethods {
        id
        name
        type
        value
        disabled
      }
    }
  }
`

const testCM = gql`
  mutation($id: ID!) {
    testContactMethod(id: $id)
  }
`

const useStyles = makeStyles({
  actionGrid: {
    display: 'flex',
    alignItems: 'center',
  },
})

export default function UserContactMethodList(props) {
  const classes = useStyles()

  const [showVerifyDialogByID, setShowVerifyDialogByID] = useState(null)
  const [showEditDialogByID, setShowEditDialogByID] = useState(null)
  const [showDeleteDialogByID, setShowDeleteDialogByID] = useState(null)
  const [testID, setTestID] = useState(null)

  const [sendTest] = useMutation(testCM, {
    variables: {
      id: testID,
    },
  })

  // send test to CM after testID is set
  useEffect(() => {
    if (testID) {
      sendTest() // todo: show dialog with error if test message fails to send
    }
  }, [testID])

  const getIcon = cm => {
    if (!cm.disabled) return null
    if (props.readOnly) {
      return <Warning title='Contact method disabled' />
<<<<<<< HEAD
    } else if (cm.disabled && !props.readOnly) {
      return (
        <IconButton
          aria-label='Reactivate contact method'
          onClick={() => setShowVerifyDialogByID(cm.id)}
          variant='contained'
          color='primary'
          disabled={props.readOnly}
          data-cy='cm-disabled'
        >
          <Warning title='Contact method disabled' />
        </IconButton>
      )
=======
>>>>>>> 76bb0beb
    }

    return (
      <IconButton
        aria-label='Reactivate contact method'
        onClick={() => setShowVerifyDialogByID(cm.id)}
        variant='contained'
        color='primary'
        disabled={props.readOnly}
      >
        <Warning title='Contact method disabled' />
      </IconButton>
    )
  }

  function getActionMenuItems(cm) {
    let actions = [
      { label: 'Edit', onClick: () => setShowEditDialogByID(cm.id) },
      {
        label: 'Delete',
        onClick: () => setShowDeleteDialogByID(cm.id),
      },
    ]

    if (!cm.disabled) {
      actions.push({
        label: 'Send Test',
        onClick: () => setTestID(cm.id),
      })
    }

    return actions
  }

  function getSecondaryAction(cm) {
    return (
      <Grid container spacing={2} className={classes.actionGrid}>
        {cm.disabled && !props.readOnly && (
          <Grid item>
            <Button
              aria-label='Reactivate contact method'
              onClick={() => setShowVerifyDialogByID(cm.id)}
              variant='contained'
              color='primary'
            >
              Reactivate
            </Button>
          </Grid>
        )}
        {!props.readOnly && (
          <Grid item>
            <OtherActions actions={getActionMenuItems(cm)} />
          </Grid>
        )}
      </Grid>
    )
  }

  function renderList(contactMethods) {
    return (
      <Grid item xs={12}>
        <Card>
          <CardHeader title='Contact Methods' />
          <FlatList
            data-cy='contact-methods'
            items={sortContactMethods(contactMethods).map(cm => ({
              title: `${cm.name} (${cm.type})${
                cm.disabled ? ' - Disabled' : ''
              }`,
              subText: formatCMValue(cm.type, cm.value),
              secondaryAction: getSecondaryAction(cm),
              icon: getIcon(cm),
            }))}
            emptyMessage='No contact methods'
          />
          {showVerifyDialogByID && (
            <UserContactMethodVerificationDialog
              contactMethodID={showVerifyDialogByID}
              onClose={() => setShowVerifyDialogByID(null)}
            />
          )}
          {showEditDialogByID && (
            <UserContactMethodEditDialog
              contactMethodID={showEditDialogByID}
              onClose={() => setShowEditDialogByID(null)}
            />
          )}
          {showDeleteDialogByID && (
            <UserContactMethodDeleteDialog
              contactMethodID={showDeleteDialogByID}
              onClose={() => setShowDeleteDialogByID(null)}
            />
          )}
          <Config>
            {cfg =>
              !props.readOnly &&
              cfg['General.NotificationDisclaimer'] && (
                <ListItem>
                  <ListItemText
                    secondary={cfg['General.NotificationDisclaimer']}
                  />
                </ListItem>
              )
            }
          </Config>
        </Card>
      </Grid>
    )
  }

  return (
    <Query
      query={query}
      variables={{ id: props.userID }}
      render={({ data }) => renderList(data.user.contactMethods)}
    />
  )
}

UserContactMethodList.propTypes = {
  userID: p.string.isRequired,
  readOnly: p.bool,
}<|MERGE_RESOLUTION|>--- conflicted
+++ resolved
@@ -69,26 +69,10 @@
     if (!cm.disabled) return null
     if (props.readOnly) {
       return <Warning title='Contact method disabled' />
-<<<<<<< HEAD
-    } else if (cm.disabled && !props.readOnly) {
-      return (
-        <IconButton
-          aria-label='Reactivate contact method'
-          onClick={() => setShowVerifyDialogByID(cm.id)}
-          variant='contained'
-          color='primary'
-          disabled={props.readOnly}
-          data-cy='cm-disabled'
-        >
-          <Warning title='Contact method disabled' />
-        </IconButton>
-      )
-=======
->>>>>>> 76bb0beb
     }
-
     return (
       <IconButton
+        data-cy='cm-disabled'
         aria-label='Reactivate contact method'
         onClick={() => setShowVerifyDialogByID(cm.id)}
         variant='contained'
