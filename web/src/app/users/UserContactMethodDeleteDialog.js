--- conflicted
+++ resolved
@@ -1,12 +1,7 @@
-import { gql } from '@apollo/client'
+import { gql, useMutation } from '@apollo/client'
 import React from 'react'
 import p from 'prop-types'
 import FormDialog from '../dialogs/FormDialog'
-<<<<<<< HEAD
-import { Mutation } from '@apollo/client/react/components'
-=======
-import { useMutation } from '@apollo/react-hooks'
->>>>>>> eac89721
 import { nonFieldErrors } from '../util/errutil'
 
 const mutation = gql`
