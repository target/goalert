import React, { useState } from 'react'
import p from 'prop-types'

import gql from 'graphql-tag'
import { fieldErrors, nonFieldErrors } from '../util/errutil'

import FormDialog from '../dialogs/FormDialog'
import UserContactMethodForm from './UserContactMethodForm'
import { useMutation } from '@apollo/react-hooks'

const createMutation = gql`
  mutation($input: CreateUserContactMethodInput!) {
    createUserContactMethod(input: $input) {
      id
    }
  }
`

<<<<<<< HEAD
export default class UserContactMethodCreateDialog extends React.PureComponent {
  static propTypes = {
    userID: p.string.isRequired,
    onClose: p.func,
  }

  state = {
    value: {
      name: '',
      type: 'SMS',
      value: '',
=======
export default function UserContactMethodCreateDialog(props) {
  // values for contact method form
  const [cmValue, setCmValue] = useState({
    name: '',
    type: 'SMS',
    value: '+1',
  })
  const [createCM, createCMStatus] = useMutation(createMutation, {
    refetchQueries: ['nrList', 'cmList'],
    awaitRefetchQueries: true,
    onCompleted: result => {
      props.onClose({ contactMethodID: result.createUserContactMethod.id })
>>>>>>> 661430e8
    },
    variables: {
      input: {
        ...cmValue,
        userID: props.userID,
        newUserNotificationRule: {
          delayMinutes: 0,
        },
      },
    },
  })

  const { loading, error } = createCMStatus
  const fieldErrs = fieldErrors(error)
  const form = (
    <UserContactMethodForm
      disabled={loading}
      errors={fieldErrs}
      onChange={cmValue => setCmValue(cmValue)}
      value={cmValue}
    />
  )
  return (
    <FormDialog
      data-cy='create-form'
      title='Create New Contact Method'
      loading={loading}
      errors={nonFieldErrors(error)}
      onClose={props.onClose}
      // wrapped to prevent event from passing into createCM
      onSubmit={() => createCM()}
      form={form}
    />
  )
}

UserContactMethodCreateDialog.propTypes = {
  userID: p.string.isRequired,
  onClose: p.func,
}<|MERGE_RESOLUTION|>--- conflicted
+++ resolved
@@ -16,32 +16,19 @@
   }
 `
 
-<<<<<<< HEAD
-export default class UserContactMethodCreateDialog extends React.PureComponent {
-  static propTypes = {
-    userID: p.string.isRequired,
-    onClose: p.func,
-  }
-
-  state = {
-    value: {
-      name: '',
-      type: 'SMS',
-      value: '',
-=======
 export default function UserContactMethodCreateDialog(props) {
   // values for contact method form
   const [cmValue, setCmValue] = useState({
     name: '',
     type: 'SMS',
-    value: '+1',
+    value: '',
   })
+    
   const [createCM, createCMStatus] = useMutation(createMutation, {
     refetchQueries: ['nrList', 'cmList'],
     awaitRefetchQueries: true,
     onCompleted: result => {
       props.onClose({ contactMethodID: result.createUserContactMethod.id })
->>>>>>> 661430e8
     },
     variables: {
       input: {
