--- conflicted
+++ resolved
@@ -23,10 +23,7 @@
     type: 'SMS',
     value: '',
   })
-<<<<<<< HEAD
-=======
-    
->>>>>>> a72e99ad
+
   const [createCM, createCMStatus] = useMutation(createMutation, {
     refetchQueries: ['nrList', 'cmList'],
     awaitRefetchQueries: true,
