import React, {
  ReactNode,
  useDeferredValue,
  useEffect,
  useMemo,
  useState,
} from 'react'
import { PaletteOptions } from '@mui/material/styles/createPalette'
import { isCypress } from '../env'
import {
  createTheme,
  Theme,
  ThemeProvider as MUIThemeProvider,
} from '@mui/material/styles'
import {
  argbFromHex,
  hexFromArgb,
  themeFromSourceColor,
  Scheme,
} from '@material/material-color-utilities'
import { blueGrey } from '@mui/material/colors'

interface ThemeProviderProps {
  children: ReactNode
}

interface ThemeContextParams {
  themeMode: string
  setThemeMode: (newMode: ThemeModeOption) => void
  sourceColor: string
  setSourceColor: (newColor: string) => void
}

type MUIThemeMode = 'dark' | 'light'
type ThemeModeOption = 'dark' | 'light' | 'system'

export const ThemeContext = React.createContext<ThemeContextParams>({
  themeMode: '',
  setThemeMode: (): void => {},
  sourceColor: '',
  setSourceColor: (): void => {},
})
ThemeContext.displayName = 'ThemeContext'

function makePalette(
  scheme: Scheme,
  useSurfaceVariant?: boolean,
): PaletteOptions {
  return {
    primary: {
      main: hexFromArgb(scheme.primary),
    },
    secondary: {
      main: hexFromArgb(scheme.secondary),
    },
    background: {
      default: useSurfaceVariant
        ? hexFromArgb(scheme.surfaceVariant)
        : hexFromArgb(scheme.background),
      paper: hexFromArgb(scheme.surface),
    },
    error: {
      main: hexFromArgb(scheme.error),
    },
  }
}

function validHexColor(hex: string | null): boolean {
  if (!hex) return false
  return /^#[0-9A-F]{6}$/i.test(hex)
}

function safeArgbFromHex(hex: string): number {
  if (!validHexColor(hex)) return argbFromHex(blueGrey[500])

  return argbFromHex(hex)
}

function getPalette(
  mode: MUIThemeMode,
  sourceColorHex: string,
): PaletteOptions {
  const sourceColor = safeArgbFromHex(sourceColorHex)
  const theme = themeFromSourceColor(sourceColor)

  if (mode === 'dark') {
    return {
      mode: 'dark',
      ...makePalette(theme.schemes.dark),
    }
  }

  return {
    mode: 'light',
    ...makePalette(theme.schemes.light, true),
  }
}

function makeTheme(mode: MUIThemeMode, sourceColor: string): Theme {
  let testOverrides = {}
  if (isCypress) {
    testOverrides = {
      transitions: {
        // So we have `transition: none;` everywhere
        create: () => 'none',
      },
    }
  }

  return createTheme({
    palette: getPalette(mode, sourceColor),
    components: {
      MuiIconButton: {
        defaultProps: {
          color: 'primary',
        },
      },
<<<<<<< HEAD
      MuiAlert: {
        styleOverrides: {},
=======
      MuiBreadcrumbs: {
        styleOverrides: {
          separator: {
            margin: 4,
          },
        },
>>>>>>> e18f86a0
      },
    },
    ...testOverrides,
  })
}

function saveThemeMode(theme: ThemeModeOption): void {
  if (!window.localStorage) return
  window.localStorage.setItem('theme', theme)
}
function loadTheme(): ThemeModeOption {
  if (!window.localStorage) return 'system'

  const theme = window.localStorage.getItem('theme')
  switch (theme) {
    case 'dark':
    case 'light':
      return theme
  }

  return 'system'
}

function saveThemeColor(hex: string): void {
  if (!window.localStorage) return
  window.localStorage.setItem('themeColor', hex)
}
function loadThemeColor(): string {
  const savedColor = window?.localStorage?.getItem('themeColor')
  return validHexColor(savedColor) ? (savedColor as string) : blueGrey[500]
}

export function ThemeProvider(props: ThemeProviderProps): JSX.Element {
  const [savedThemeMode, setSavedThemeMode] = useState(loadTheme())
  const [sourceColor, setSourceColor] = useState(loadThemeColor())

  // used for watching if system theme mode changes
  const [systemThemeMode, setSystemThemeMode] = useState<MUIThemeMode>(
    window.matchMedia('(prefers-color-scheme: dark)').matches
      ? 'dark'
      : 'light',
  )

  useEffect(() => {
    const listener = (e: { matches: boolean }): void => {
      setSystemThemeMode(e.matches ? 'dark' : 'light')
    }
    window
      .matchMedia('(prefers-color-scheme: dark)')
      .addEventListener('change', listener)

    return () =>
      window
        .matchMedia('(prefers-color-scheme: dark)')
        .removeEventListener('change', listener)
  }, [])

  const mode = savedThemeMode === 'system' ? systemThemeMode : savedThemeMode
  // Use deferred and memoized values so we don't regenerate the entire theme on every render/change event
  const defMode = useDeferredValue(mode)
  const defSrc = useDeferredValue(sourceColor)
  const theme = useMemo(() => makeTheme(defMode, defSrc), [defMode, defSrc])

  return (
    <ThemeContext.Provider
      value={{
        themeMode: savedThemeMode,
        setThemeMode: (newMode: ThemeModeOption) => {
          setSavedThemeMode(newMode)
          saveThemeMode(newMode)
        },
        sourceColor,
        setSourceColor: (newColor: string) => {
          setSourceColor(newColor)
          saveThemeColor(newColor)
        },
      }}
    >
      <MUIThemeProvider theme={theme}>{props.children}</MUIThemeProvider>
    </ThemeContext.Provider>
  )
}<|MERGE_RESOLUTION|>--- conflicted
+++ resolved
@@ -115,17 +115,12 @@
           color: 'primary',
         },
       },
-<<<<<<< HEAD
-      MuiAlert: {
-        styleOverrides: {},
-=======
       MuiBreadcrumbs: {
         styleOverrides: {
           separator: {
             margin: 4,
           },
         },
->>>>>>> e18f86a0
       },
     },
     ...testOverrides,
