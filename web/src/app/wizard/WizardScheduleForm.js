import React from 'react'
import p from 'prop-types'
import FormControl from '@material-ui/core/FormControl'
import FormControlLabel from '@material-ui/core/FormControlLabel'
import FormHelperText from '@material-ui/core/FormHelperText'
import FormLabel from '@material-ui/core/FormLabel'
import Grid from '@material-ui/core/Grid'
import Radio from '@material-ui/core/Radio'
import RadioGroup from '@material-ui/core/RadioGroup'
import Tooltip from '@material-ui/core/Tooltip'
import { isWidthDown } from '@material-ui/core/withWidth'
import InfoIcon from '@material-ui/icons/Info'
import { TimeZoneSelect, UserSelect } from '../selection'
import { FormField } from '../forms'
import { value as valuePropType } from './propTypes'
import * as _ from 'lodash'
import { ISODateTimePicker } from '../util/ISOPickers'
import { makeStyles } from '@material-ui/core'
import useWidth from '../util/useWidth'

const useStyles = makeStyles(() => ({
  fieldItem: {
    marginLeft: '2.5em',
  },
  sunLabel: {
    display: 'flex',
    alignItems: 'center',
  },
  tooltip: {
    fontSize: 12,
  },
}))

/**
 * Renders the form fields to be used in the wizard that
 * can be used for creating a primary and secondary schedule.
 */
export default function WizardScheduleForm({ value, onChange, secondary }) {
  const width = useWidth()
  const classes = useStyles()

  function renderFollowTheSun(key, schedType) {
    if (value[key].followTheSunRotation.enable === 'yes') {
      return (
        <React.Fragment>
          <Grid item xs={12} className={classes.fieldItem}>
            <FormField
              component={UserSelect}
              multiple
              name={`${key}.followTheSunRotation.users`}
              label={
                <React.Fragment>
                  Who will be on call for your <b>{schedType}</b> follow the sun
                  rotation?
                </React.Fragment>
              }
              formLabel
              fullWidth={isWidthDown('md', width)}
              required
              value={value[key].followTheSunRotation.users}
            />
          </Grid>
          <Grid item xs={12} className={classes.fieldItem}>
            <FormField
              component={TimeZoneSelect}
              name={`${key}.followTheSunRotation.timeZone`}
              label={
                <React.Fragment>
                  What time zone is your <b>{schedType}</b> follow the sun
                  rotation based in?
                </React.Fragment>
              }
              formLabel
              fullWidth={isWidthDown('md', width)}
              required
            />
          </Grid>
        </React.Fragment>
      )
    }
  }

<<<<<<< HEAD
  const getKey = () => {
    return secondary ? 'secondarySchedule' : 'primarySchedule'
  }

  const handleRotationTypeChange = (e) => {
    const newVal = _.cloneDeep(value)
    newVal[getKey()].rotation.type = e.target.value
=======
  handleRotationTypeChange = (e) => {
    const { onChange, value } = this.props
    const newVal = _.cloneDeep(value)
    newVal[this.getKey()].rotation.type = e.target.value
    onChange(newVal)
  }

  handleFollowTheSunToggle = (e) => {
    const { onChange, value } = this.props
    const newVal = _.cloneDeep(value)
    newVal[this.getKey()].followTheSunRotation.enable = e.target.value
>>>>>>> 49e6c030
    onChange(newVal)
  }

  const handleFollowTheSunToggle = (e) => {
    const newVal = _.cloneDeep(value)
    newVal[getKey()].followTheSunRotation.enable = e.target.value
    onChange(newVal)
  }

  function renderRotationFields(key, schedType) {
    const hideRotationFields =
      value[key].users.length <= 1 ||
      value[key].rotation.type === 'never' ||
      !value[key].rotation.type

    return (
      <React.Fragment>
        <Grid item xs={12} className={classes.fieldItem}>
          <FormControl>
            <FormLabel>
              How often will your <b>{schedType}</b> schedule need to rotate?
            </FormLabel>
            <i>
              <FormHelperText>
                At least two people are required to configure a rotation.
              </FormHelperText>
            </i>
            <RadioGroup
              aria-label='Rotation?'
              row
              value={value[key].rotation.type}
              onChange={handleRotationTypeChange}
            >
              <FormControlLabel
                data-cy={`${key}.rotationType.weekly`}
                disabled={value[key].users.length <= 1}
                value='weekly'
                control={<Radio />}
                label='Weekly'
              />
              <FormControlLabel
                data-cy={`${key}.rotationType.daily`}
                disabled={value[key].users.length <= 1}
                value='daily'
                control={<Radio />}
                label='Daily'
              />
              <FormControlLabel
                data-cy={`${key}.rotationType.never`}
                disabled={value[key].users.length <= 1}
                value='never'
                control={<Radio />}
                label='Never*'
              />
            </RadioGroup>
            <i>
              <FormHelperText>
                *Without rotating, all team members selected will be on call
                simultaneously.
              </FormHelperText>
            </i>
          </FormControl>
        </Grid>
        {!hideRotationFields && (
          <React.Fragment>
            <Grid item className={classes.fieldItem}>
              <FormField
                component={ISODateTimePicker}
                name={`${key}.rotation.startDate`}
                required
                label='When should the rotation first hand off to the next team
              member?'
                formLabel
                fullWidth={isWidthDown('md', width)}
              />
            </Grid>
            <Grid item xs={12} className={classes.fieldItem}>
              <FormControl>
                <FormLabel className={classes.sunLabel}>
                  Does your&nbsp;<b>{schedType}</b>&nbsp;schedule need to have
                  follow the sun support?
                  <Tooltip
                    classes={{ tooltip: classes.tooltip }}
                    data-cy='fts-tooltip'
                    disableFocusListener
                    placement='right'
                    title={`
                    “Follow the sun” means that support literally follows the sun—
                    it's a type of global workflow in which alerts can be handled by
                    and passed between offices in different time zones to increase
                    responsiveness and reduce delays.
                  `}
                    PopperProps={{
                      'data-cy': 'fts-tooltip-popper',
                    }}
                  >
                    <InfoIcon color='primary' />
                  </Tooltip>
                </FormLabel>
                <RadioGroup
                  aria-label='secondary'
                  name={`${key}.fts`}
                  row
                  value={value[key].followTheSunRotation.enable}
                  onChange={handleFollowTheSunToggle}
                >
                  <FormControlLabel
                    data-cy={`${key}.fts.yes`}
                    value='yes'
                    control={<Radio />}
                    label='Yes'
                  />
                  <FormControlLabel
                    data-cy={`${key}.fts.no`}
                    value='no'
                    control={<Radio />}
                    label='No'
                  />
                </RadioGroup>
              </FormControl>
            </Grid>
            {renderFollowTheSun(key, schedType)}
          </React.Fragment>
        )}
      </React.Fragment>
    )
  }
  /*
   * Choose users
   *  - if 1 user, add as user assignment
   *  - if 2+ users, add as rotation assignment
   * Create shifts for assignment, if needed
   *
   * Ask if second assignment is needed for evening shifts
   *   - repeat choosing users if yes
   */
  const key = secondary ? 'secondarySchedule' : 'primarySchedule'
  const schedType = secondary ? 'secondary' : 'primary'

  return (
    <React.Fragment>
      <Grid item xs={12} className={classes.fieldItem}>
        <FormField
          component={TimeZoneSelect}
          name={`${key}.timeZone`}
          label={
            <React.Fragment>
              What time zone is your <b>{schedType}</b> schedule based in?
            </React.Fragment>
          }
          formLabel
          fullWidth={isWidthDown('md', width)}
          required
        />
      </Grid>
      <Grid item xs={12} className={classes.fieldItem}>
        <FormField
          component={UserSelect}
          data-cy={`${key}.users`}
          multiple
          name={`${key}.users`}
          label={
            <React.Fragment>
              Who will be on call for your <b>{schedType}</b> schedule?
            </React.Fragment>
          }
          formLabel
          fullWidth={isWidthDown('md', width)}
          required
          value={value[key].users}
        />
      </Grid>
      {renderRotationFields(key, schedType)}
    </React.Fragment>
  )
}

WizardScheduleForm.propTypes = {
  onChange: p.func.isRequired,
  value: valuePropType,
  secondary: p.bool,
}<|MERGE_RESOLUTION|>--- conflicted
+++ resolved
@@ -80,27 +80,13 @@
     }
   }
 
-<<<<<<< HEAD
-  const getKey = () => {
+const getKey = () => {
     return secondary ? 'secondarySchedule' : 'primarySchedule'
   }
 
   const handleRotationTypeChange = (e) => {
     const newVal = _.cloneDeep(value)
     newVal[getKey()].rotation.type = e.target.value
-=======
-  handleRotationTypeChange = (e) => {
-    const { onChange, value } = this.props
-    const newVal = _.cloneDeep(value)
-    newVal[this.getKey()].rotation.type = e.target.value
-    onChange(newVal)
-  }
-
-  handleFollowTheSunToggle = (e) => {
-    const { onChange, value } = this.props
-    const newVal = _.cloneDeep(value)
-    newVal[this.getKey()].followTheSunRotation.enable = e.target.value
->>>>>>> 49e6c030
     onChange(newVal)
   }
 
