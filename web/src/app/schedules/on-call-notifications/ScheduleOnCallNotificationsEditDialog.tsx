--- conflicted
+++ resolved
@@ -82,10 +82,7 @@
       scheduleID={scheduleID}
       value={value}
       onChange={setValue}
-<<<<<<< HEAD
-=======
       disabled={m.fetching}
->>>>>>> 02d2d40b
       destTypeError={errs.getErrorByPath(
         /setScheduleOnCallNotificationRules.input.rules.+.dest.type/,
       )}
