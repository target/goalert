import { ApolloError } from '@apollo/client'
import { DateTime } from 'luxon'

import {
  OnCallNotificationRule,
  OnCallNotificationRuleInput,
<<<<<<< HEAD
  TargetInput,
=======
  TargetType,
>>>>>>> b42beb23
  WeekdayFilter,
} from '../../../schema'
import { allErrors, fieldErrors, nonFieldErrors } from '../../util/errutil'
import { weekdaySummary } from '../util'

export type NotificationChannelType = 'SLACK' | 'WEBHOOK'

export type SlackFields = {
  slackChannelID: string | null
  slackUserGroup?: string
}

export type WebhookFields = {
  webhookURL: string | null
}

export type ChannelFields = SlackFields | WebhookFields

export function channelFieldsFromType(
  type: NotificationChannelType,
): ChannelFields {
  switch (type) {
    case 'SLACK':
      return {
        slackChannelID: null,
      }
    case 'WEBHOOK':
      return {
        webhookURL: null,
      }
    default:
      return {
        slackChannelID: null,
      }
  }
}

export function channelTypeFromTarget(
  target?: TargetInput,
): NotificationChannelType {
  if (
    !target ||
    target.type === 'slackChannel' ||
    target.type === 'slackUserGroup'
  ) {
    return 'SLACK'
  }
  if (target.type === 'chanWebhook') {
    return 'WEBHOOK'
  }
  return 'SLACK'
}

export function channelFieldsFromTarget(target?: TargetInput): ChannelFields {
  switch (target?.type) {
    case 'slackChannel':
      return {
        slackChannelID: target.id,
      }
    case 'slackUserGroup':
      return {
        slackChannelID: target.id.split(':')[1],
        slackUserGroup: target.id.split(':')[0],
      }
    case 'chanWebhook':
      return {
        webhookURL: target.id,
      }
    default:
      return {
        slackChannelID: null,
      }
  }
}

export type Value = {
  time: string | null
  weekdayFilter: WeekdayFilter
<<<<<<< HEAD
  type: NotificationChannelType
  channelFields: ChannelFields
}

export type RuleFieldError = {
  field:
    | 'time'
    | 'weekdayFilter'
    | 'type'
    | 'slackChannelID'
    | 'slackUserGroup'
    | 'webhookURL'
=======
  type: TargetType
  targetID: string | null
}

export type RuleFieldError = {
  field: 'time' | 'weekdayFilter' | 'type' | 'slackChannelID' | 'slackUserGroup'
>>>>>>> b42beb23
  message: string
}

export const EVERY_DAY = new Array(7).fill(true) as WeekdayFilter
export const NO_DAY = new Array(7).fill(false) as WeekdayFilter

export function formatLocalClockTime(dt: DateTime): string {
  const zoneStr = dt.toLocaleString(DateTime.TIME_SIMPLE)
  const localStr = dt.setZone('local').toLocaleString(DateTime.TIME_SIMPLE)

  if (zoneStr === localStr) {
    return ''
  }

  return `${localStr} ${dt.setZone('local').toFormat('ZZZZ')}`
}

export function formatClockTime(dt: DateTime): string {
  const zoneStr = dt.toLocaleString(DateTime.TIME_SIMPLE)
  const localStr = formatLocalClockTime(dt)
  if (!localStr) {
    return zoneStr
  }

  return `${zoneStr} (${localStr})`
}

// formatZoneTime will format a time string simply for the current locale
// if the time is different in local from zone, then it will additionally add
// the local time and offset as a suffix.
//
// example: 9:00 AM (4:00 AM CST)
function formatZoneTime(zone: string, time: string): string {
  if (!zone) {
    // fallback to just displaying the existing time according to locale
    return DateTime.fromFormat(time, 'HH:mm').toLocaleString(
      DateTime.TIME_SIMPLE,
    )
  }

  const dt = DateTime.fromFormat(time, 'HH:mm', { zone })

  return formatClockTime(dt)
}

function targetFromChannelFields(fields?: ChannelFields): TargetInput {
  const target: TargetInput = {
    type: 'slackChannel',
    id: '',
  }
  if (!fields) {
    return target
  }
  if ('slackUserGroup' in fields) {
    target.type = 'slackUserGroup'
    target.id = `${fields.slackUserGroup}:${fields.slackChannelID}`
  } else if ('slackChannelID' in fields) {
    target.type = 'slackChannel'
    target.id = fields.slackChannelID ?? ''
  } else if ('webhookURL' in fields) {
    target.type = 'chanWebhook'
    target.id = fields.webhookURL ?? ''
  }
  return target
}

export const onCallValueToRuleInput = (
  zone: string,
  v: Value,
): OnCallNotificationRuleInput => ({
  time: v.time
    ? DateTime.fromISO(v.time).setZone(zone).toFormat('HH:mm')
    : undefined,
  weekdayFilter: v.time ? v.weekdayFilter : undefined,
<<<<<<< HEAD
  target: targetFromChannelFields(v.channelFields),
=======
  target: { id: v.targetID || '', type: v.type },
>>>>>>> b42beb23
})

export const onCallRuleToInput = (
  v: OnCallNotificationRule,
): OnCallNotificationRuleInput | null => {
  if (!v.target) return null

  return {
    time: v.time,
    id: v.id,
    weekdayFilter: v.weekdayFilter,
    target: { type: v.target.type, id: v.target.id },
  }
}

export function mapOnCallErrors(
  mErr?: ApolloError | null,
  ...qErr: Array<ApolloError | undefined>
): [Error[], RuleFieldError[]] {
  let dialogErrs: Error[] = []
  qErr.forEach((e) => (dialogErrs = dialogErrs.concat(allErrors(e))))
  if (!mErr) {
    return [dialogErrs, []]
  }

  dialogErrs = dialogErrs.concat(nonFieldErrors(mErr))
  const fieldErrs = fieldErrors(mErr)
    .map((e) => {
      switch (e.field) {
        case 'time':
        case 'weekdayFilter':
          return e
      }

      if (e.field === 'targetTypeSlackChannel') {
        return { ...e, field: 'slackChannelID' }
      }

      if (e.field === 'targetTypeSlackUserGroup') {
        return { ...e, field: 'slackUserGroup' }
      }

      if (e.field === 'targetTypeChanWebhook') {
        return { ...e, field: 'webhookURL' }
      }

      dialogErrs.push(e)
      return null
    })
    .filter((e) => e !== null) as RuleFieldError[]

  return [dialogErrs, fieldErrs]
}

export function onCallRuleSummary(
  zone: string,
  r?: OnCallNotificationRule,
): string {
  if (!r) return ''
  if (!r.time) return 'when on-call changes.'

  return `${weekdaySummary(r.weekdayFilter)} at ${formatZoneTime(zone, r.time)}`
}<|MERGE_RESOLUTION|>--- conflicted
+++ resolved
@@ -4,11 +4,7 @@
 import {
   OnCallNotificationRule,
   OnCallNotificationRuleInput,
-<<<<<<< HEAD
-  TargetInput,
-=======
   TargetType,
->>>>>>> b42beb23
   WeekdayFilter,
 } from '../../../schema'
 import { allErrors, fieldErrors, nonFieldErrors } from '../../util/errutil'
@@ -46,68 +42,15 @@
   }
 }
 
-export function channelTypeFromTarget(
-  target?: TargetInput,
-): NotificationChannelType {
-  if (
-    !target ||
-    target.type === 'slackChannel' ||
-    target.type === 'slackUserGroup'
-  ) {
-    return 'SLACK'
-  }
-  if (target.type === 'chanWebhook') {
-    return 'WEBHOOK'
-  }
-  return 'SLACK'
-}
-
-export function channelFieldsFromTarget(target?: TargetInput): ChannelFields {
-  switch (target?.type) {
-    case 'slackChannel':
-      return {
-        slackChannelID: target.id,
-      }
-    case 'slackUserGroup':
-      return {
-        slackChannelID: target.id.split(':')[1],
-        slackUserGroup: target.id.split(':')[0],
-      }
-    case 'chanWebhook':
-      return {
-        webhookURL: target.id,
-      }
-    default:
-      return {
-        slackChannelID: null,
-      }
-  }
-}
-
 export type Value = {
   time: string | null
   weekdayFilter: WeekdayFilter
-<<<<<<< HEAD
-  type: NotificationChannelType
-  channelFields: ChannelFields
-}
-
-export type RuleFieldError = {
-  field:
-    | 'time'
-    | 'weekdayFilter'
-    | 'type'
-    | 'slackChannelID'
-    | 'slackUserGroup'
-    | 'webhookURL'
-=======
   type: TargetType
   targetID: string | null
 }
 
 export type RuleFieldError = {
   field: 'time' | 'weekdayFilter' | 'type' | 'slackChannelID' | 'slackUserGroup'
->>>>>>> b42beb23
   message: string
 }
 
@@ -153,27 +96,6 @@
   return formatClockTime(dt)
 }
 
-function targetFromChannelFields(fields?: ChannelFields): TargetInput {
-  const target: TargetInput = {
-    type: 'slackChannel',
-    id: '',
-  }
-  if (!fields) {
-    return target
-  }
-  if ('slackUserGroup' in fields) {
-    target.type = 'slackUserGroup'
-    target.id = `${fields.slackUserGroup}:${fields.slackChannelID}`
-  } else if ('slackChannelID' in fields) {
-    target.type = 'slackChannel'
-    target.id = fields.slackChannelID ?? ''
-  } else if ('webhookURL' in fields) {
-    target.type = 'chanWebhook'
-    target.id = fields.webhookURL ?? ''
-  }
-  return target
-}
-
 export const onCallValueToRuleInput = (
   zone: string,
   v: Value,
@@ -182,11 +104,7 @@
     ? DateTime.fromISO(v.time).setZone(zone).toFormat('HH:mm')
     : undefined,
   weekdayFilter: v.time ? v.weekdayFilter : undefined,
-<<<<<<< HEAD
-  target: targetFromChannelFields(v.channelFields),
-=======
   target: { id: v.targetID || '', type: v.type },
->>>>>>> b42beb23
 })
 
 export const onCallRuleToInput = (
