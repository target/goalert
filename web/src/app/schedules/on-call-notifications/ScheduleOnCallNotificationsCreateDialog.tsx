--- conflicted
+++ resolved
@@ -2,11 +2,7 @@
 import FormDialog from '../../dialogs/FormDialog'
 import ScheduleOnCallNotificationsForm from './ScheduleOnCallNotificationsForm'
 import { useOnCallRulesData, useSetOnCallRulesSubmit } from './hooks'
-<<<<<<< HEAD
-import { NO_DAY, Value, channelFieldsFromType, mapOnCallErrors } from './util'
-=======
 import { NO_DAY, Value, mapOnCallErrors } from './util'
->>>>>>> b42beb23
 
 interface ScheduleOnCallNotificationsCreateDialogProps {
   onClose: () => void
@@ -16,15 +12,8 @@
 const defaultValue: Value = {
   time: null,
   weekdayFilter: NO_DAY,
-<<<<<<< HEAD
-  type: 'SLACK',
-  channelFields: {
-    slackChannelID: null,
-  },
-=======
   type: 'slackChannel',
   targetID: null,
->>>>>>> b42beb23
 }
 
 export default function ScheduleOnCallNotificationsCreateDialog(
@@ -45,14 +34,6 @@
   const [dialogErrors, fieldErrors] = mapOnCallErrors(m.error, q.error)
   const busy = (q.loading && !zone) || m.loading
 
-  const setNewValue = (newValue: Value): void => {
-    let channelFields = newValue.channelFields
-    if (value.type !== newValue.type) {
-      channelFields = channelFieldsFromType(newValue.type)
-    }
-    setValue({ ...newValue, channelFields })
-  }
-
   return (
     <FormDialog
       title='Create Notification Rule'
@@ -65,11 +46,7 @@
           scheduleID={scheduleID}
           errors={fieldErrors}
           value={value}
-<<<<<<< HEAD
-          onChange={setNewValue}
-=======
           onChange={setValue}
->>>>>>> b42beb23
         />
       }
     />
