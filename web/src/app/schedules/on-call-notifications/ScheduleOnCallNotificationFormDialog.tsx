import React, { ChangeEvent, useState } from 'react'
import { useQuery, useMutation } from '@apollo/client'
import FormControlLabel from '@material-ui/core/FormControlLabel'
import Grid from '@material-ui/core/Grid'
import RadioGroup from '@material-ui/core/RadioGroup'
import Radio from '@material-ui/core/Radio'

import { query, setMutation } from './ScheduleOnCallNotificationsList'
import { Rule, RuleInput, mapDataToInput } from './util'
import FormDialog from '../../dialogs/FormDialog'
import { nonFieldErrors, fieldErrors, FieldError } from '../../util/errutil'
import { FormContainer, FormField } from '../../forms'
import { SlackChannelSelect } from '../../selection'
import { ISOTimePicker } from '../../util/ISOPickers'
import Spinner from '../../loading/components/Spinner'
import { GenericError } from '../../error-pages'
import { WeekdayFilter } from '../../../schema'
import { isoToGQLClockTime, days } from '../util'
import { Checkbox, makeStyles } from '@material-ui/core'
import { DateTime } from 'luxon'
<<<<<<< HEAD
import useWidth from '../../util/useWidth'
import { ScheduleTZFilter } from '../ScheduleTZFilter'
import { useURLParam } from '../../actions/hooks'
=======
>>>>>>> bca5666f

enum RuleType {
  OnChange = 'ON_CHANGE',
  OnSchedule = 'ON_SCHEDULE',
}

type Value = {
  slackChannelID: string
  time: string
  weekdayFilter: WeekdayFilter
  ruleType: RuleType
}

<<<<<<< HEAD
function getInitialValue(rule?: Rule, zone?: string): Value {
  if (!rule) {
    return {
      slackChannelID: '',
      time: DateTime.local().set({ minute: 0, hour: 9 }).toISO(),
      weekdayFilter: new Array(7).fill(true) as WeekdayFilter,
      ruleType: RuleType.OnChange,
    }
  }

=======
function getInitialValue(rule?: Rule): Value {
  // defaults
>>>>>>> bca5666f
  const result: Value = {
    slackChannelID: '',
    time: DateTime.local().set({ hour: 9, minute: 0 }).toISO(),
    weekdayFilter: new Array(7).fill(true) as WeekdayFilter,
    ruleType: RuleType.OnChange,
  }

  result.slackChannelID = rule?.target?.id ?? ''

  if (rule?.weekdayFilter) {
    result.weekdayFilter = rule.weekdayFilter
    result.time = DateTime.fromFormat(rule.time as string, 'HH:mm', {
      zone,
    }).toISO()
    result.ruleType = RuleType.OnSchedule
  }

  return result
}

const useStyles = makeStyles({ margin0: { margin: 0 } })

interface ScheduleOnCallNotificationFormProps {
  scheduleID: string
  onClose: () => void

  // if set, populates form
  rule?: Rule
}

export default function ScheduleOnCallNotificationFormDialog(
  p: ScheduleOnCallNotificationFormProps,
): JSX.Element {
<<<<<<< HEAD
  const [zone] = useURLParam('tz', 'local')
  const [value, setValue] = useState<Value>(getInitialValue(p.rule, zone))
  const width = useWidth()
  console.log(value)
=======
  const [value, setValue] = useState(getInitialValue(p.rule))
  const classes = useStyles()
>>>>>>> bca5666f

  const { loading, error, data } = useQuery(query, {
    variables: {
      id: p.scheduleID,
    },
    nextFetchPolicy: 'cache-first',
  })

  function makeRules(): RuleInput[] {
    let existingRules = mapDataToInput(
      data?.schedule?.onCallNotificationRules,
      zone,
    )

    // remove old rule when editing
    if (p.rule) {
      existingRules = existingRules.filter((r) => r.id !== p.rule?.id)
    }

    let newRule: RuleInput
    switch (value.ruleType) {
      case RuleType.OnChange:
        newRule = {
          target: {
            id: value.slackChannelID,
            type: 'slackChannel',
          },
        }
        break

      case RuleType.OnSchedule:
        newRule = {
          target: {
            id: value.slackChannelID,
            type: 'slackChannel',
          },
          time: isoToGQLClockTime(value.time, zone),
          weekdayFilter: value.weekdayFilter,
        }
        break
      default:
        throw new Error('Unknown rule type')
    }

    return existingRules.concat(newRule)
  }

  const [mutate, mutationStatus] = useMutation(setMutation, {
    variables: {
      input: {
        scheduleID: p.scheduleID,
        rules: makeRules(),
      },
    },
    onCompleted: () => p.onClose(),
  })

  if (loading && !data?.schedule) return <Spinner />
  if (error) return <GenericError error={error.message} />

  function handleRadioOnChange(event: ChangeEvent<HTMLInputElement>): void {
    const ruleType = event.target.value as RuleType
    setValue({ ...value, ruleType })
  }

  function handleOnChange(value: Value): void {
    setValue(value)
  }

  const formErrors = fieldErrors(mutationStatus.error).concat(
    nonFieldErrors(mutationStatus.error) as FieldError[], // NOTE:
  )

  return (
    <FormDialog
      title={`${p.rule ? 'Edit' : 'Create'} Notification Rule`}
      errors={formErrors}
      onClose={() => p.onClose()}
      onSubmit={() => mutate()}
      form={
        <FormContainer
          value={value}
          onChange={(value: Value) => handleOnChange(value)}
          errors={formErrors}
        >
          <Grid container spacing={2} direction='column'>
            <Grid item>
              <FormField
                component={SlackChannelSelect}
                fullWidth
                label='Select Channel'
                name='slack-channel-id'
                fieldName='slackChannelID'
                required
              />
            </Grid>
            <Grid item>
              <RadioGroup onChange={handleRadioOnChange} value={value.ruleType}>
                <FormControlLabel
                  data-cy='notify-on-change'
                  label='Notify when on-call hands off to a new user'
                  value={RuleType.OnChange}
                  control={<Radio />}
                />
                <FormControlLabel
                  data-cy='notify-at-time'
                  label='Notify at a specific day and time every week'
                  value={RuleType.OnSchedule}
                  control={<Radio />}
                />
              </RadioGroup>
            </Grid>
            <Grid item xs={12}>
              <ScheduleTZFilter
                label={(tz) => `Configure in ${tz}`}
                scheduleID={p.scheduleID}
              />
            </Grid>
            <Grid item>
              <Grid container spacing={2} alignItems='center'>
                <Grid item xs={12} sm={5} md={4}>
                  <FormField
                    component={ISOTimePicker}
                    fullWidth
                    label='Time'
                    name='time'
                    disabled={value.ruleType !== RuleType.OnSchedule}
                    required={value.ruleType === RuleType.OnSchedule}
                  />
                </Grid>
                <Grid item xs={12} sm={7} md={8}>
                  <Grid container justify='space-between'>
                    {days.map((day, i) => (
                      <FormControlLabel
                        key={i}
                        label={day.slice(0, 3)}
                        labelPlacement='top'
                        classes={{ labelPlacementTop: classes.margin0 }}
                        control={
                          <FormField
                            noError
                            component={Checkbox}
                            checkbox
                            value={value.weekdayFilter[i]}
                            name={`weekday-filter[${i}]`}
                            fieldName={`weekdayFilter[${i}]`}
                            disabled={value.ruleType !== RuleType.OnSchedule}
                          />
                        }
                      />
                    ))}
                  </Grid>
                </Grid>
              </Grid>
            </Grid>
          </Grid>
        </FormContainer>
      }
    />
  )
}<|MERGE_RESOLUTION|>--- conflicted
+++ resolved
@@ -18,12 +18,8 @@
 import { isoToGQLClockTime, days } from '../util'
 import { Checkbox, makeStyles } from '@material-ui/core'
 import { DateTime } from 'luxon'
-<<<<<<< HEAD
-import useWidth from '../../util/useWidth'
 import { ScheduleTZFilter } from '../ScheduleTZFilter'
 import { useURLParam } from '../../actions/hooks'
-=======
->>>>>>> bca5666f
 
 enum RuleType {
   OnChange = 'ON_CHANGE',
@@ -37,21 +33,8 @@
   ruleType: RuleType
 }
 
-<<<<<<< HEAD
 function getInitialValue(rule?: Rule, zone?: string): Value {
-  if (!rule) {
-    return {
-      slackChannelID: '',
-      time: DateTime.local().set({ minute: 0, hour: 9 }).toISO(),
-      weekdayFilter: new Array(7).fill(true) as WeekdayFilter,
-      ruleType: RuleType.OnChange,
-    }
-  }
-
-=======
-function getInitialValue(rule?: Rule): Value {
   // defaults
->>>>>>> bca5666f
   const result: Value = {
     slackChannelID: '',
     time: DateTime.local().set({ hour: 9, minute: 0 }).toISO(),
@@ -85,15 +68,9 @@
 export default function ScheduleOnCallNotificationFormDialog(
   p: ScheduleOnCallNotificationFormProps,
 ): JSX.Element {
-<<<<<<< HEAD
   const [zone] = useURLParam('tz', 'local')
-  const [value, setValue] = useState<Value>(getInitialValue(p.rule, zone))
-  const width = useWidth()
-  console.log(value)
-=======
-  const [value, setValue] = useState(getInitialValue(p.rule))
+  const [value, setValue] = useState(getInitialValue(p.rule, zone))
   const classes = useStyles()
->>>>>>> bca5666f
 
   const { loading, error, data } = useQuery(query, {
     variables: {
