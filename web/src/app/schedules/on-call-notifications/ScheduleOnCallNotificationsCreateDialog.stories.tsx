--- conflicted
+++ resolved
@@ -38,11 +38,7 @@
           HttpResponse.json({ data: { destinationFieldValidate: true } }),
         ),
         graphql.mutation('SetRules', ({ variables }) => {
-<<<<<<< HEAD
-          switch (variables.input.rules[0].dest.args['phone_number']) {
-=======
           switch (variables.input.rules[0].dest.args.phone_number) {
->>>>>>> a0787318
             case '+123':
               return HttpResponse.json({
                 errors: [
