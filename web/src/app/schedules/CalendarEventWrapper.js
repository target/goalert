import React, { useState } from 'react'
import { PropTypes as p } from 'prop-types'
import Button from '@material-ui/core/Button'
import Grid from '@material-ui/core/Grid'
import Popover from '@material-ui/core/Popover'
import Typography from '@material-ui/core/Typography'
import { makeStyles } from '@material-ui/core'
import { DateTime } from 'luxon'

<<<<<<< HEAD
const styles = (theme) => ({
=======
const useStyles = makeStyles({
  button: {
    padding: '4px',
    minHeight: 0,
    fontSize: 12,
  },
  buttonContainer: {
    display: 'flex',
    alignItems: 'center',
  },
>>>>>>> 0ad7bb79
  flexGrow: {
    flexGrow: 1,
  },
  paper: {
    padding: 8,
    maxWidth: 275,
  },
})

export default function CalendarEventWrapper(props) {
  const classes = useStyles()
  const { children, event, onOverrideClick } = props
  const [anchorEl, setAnchorEl] = useState(null)
  const open = Boolean(anchorEl)
  const id = open ? 'shift-popover' : undefined

  function handleClick(event) {
    setAnchorEl(event.currentTarget)
  }

  function handleCloseShiftInfo() {
    setAnchorEl(null)
  }

<<<<<<< HEAD
@withStyles(styles)
@connect(mapStateToProps, null)
export default class CalendarEventWrapper extends Component {
  static propTypes = {
    event: p.object.isRequired,
    onOverrideClick: p.func,
    onEditTempSched: p.func,
    onDeleteTempSched: p.func,
=======
  function handleKeyDown(event) {
    const code = event.key
    if (code === 'Enter' || code === ' ') {
      setAnchorEl(event.currentTarget)
    }
>>>>>>> 0ad7bb79
  }

  function handleShowOverrideForm(type) {
    handleCloseShiftInfo()

    onOverrideClick({
      variant: type,
      defaultValue: {
        start: event.start.toISOString(),
        end: event.end.toISOString(),
        removeUserID: event.userID,
      },
    })
  }

  renderTempSchedButtons() {
    const { classes, event } = this.props
    return (
      <React.Fragment>
        <Grid item>
          <Button
            data-cy='edit-temp-sched'
            size='small'
            onClick={() => this.props.onEditTempSched(event.tempSched)}
            variant='contained'
            color='primary'
            title='Edit this temporary schedule'
          >
            Edit
          </Button>
        </Grid>
        <Grid item className={classes.flexGrow} />
        <Grid item>
          <Button
            data-cy='delete-temp-sched'
            size='small'
            onClick={() => this.props.onDeleteTempSched(event.tempSched)}
            variant='contained'
            color='primary'
            title='Delete this temporary schedule'
          >
            Delete
          </Button>
        </Grid>
      </React.Fragment>
    )
  }

  renderOverrideButtons() {
    const { classes, event } = this.props
    return (
      <React.Fragment>
        <Grid item>
          <Button
            data-cy='replace-override'
            size='small'
            onClick={() => this.handleShowOverrideForm('replace')}
            variant='contained'
            color='primary'
            title={`Temporarily replace ${event.title} from this schedule`}
          >
            Replace
          </Button>
        </Grid>
        <Grid item className={classes.flexGrow} />
        <Grid item>
          <Button
            data-cy='remove-override'
            size='small'
            onClick={() => this.handleShowOverrideForm('remove')}
            variant='contained'
            color='primary'
            title={`Temporarily remove ${event.title} from this schedule`}
          >
            Remove
          </Button>
        </Grid>
      </React.Fragment>
    )
  }

  renderButtons() {
    const { event } = this.props
    if (DateTime.fromJSDate(event.end) <= DateTime.utc()) return null
    if (event.tempSched) return this.renderTempSchedButtons()
    if (event.fixed) return null

    return this.renderOverrideButtons()
  }

  /*
   * Renders an interactive tooltip when selecting
   * an event in the calendar that will show
   * the full shift start and end date times, as
   * well as the controls relevant to the event.
   */
<<<<<<< HEAD
  renderInteractiveTooltip = () => {
    const { event } = this.props
=======
  function renderShiftInfo() {
    let overrideCtrls = null

    if (DateTime.fromJSDate(event.end) > DateTime.utc()) {
      overrideCtrls = (
        <React.Fragment>
          <Grid item className={classes.buttonContainer}>
            <Button
              className={classes.button}
              data-cy='replace-override'
              size='small'
              onClick={() => handleShowOverrideForm('replace')}
              variant='contained'
              color='primary'
              title={`Temporarily replace ${event.title} from this schedule`}
            >
              Replace
            </Button>
          </Grid>

          <Grid item className={classes.flexGrow} />

          <Grid item className={classes.buttonContainer}>
            <Button
              className={classes.button}
              data-cy='remove-override'
              size='small'
              onClick={() => handleShowOverrideForm('remove')}
              variant='contained'
              color='primary'
              title={`Temporarily remove ${event.title} from this schedule`}
            >
              Remove
            </Button>
          </Grid>
        </React.Fragment>
      )
    }

>>>>>>> 0ad7bb79
    const formatJSDate = (JSDate) =>
      DateTime.fromJSDate(JSDate).toLocaleString(DateTime.DATETIME_FULL)

    return (
      <Grid container spacing={1}>
        <Grid item xs={12}>
          <Typography variant='body2'>
            {`${formatJSDate(event.start)}  –  ${formatJSDate(event.end)}`}
          </Typography>
        </Grid>
        {this.renderButtons()}
      </Grid>
    )
  }

  if (!children) return null
  return (
    <React.Fragment>
      <Popover
        id={id}
        open={open}
        anchorEl={anchorEl}
        onClose={handleCloseShiftInfo}
        anchorOrigin={{
          vertical: 'bottom',
          horizontal: 'left',
        }}
        transformOrigin={{
          vertical: 'top',
          horizontal: 'left',
        }}
        PaperProps={{
          'data-cy': 'shift-tooltip',
        }}
        classes={{
          paper: classes.paper,
        }}
      >
        {renderShiftInfo()}
      </Popover>
      {React.cloneElement(children, {
        tabIndex: 0,
        onClick: handleClick,
        onKeyDown: handleKeyDown,
        role: 'button',
        'aria-pressed': open,
        'aria-describedby': id,
      })}
    </React.Fragment>
  )
}

CalendarEventWrapper.propTypes = {
  event: p.object.isRequired,
  onOverrideClick: p.func.isRequired,
}<|MERGE_RESOLUTION|>--- conflicted
+++ resolved
@@ -7,9 +7,6 @@
 import { makeStyles } from '@material-ui/core'
 import { DateTime } from 'luxon'
 
-<<<<<<< HEAD
-const styles = (theme) => ({
-=======
 const useStyles = makeStyles({
   button: {
     padding: '4px',
@@ -20,7 +17,6 @@
     display: 'flex',
     alignItems: 'center',
   },
->>>>>>> 0ad7bb79
   flexGrow: {
     flexGrow: 1,
   },
@@ -30,9 +26,14 @@
   },
 })
 
-export default function CalendarEventWrapper(props) {
+export default function CalendarEventWrapper({
+  children,
+  event,
+  onOverrideClick,
+  onEditTempSched,
+  onDeleteTempSched,
+}) {
   const classes = useStyles()
-  const { children, event, onOverrideClick } = props
   const [anchorEl, setAnchorEl] = useState(null)
   const open = Boolean(anchorEl)
   const id = open ? 'shift-popover' : undefined
@@ -45,22 +46,11 @@
     setAnchorEl(null)
   }
 
-<<<<<<< HEAD
-@withStyles(styles)
-@connect(mapStateToProps, null)
-export default class CalendarEventWrapper extends Component {
-  static propTypes = {
-    event: p.object.isRequired,
-    onOverrideClick: p.func,
-    onEditTempSched: p.func,
-    onDeleteTempSched: p.func,
-=======
   function handleKeyDown(event) {
     const code = event.key
     if (code === 'Enter' || code === ' ') {
       setAnchorEl(event.currentTarget)
     }
->>>>>>> 0ad7bb79
   }
 
   function handleShowOverrideForm(type) {
@@ -76,15 +66,14 @@
     })
   }
 
-  renderTempSchedButtons() {
-    const { classes, event } = this.props
+  function renderTempSchedButtons() {
     return (
       <React.Fragment>
         <Grid item>
           <Button
             data-cy='edit-temp-sched'
             size='small'
-            onClick={() => this.props.onEditTempSched(event.tempSched)}
+            onClick={() => onEditTempSched(event.tempSched)}
             variant='contained'
             color='primary'
             title='Edit this temporary schedule'
@@ -97,7 +86,7 @@
           <Button
             data-cy='delete-temp-sched'
             size='small'
-            onClick={() => this.props.onDeleteTempSched(event.tempSched)}
+            onClick={() => onDeleteTempSched(event.tempSched)}
             variant='contained'
             color='primary'
             title='Delete this temporary schedule'
@@ -109,15 +98,14 @@
     )
   }
 
-  renderOverrideButtons() {
-    const { classes, event } = this.props
+  function renderOverrideButtons() {
     return (
       <React.Fragment>
         <Grid item>
           <Button
             data-cy='replace-override'
             size='small'
-            onClick={() => this.handleShowOverrideForm('replace')}
+            onClick={() => handleShowOverrideForm('replace')}
             variant='contained'
             color='primary'
             title={`Temporarily replace ${event.title} from this schedule`}
@@ -130,7 +118,7 @@
           <Button
             data-cy='remove-override'
             size='small'
-            onClick={() => this.handleShowOverrideForm('remove')}
+            onClick={() => handleShowOverrideForm('remove')}
             variant='contained'
             color='primary'
             title={`Temporarily remove ${event.title} from this schedule`}
@@ -142,13 +130,12 @@
     )
   }
 
-  renderButtons() {
-    const { event } = this.props
+  function renderButtons() {
     if (DateTime.fromJSDate(event.end) <= DateTime.utc()) return null
-    if (event.tempSched) return this.renderTempSchedButtons()
+    if (event.tempSched) return renderTempSchedButtons()
     if (event.fixed) return null
 
-    return this.renderOverrideButtons()
+    return renderOverrideButtons()
   }
 
   /*
@@ -157,61 +144,18 @@
    * the full shift start and end date times, as
    * well as the controls relevant to the event.
    */
-<<<<<<< HEAD
-  renderInteractiveTooltip = () => {
-    const { event } = this.props
-=======
   function renderShiftInfo() {
-    let overrideCtrls = null
-
-    if (DateTime.fromJSDate(event.end) > DateTime.utc()) {
-      overrideCtrls = (
-        <React.Fragment>
-          <Grid item className={classes.buttonContainer}>
-            <Button
-              className={classes.button}
-              data-cy='replace-override'
-              size='small'
-              onClick={() => handleShowOverrideForm('replace')}
-              variant='contained'
-              color='primary'
-              title={`Temporarily replace ${event.title} from this schedule`}
-            >
-              Replace
-            </Button>
-          </Grid>
-
-          <Grid item className={classes.flexGrow} />
-
-          <Grid item className={classes.buttonContainer}>
-            <Button
-              className={classes.button}
-              data-cy='remove-override'
-              size='small'
-              onClick={() => handleShowOverrideForm('remove')}
-              variant='contained'
-              color='primary'
-              title={`Temporarily remove ${event.title} from this schedule`}
-            >
-              Remove
-            </Button>
-          </Grid>
-        </React.Fragment>
-      )
-    }
-
->>>>>>> 0ad7bb79
-    const formatJSDate = (JSDate) =>
-      DateTime.fromJSDate(JSDate).toLocaleString(DateTime.DATETIME_FULL)
+    const fmt = (date) =>
+      DateTime.fromJSDate(date).toLocaleString(DateTime.DATETIME_FULL)
 
     return (
       <Grid container spacing={1}>
         <Grid item xs={12}>
           <Typography variant='body2'>
-            {`${formatJSDate(event.start)}  –  ${formatJSDate(event.end)}`}
+            {`${fmt(event.start)}  –  ${fmt(event.end)}`}
           </Typography>
         </Grid>
-        {this.renderButtons()}
+        {renderButtons()}
       </Grid>
     )
   }
@@ -256,4 +200,6 @@
 CalendarEventWrapper.propTypes = {
   event: p.object.isRequired,
   onOverrideClick: p.func.isRequired,
+  onEditTempSched: p.func,
+  onDeleteTempSched: p.func,
 }