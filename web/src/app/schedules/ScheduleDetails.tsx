import React, { useState, useCallback } from 'react'
import { gql, useQuery } from '@apollo/client'
import _ from 'lodash'
import { Edit, Delete } from '@mui/icons-material'

import DetailsPage from '../details/DetailsPage'
import ScheduleEditDialog from './ScheduleEditDialog'
import ScheduleDeleteDialog from './ScheduleDeleteDialog'
import ScheduleCalendarQuery from './calendar/ScheduleCalendarQuery'
import { QuerySetFavoriteButton } from '../util/QuerySetFavoriteButton'
import CalendarSubscribeButton from './calendar-subscribe/CalendarSubscribeButton'
import Spinner from '../loading/components/Spinner'
import { ObjectNotFound, GenericError } from '../error-pages'
import TempSchedDialog from './temp-sched/TempSchedDialog'
import TempSchedDeleteConfirmation from './temp-sched/TempSchedDeleteConfirmation'
import { ScheduleAvatar } from '../util/avatars'
import { useConfigValue } from '../util/RequireConfig'
import ScheduleOverrideDialog from './ScheduleOverrideDialog'
import { useIsWidthDown } from '../util/useWidth'
import { TempSchedValue, defaultTempSchedValue } from './temp-sched/sharedUtils'
import { Redirect } from 'wouter'
<<<<<<< HEAD
import { useExpFlag } from '../util/useExpFlag'
=======
import { useScheduleTZ } from './useScheduleTZ'
>>>>>>> a7bec8b6

const query = gql`
  fragment ScheduleTitleQuery on Schedule {
    id
    name
    description
  }
  query scheduleDetailsQuery($id: ID!) {
    schedule(id: $id) {
      ...ScheduleTitleQuery
      timeZone
    }
  }
`

export interface OverrideDialog {
  variantOptions: string[]
  removeUserReadOnly: boolean
  defaultValue?: {
    addUserID?: string
    removeUserID?: string
    start: string
    end: string
  }
}

interface OverrideDialogContext {
  onNewTempSched: () => void
  onEditTempSched: (v: TempSchedValue) => void
  onDeleteTempSched: React.Dispatch<React.SetStateAction<TempSchedValue | null>>
  setOverrideDialog: React.Dispatch<React.SetStateAction<OverrideDialog | null>>
}

export const OverrideDialogContext = React.createContext<OverrideDialogContext>(
  {
    onNewTempSched: () => {},
    onEditTempSched: () => {},
    onDeleteTempSched: () => {},
    setOverrideDialog: () => {},
  },
)

export type ScheduleDetailsProps = {
  scheduleID: string
}

export default function ScheduleDetails({
  scheduleID,
}: ScheduleDetailsProps): JSX.Element {
  const [showEdit, setShowEdit] = useState(false)
  const [showDelete, setShowDelete] = useState(false)

  const isMobile = useIsWidthDown('md')

  const [slackEnabled] = useConfigValue('Slack.Enable')
  const [webhookEnabled] = useConfigValue('Webhook.Enable')
  const chanWebhookEnabled = useExpFlag('chan-webhook')

  const [configTempSchedule, setConfigTempSchedule] =
    useState<TempSchedValue | null>(null)
  const { zone } = useScheduleTZ(scheduleID)
  const onNewTempSched = useCallback(
    () => setConfigTempSchedule(defaultTempSchedValue(zone)),
    [],
  )
  const onEditTempSched = useCallback(
    (v: TempSchedValue) => setConfigTempSchedule(v),
    [],
  )

  const [deleteTempSchedule, setDeleteTempSchedule] =
    useState<TempSchedValue | null>(null)
  const onDeleteTempSched = useCallback(setDeleteTempSchedule, [])
  const [overrideDialog, setOverrideDialog] = useState<OverrideDialog | null>(
    null,
  )

  const {
    data: _data,
    loading,
    error,
  } = useQuery(query, {
    variables: { id: scheduleID },
    returnPartialData: true,
  })

  const data = _.get(_data, 'schedule', null)

  if (loading && !data?.name) return <Spinner />
  if (error) return <GenericError error={error.message} />

  if (!data) {
    return showDelete ? <Redirect to='/schedules' /> : <ObjectNotFound />
  }

  return (
    <React.Fragment>
      {showEdit && (
        <ScheduleEditDialog
          scheduleID={scheduleID}
          onClose={() => setShowEdit(false)}
        />
      )}
      {showDelete && (
        <ScheduleDeleteDialog
          scheduleID={scheduleID}
          onClose={() => setShowDelete(false)}
        />
      )}
      {configTempSchedule && (
        <TempSchedDialog
          value={configTempSchedule}
          onClose={() => setConfigTempSchedule(null)}
          scheduleID={scheduleID}
        />
      )}
      {deleteTempSchedule && (
        <TempSchedDeleteConfirmation
          value={deleteTempSchedule}
          onClose={() => setDeleteTempSchedule(null)}
          scheduleID={scheduleID}
        />
      )}
      <DetailsPage
        avatar={<ScheduleAvatar />}
        title={data.name}
        subheader={`Time Zone: ${data.timeZone || 'Loading...'}`}
        details={data.description}
        pageContent={
          <OverrideDialogContext.Provider
            value={{
              onNewTempSched,
              onEditTempSched,
              onDeleteTempSched,
              setOverrideDialog,
            }}
          >
            {!isMobile && <ScheduleCalendarQuery scheduleID={scheduleID} />}
            {overrideDialog && (
              <ScheduleOverrideDialog
                defaultValue={overrideDialog.defaultValue}
                variantOptions={overrideDialog.variantOptions}
                scheduleID={scheduleID}
                onClose={() => setOverrideDialog(null)}
                removeUserReadOnly={overrideDialog.removeUserReadOnly}
              />
            )}
          </OverrideDialogContext.Provider>
        }
        primaryActions={[
          <CalendarSubscribeButton
            key='primary-action-subscribe'
            scheduleID={scheduleID}
          />,
        ]}
        secondaryActions={[
          {
            label: 'Edit',
            icon: <Edit />,
            handleOnClick: () => setShowEdit(true),
          },
          {
            label: 'Delete',
            icon: <Delete />,
            handleOnClick: () => setShowDelete(true),
          },
          <QuerySetFavoriteButton
            key='secondary-action-favorite'
            id={scheduleID}
            type='schedule'
          />,
        ]}
        links={[
          {
            label: 'Assignments',
            url: 'assignments',
            subText: 'Manage rules for rotations and users',
          },
          {
            label: 'Escalation Policies',
            url: 'escalation-policies',
            subText: 'Find escalation policies that link to this schedule',
          },
          {
            label: 'Overrides',
            url: 'overrides',
            subText: 'Add, remove, or replace a user temporarily',
          },
          {
            label: 'Shifts',
            url: 'shifts',
            subText: 'Review a list of past and future on-call shifts',
          },
        ].concat(
          // only slack/webhook supported atm, so hide the link if disabled
          slackEnabled || (webhookEnabled && chanWebhookEnabled)
            ? [
                {
                  label: 'On-Call Notifications',
                  url: 'on-call-notifications',
                  subText: 'Set up notifications to know who is on-call',
                },
              ]
            : [],
        )}
      />
    </React.Fragment>
  )
}<|MERGE_RESOLUTION|>--- conflicted
+++ resolved
@@ -19,11 +19,8 @@
 import { useIsWidthDown } from '../util/useWidth'
 import { TempSchedValue, defaultTempSchedValue } from './temp-sched/sharedUtils'
 import { Redirect } from 'wouter'
-<<<<<<< HEAD
 import { useExpFlag } from '../util/useExpFlag'
-=======
 import { useScheduleTZ } from './useScheduleTZ'
->>>>>>> a7bec8b6
 
 const query = gql`
   fragment ScheduleTitleQuery on Schedule {
