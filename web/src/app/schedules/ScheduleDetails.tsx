--- conflicted
+++ resolved
@@ -68,15 +68,11 @@
 
 export default function ScheduleDetails({
   scheduleID,
-<<<<<<< HEAD
-}: ScheduleDetailsProps): JSX.Element {
+}: ScheduleDetailsProps): React.JSX.Element {
   const [newOverride] = useURLParam('new-override', '')
   const newValidOverride = ['add', 'remove', 'replace'].includes(newOverride)
     ? newOverride
     : ''
-=======
-}: ScheduleDetailsProps): React.JSX.Element {
->>>>>>> c2b3b5a5
   const [showEdit, setShowEdit] = useState(false)
   const [showDelete, setShowDelete] = useState(false)
 
