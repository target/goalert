--- conflicted
+++ resolved
@@ -6,11 +6,7 @@
 import { DateTime } from 'luxon'
 import ScheduleOverrideForm from './ScheduleOverrideForm'
 import { fieldErrors, nonFieldErrors } from '../util/errutil'
-<<<<<<< HEAD
-import gql from 'graphql-tag'
 import useOverrideNotices from './useOverrideNotices'
-=======
->>>>>>> 0ad7bb79
 
 const copyText = {
   add: {
