--- conflicted
+++ resolved
@@ -55,11 +55,7 @@
         render={({ match }) => (
           <ScheduleDetails scheduleID={match.params.scheduleID} />
         )}
-      />
-<<<<<<< HEAD
-
-=======
->>>>>>> 205d465d
+      /> 
       <Route
         path='/schedules/:scheduleID/assignments'
         render={({ match }) => (
@@ -67,8 +63,6 @@
         )}
       />
       <Route
-<<<<<<< HEAD
-=======
         path='/schedules/:scheduleID/on-call-notifications'
         render={({ match }) => (
           <ScheduleOnCallNotificationsList
@@ -76,8 +70,7 @@
           />
         )}
       />
-      <Route
->>>>>>> 205d465d
+      <Route 
         path='/schedules/:scheduleID/escalation-policies'
         render={({ match }) => (
           <ScheduleAssignedToList scheduleID={match.params.scheduleID} />
@@ -95,10 +88,6 @@
           <ScheduleShiftList scheduleID={match.params.scheduleID} />
         )}
       />
-<<<<<<< HEAD
-
-=======
->>>>>>> 205d465d
       <Route component={PageNotFound} />
     </Switch>
   )
