import { gql } from '@apollo/client'
import React from 'react'
import p from 'prop-types'
import { Mutation } from '@apollo/client/react/components'
import FormDialog from '../dialogs/FormDialog'
import { nonFieldErrors } from '../util/errutil'
<<<<<<< HEAD
import { startCase } from 'lodash-es'
=======
import gql from 'graphql-tag'
import { startCase } from 'lodash'
>>>>>>> eac89721
import Query from '../util/Query'

const query = gql`
  query($id: ID!, $tgt: TargetInput!) {
    schedule(id: $id) {
      id
      target(input: $tgt) {
        target {
          id
          name
          type
        }
      }
    }
  }
`

const mutation = gql`
  mutation($input: ScheduleTargetInput!) {
    updateScheduleTarget(input: $input)
  }
`

export default class ScheduleRuleDeleteDialog extends React.PureComponent {
  static propTypes = {
    scheduleID: p.string.isRequired,
    target: p.shape({ id: p.string.isRequired, type: p.string.isRequired })
      .isRequired,
    onClose: p.func,
  }

  render() {
    return (
      <Query
        query={query}
        variables={{
          id: this.props.scheduleID,
          tgt: this.props.target,
        }}
        noPoll
        render={({ data }) => this.renderMutation(data.schedule.target)}
      />
    )
  }

  renderMutation(data) {
    return (
      <Mutation mutation={mutation} onCompleted={this.props.onClose}>
        {(commit, status) => this.renderDialog(data, commit, status)}
      </Mutation>
    )
  }

  renderDialog(data, commit, status) {
    return (
      <FormDialog
        onClose={this.props.onClose}
        title={`Remove ${startCase(this.props.target.type)} From Schedule?`}
        subTitle={`This will remove all rules, as well as end any active or future on-call shifts on this schedule for ${this.props.target.type}: ${data.target.name}.`}
        caption='Overrides will not be affected.'
        confirm
        errors={nonFieldErrors(status.error)}
        onSubmit={() => {
          commit({
            variables: {
              input: {
                target: this.props.target,
                scheduleID: this.props.scheduleID,

                rules: [],
              },
            },
          })
        }}
      />
    )
  }
}<|MERGE_RESOLUTION|>--- conflicted
+++ resolved
@@ -4,12 +4,7 @@
 import { Mutation } from '@apollo/client/react/components'
 import FormDialog from '../dialogs/FormDialog'
 import { nonFieldErrors } from '../util/errutil'
-<<<<<<< HEAD
-import { startCase } from 'lodash-es'
-=======
-import gql from 'graphql-tag'
 import { startCase } from 'lodash'
->>>>>>> eac89721
 import Query from '../util/Query'
 
 const query = gql`
