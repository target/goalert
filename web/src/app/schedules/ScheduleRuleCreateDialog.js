--- conflicted
+++ resolved
@@ -5,12 +5,7 @@
 import FormDialog from '../dialogs/FormDialog'
 import ScheduleRuleForm from './ScheduleRuleForm'
 import { fieldErrors, nonFieldErrors } from '../util/errutil'
-<<<<<<< HEAD
-import { startCase } from 'lodash-es'
-=======
-import gql from 'graphql-tag'
 import { startCase } from 'lodash'
->>>>>>> eac89721
 import { DateTime } from 'luxon'
 import { isoToGQLClockTime } from './util'
 
