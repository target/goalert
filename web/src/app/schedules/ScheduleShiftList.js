--- conflicted
+++ resolved
@@ -100,11 +100,7 @@
   })
 
   function getShiftDetails(s, day) {
-<<<<<<< HEAD
-    const tzAbbr = DateTime.local({ zone: zone }).toFormat('ZZZZ')
-=======
     const tzAbbr = DateTime.local({ zone }).toFormat('ZZZZ')
->>>>>>> 4a390d08
     const localTzAbbr = DateTime.local({ zone: 'local' }).toFormat('ZZZZ')
 
     const locale = {
