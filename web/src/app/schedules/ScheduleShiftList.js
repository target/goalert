import React, { useCallback, useMemo, useState } from 'react'
import { DateTime, Duration, Interval } from 'luxon'
import FlatList from '../lists/FlatList'
import { gql, useQuery } from '@apollo/client'
import { relativeDate } from '../util/timeFormat'
import {
  Button,
  Card,
  Grid,
  FormControlLabel,
  Switch,
  TextField,
  MenuItem,
  Tooltip,
} from '@mui/material'
import { GroupAdd } from '@mui/icons-material'
import makeStyles from '@mui/styles/makeStyles'
import { UserAvatar } from '../util/avatars'
import FilterContainer from '../util/FilterContainer'
import { UserSelect } from '../selection'
import { useURLParam, useResetURLParams } from '../actions'
<<<<<<< HEAD
import ScheduleNewOverrideFAB from './ScheduleNewOverrideFAB'
import ScheduleOverrideCreateDialog from './ScheduleOverrideCreateDialog'
import { ISODatePicker } from '../util/ISOPickers'
import { useScheduleTZ } from './useScheduleTZ'
=======
import { ScheduleTZFilter } from './ScheduleTZFilter'
import { ISODatePicker } from '../util/ISOPickers'
import { useIsWidthDown } from '../util/useWidth'
import { OverrideDialogContext } from './ScheduleDetails'
import TempSchedDialog from './temp-sched/TempSchedDialog'
import ScheduleOverrideDialog from './ScheduleOverrideDialog'
import CreateFAB from '../lists/CreateFAB'
>>>>>>> 2fe6a063

// query name is important, as it's used for refetching data after mutations
const query = gql`
  query scheduleShifts($id: ID!, $start: ISOTimestamp!, $end: ISOTimestamp!) {
    schedule(id: $id) {
      id
      shifts(start: $start, end: $end) {
        user {
          id
          name
        }
        start
        end
        truncated
      }
    }
  }
`

const durString = (dur) => {
  if (dur.months) {
    return `${dur.months} month${dur.months > 1 ? 's' : ''}`
  }
  if (dur.days % 7 === 0) {
    const weeks = dur.days / 7
    return `${weeks} week${weeks > 1 ? 's' : ''}`
  }
  return `${dur.days} day${dur.days > 1 ? 's' : ''}`
}

const useStyles = makeStyles({
  datePicker: {
    width: '100%',
  },
})

function ScheduleShiftList({ scheduleID }) {
  const classes = useStyles()
  const isMobile = useIsWidthDown('md')

  const [specifyDuration, setSpecifyDuration] = useState(false)
  const [isClear, setIsClear] = useState(false)

  const [overrideDialog, setOverrideDialog] = useState(null)
  const [configTempSchedule, setConfigTempSchedule] = useState(null)
  const onNewTempSched = useCallback(() => setConfigTempSchedule({}), [])

  const [duration, setDuration] = useURLParam('duration', 'P14D')
  const [userFilter, setUserFilter] = useURLParam('userFilter', [])
  const [activeOnly, setActiveOnly] = useURLParam('activeOnly', false)
  const { zone, isLocalZone } = useScheduleTZ(scheduleID)

  const defaultStart = useMemo(
    () => DateTime.local({ zone }).startOf('day').toISO(),
    [zone],
  )
  const [_start, setStart] = useURLParam('start', defaultStart)
  const start = useMemo(
    () => (activeOnly ? DateTime.utc().toISO() : _start),
    [activeOnly, _start],
  )

  const end = DateTime.fromISO(start, { zone })
    .plus(Duration.fromISO(duration))
    .toISO()

  const handleFilterReset = useResetURLParams(
    'userFilter',
    'start',
    'activeOnly',
    'tz',
    'duration',
  )

  const { data } = useQuery(query, {
    variables: {
      id: scheduleID,
      start,
      end,
    },
  })

  function getShiftDetails(s, day) {
    const tzAbbr = DateTime.local({ zone }).toFormat('ZZZZ')
    const localTzAbbr = DateTime.local({ zone: 'local' }).toFormat('ZZZZ')

    const locale = {
      hour: 'numeric',
      minute: 'numeric',
    }

    let shiftDetails = ''
    const startTime = s.start.toLocaleString(locale)
    const endTime = s.end.toLocaleString(locale)
    const localStartTime = DateTime.fromISO(s.start, {
      zone: 'local',
    }).toLocaleString(locale)
    const localEndTime = DateTime.fromISO(s.end, {
      zone: 'local',
    }).toLocaleString(locale)

    // shift (s.interval) spans all day
    if (s.interval.engulfs(day)) {
      return 'All day'
    }
    if (day.engulfs(s.interval)) {
      // shift is inside the day
      shiftDetails = `From ${startTime} to ${endTime} ${tzAbbr}`
      if (isLocalZone) {
        return shiftDetails
      }
      return (
        <Tooltip
          title={`From ${localStartTime} to ${localEndTime} ${localTzAbbr}`}
          placement='bottom-start'
          PopperProps={{
            'aria-label': 'local-timezone-tooltip',
          }}
        >
          <span data-cy='shift-details'>{shiftDetails}</span>
        </Tooltip>
      )
    }
    if (day.contains(s.end)) {
      shiftDetails = `Active until${
        s.truncated ? ' at least' : ''
      } ${endTime} ${tzAbbr}`
      if (isLocalZone) {
        return shiftDetails
      }
      return (
        <Tooltip
          title={`Active until${
            s.truncated ? ' at least' : ''
          } ${localEndTime} ${localTzAbbr}`}
          placement='bottom-start'
          PopperProps={{
            'aria-label': 'local-timezone-tooltip',
          }}
        >
          <span>{shiftDetails}</span>
        </Tooltip>
      )
    }
    // shift starts and continues on for the rest of the day
    shiftDetails = `Active after ${startTime} ${tzAbbr}`
    if (isLocalZone) {
      return shiftDetails
    }
    return (
      <Tooltip
        title={`Active after ${localStartTime} ${localTzAbbr}`}
        placement='bottom-start'
        PopperProps={{
          'aria-label': 'local-timezone-tooltip',
        }}
      >
        <span>{shiftDetails}</span>
      </Tooltip>
    )
  }

  function items() {
    const _shifts =
      data?.schedule?.shifts?.map((s) => ({
        ...s,
        userID: s.user.id,
        userName: s.user.name,
      })) ?? []

    let shifts = _shifts
      .filter((s) => !userFilter.length || userFilter.includes(s.userID))
      .map((s) => ({
        ...s,
        start: DateTime.fromISO(s.start, { zone }),
        end: DateTime.fromISO(s.end, { zone }),
        interval: Interval.fromDateTimes(
          DateTime.fromISO(s.start, { zone }),
          DateTime.fromISO(s.end, { zone }),
        ),
      }))

    if (activeOnly) {
      const now = DateTime.local({ zone })
      shifts = shifts.filter((s) => s.interval.contains(now))
    }

    if (!shifts.length) return []

    const displaySpan = Interval.fromDateTimes(
      DateTime.fromISO(start, { zone }).startOf('day'),
      DateTime.fromISO(end, { zone }).startOf('day'),
    )

    const result = []
    displaySpan.splitBy({ days: 1 }).forEach((day) => {
      const dayShifts = shifts.filter((s) => day.overlaps(s.interval))
      if (!dayShifts.length) return
      result.push({
        subHeader: relativeDate(day.start),
      })
      dayShifts.forEach((s) => {
        result.push({
          title: s.userName,
          subText: getShiftDetails(s, day),
          icon: <UserAvatar userID={s.userID} />,
        })
      })
    })

    return result
  }

  function renderDurationSelector() {
    // Dropdown options (in ISO_8601 format)
    // https://en.wikipedia.org/wiki/ISO_8601#Durations
    const quickOptions = ['P1D', 'P3D', 'P7D', 'P14D', 'P1M']
    const clamp = (min, max, value) => Math.min(max, Math.max(min, value))

    if (quickOptions.includes(duration) && !specifyDuration) {
      return (
        <TextField
          select
          fullWidth
          label='Time Limit'
          disabled={activeOnly}
          value={duration}
          onChange={(e) => {
            e.target.value === 'SPECIFY'
              ? setSpecifyDuration(true)
              : setDuration(e.target.value)
          }}
        >
          {quickOptions.map((opt) => (
            <MenuItem value={opt} key={opt}>
              {durString(Duration.fromISO(opt))}
            </MenuItem>
          ))}
          <MenuItem value='SPECIFY'>Specify...</MenuItem>
        </TextField>
      )
    }
    return (
      <TextField
        fullWidth
        label='Time Limit (days)'
        value={isClear ? '' : Duration.fromISO(duration).as('days')}
        disabled={activeOnly}
        max={30}
        min={1}
        type='number'
        onBlur={() => setIsClear(false)}
        onChange={(e) => {
          setIsClear(e.target.value === '')
          if (Number.isNaN(parseInt(e.target.value, 10))) {
            return
          }
          setDuration(
            Duration.fromObject({
              days: clamp(1, 30, parseInt(e.target.value, 10)),
            }).toISO(),
          )
        }}
      />
    )
  }

  const dur = Duration.fromISO(duration)
  const timeStr = durString(dur)

  const zoneText = zone === 'local' ? 'local time' : zone
  const userText = userFilter.length ? ' for selected users' : ''
  const note = activeOnly
    ? `Showing currently active shifts${userText} in ${zoneText}.`
    : `Showing shifts${userText} up to ${timeStr} from ${DateTime.fromISO(
        start,
        {
          zone,
        },
      ).toLocaleString()} in ${zoneText}.`
  return (
    <OverrideDialogContext.Provider
      value={{
        onNewTempSched,
        setOverrideDialog,
      }}
    >
      <Card style={{ width: '100%' }}>
        <FlatList
          headerNote={note}
          items={items()}
          headerAction={
            <React.Fragment>
              <FilterContainer
                onReset={() => {
                  handleFilterReset()
                  setSpecifyDuration(false)
                }}
              >
                <Grid item xs={12}>
                  <FormControlLabel
                    control={
                      <Switch
                        checked={activeOnly}
                        onChange={(e) => setActiveOnly(e.target.checked)}
                        value='activeOnly'
                      />
                    }
                    label='Active shifts only'
                  />
                </Grid>
                <Grid item xs={12}>
                  <ScheduleTZFilter scheduleID={scheduleID} />
                </Grid>
                <Grid item xs={12}>
                  <ISODatePicker
                    className={classes.datePicker}
                    disabled={activeOnly}
                    label='Start Date'
                    name='filterStart'
                    value={start}
                    onChange={(v) => setStart(v)}
                    fullWidth
                  />
                </Grid>
                <Grid item xs={12}>
                  {renderDurationSelector()}
                </Grid>
                <Grid item xs={12}>
                  <UserSelect
                    label='Filter users...'
                    multiple
                    value={userFilter}
                    onChange={setUserFilter}
                  />
                </Grid>
              </FilterContainer>
              {!isMobile && (
                <Button
                  variant='contained'
                  startIcon={<GroupAdd />}
                  onClick={() =>
                    setOverrideDialog({
                      variantOptions: ['replace', 'remove', 'add', 'temp'],
                      removeUserReadOnly: false,
                    })
                  }
<<<<<<< HEAD
                  label='Active shifts only'
                />
              </Grid>
              <Grid item xs={12}>
                <ISODatePicker
                  className={classes.datePicker}
                  disabled={activeOnly}
                  label='Start Date'
                  name='filterStart'
                  value={start}
                  onChange={(v) => setStart(v)}
                  fullWidth
                />
              </Grid>
              <Grid item xs={12}>
                {renderDurationSelector()}
              </Grid>
              <Grid item xs={12}>
                <UserSelect
                  label='Filter users...'
                  multiple
                  value={userFilter}
                  onChange={setUserFilter}
                />
              </Grid>
            </FilterContainer>
=======
                  sx={{ ml: 1 }}
                >
                  Create Override
                </Button>
              )}
            </React.Fragment>
>>>>>>> 2fe6a063
          }
        />
      </Card>
      {isMobile && (
        <CreateFAB
          title='Create Override'
          onClick={() =>
            setOverrideDialog({
              variantOptions: ['replace', 'remove', 'add', 'temp'],
              removeUserReadOnly: false,
            })
          }
        />
      )}

      {/* create dialogs */}
      {overrideDialog && (
        <ScheduleOverrideDialog
          defaultValue={overrideDialog.defaultValue}
          variantOptions={overrideDialog.variantOptions}
          scheduleID={scheduleID}
          onClose={() => setOverrideDialog(null)}
          removeUserReadOnly={overrideDialog.removeUserReadOnly}
        />
      )}
      {configTempSchedule && (
        <TempSchedDialog
          value={configTempSchedule}
          onClose={() => setConfigTempSchedule(null)}
          scheduleID={scheduleID}
        />
      )}
    </OverrideDialogContext.Provider>
  )
}

export default ScheduleShiftList<|MERGE_RESOLUTION|>--- conflicted
+++ resolved
@@ -19,20 +19,13 @@
 import FilterContainer from '../util/FilterContainer'
 import { UserSelect } from '../selection'
 import { useURLParam, useResetURLParams } from '../actions'
-<<<<<<< HEAD
-import ScheduleNewOverrideFAB from './ScheduleNewOverrideFAB'
-import ScheduleOverrideCreateDialog from './ScheduleOverrideCreateDialog'
 import { ISODatePicker } from '../util/ISOPickers'
 import { useScheduleTZ } from './useScheduleTZ'
-=======
-import { ScheduleTZFilter } from './ScheduleTZFilter'
-import { ISODatePicker } from '../util/ISOPickers'
 import { useIsWidthDown } from '../util/useWidth'
 import { OverrideDialogContext } from './ScheduleDetails'
 import TempSchedDialog from './temp-sched/TempSchedDialog'
 import ScheduleOverrideDialog from './ScheduleOverrideDialog'
 import CreateFAB from '../lists/CreateFAB'
->>>>>>> 2fe6a063
 
 // query name is important, as it's used for refetching data after mutations
 const query = gql`
@@ -345,9 +338,6 @@
                   />
                 </Grid>
                 <Grid item xs={12}>
-                  <ScheduleTZFilter scheduleID={scheduleID} />
-                </Grid>
-                <Grid item xs={12}>
                   <ISODatePicker
                     className={classes.datePicker}
                     disabled={activeOnly}
@@ -380,41 +370,12 @@
                       removeUserReadOnly: false,
                     })
                   }
-<<<<<<< HEAD
-                  label='Active shifts only'
-                />
-              </Grid>
-              <Grid item xs={12}>
-                <ISODatePicker
-                  className={classes.datePicker}
-                  disabled={activeOnly}
-                  label='Start Date'
-                  name='filterStart'
-                  value={start}
-                  onChange={(v) => setStart(v)}
-                  fullWidth
-                />
-              </Grid>
-              <Grid item xs={12}>
-                {renderDurationSelector()}
-              </Grid>
-              <Grid item xs={12}>
-                <UserSelect
-                  label='Filter users...'
-                  multiple
-                  value={userFilter}
-                  onChange={setUserFilter}
-                />
-              </Grid>
-            </FilterContainer>
-=======
                   sx={{ ml: 1 }}
                 >
                   Create Override
                 </Button>
               )}
             </React.Fragment>
->>>>>>> 2fe6a063
           }
         />
       </Card>
