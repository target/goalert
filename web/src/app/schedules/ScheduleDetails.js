import React from 'react'
import p from 'prop-types'
import gql from 'graphql-tag'
import FormControlLabel from '@material-ui/core/FormControlLabel'
import Grid from '@material-ui/core/Grid'
import Switch from '@material-ui/core/Switch'
import DetailsPage from '../details/DetailsPage'
import Query from '../util/Query'
import { UserSelect } from '../selection'
import FilterContainer from '../util/FilterContainer'
import PageActions from '../util/PageActions'
import OtherActions from '../util/OtherActions'
import ScheduleEditDialog from './ScheduleEditDialog'
import ScheduleDeleteDialog from './ScheduleDeleteDialog'
import ScheduleCalendarQuery from './ScheduleCalendarQuery'
import { urlParamSelector } from '../selectors'
import { resetURLParams, setURLParam } from '../actions'
import { connect } from 'react-redux'
import { QuerySetFavoriteButton } from '../util/QuerySetFavoriteButton'

const query = gql`
  query($id: ID!) {
    schedule(id: $id) {
      id
      name
      description
      timeZone
    }
  }
`
const partialQuery = gql`
  query($id: ID!) {
    schedule(id: $id) {
      id
      name
      description
      isFavorite
    }
  }
`

const mapStateToProps = state => ({
  userFilter: urlParamSelector(state)('userFilter', []),
  activeOnly: urlParamSelector(state)('activeOnly', false),
})

const mapDispatchToProps = dispatch => {
  return {
    handleUserFilterSelect: value => dispatch(setURLParam('userFilter', value)),
    handleActiveOnlySwitch: value => dispatch(setURLParam('activeOnly', value)),
    handleFilterReset: () =>
      dispatch(
        resetURLParams('userFilter', 'start', 'activeOnly', 'tz', 'duration'),
      ),
  }
}

@connect(
  mapStateToProps,
  mapDispatchToProps,
)
export default class ScheduleDetails extends React.PureComponent {
  static propTypes = {
    scheduleID: p.string.isRequired,
  }

  state = {
    edit: false,
    delete: false,
  }

  render() {
    return (
      <Query
        query={query}
        partialQuery={partialQuery}
        variables={{ id: this.props.scheduleID }}
        render={({ data }) => this.renderPage(data.schedule)}
      />
    )
  }

  renderPage = data => {
    return (
      <React.Fragment>
        <PageActions>
          <QuerySetFavoriteButton scheduleID={data.id} />
          <FilterContainer onReset={() => this.props.handleFilterReset()}>
            <Grid item xs={12}>
              <FormControlLabel
                control={
                  <Switch
                    checked={this.props.activeOnly}
                    onChange={e =>
                      this.props.handleActiveOnlySwitch(e.target.checked)
                    }
                    value='activeOnly'
                  />
                }
                label='Active shifts only'
              />
            </Grid>
            <Grid item xs={12}>
              <UserSelect
                label='Filter users...'
                multiple
                value={this.props.userFilter}
<<<<<<< HEAD
                onChange={this.props.handleUserFilterSelect}
=======
                onChange={value => this.props.setUserFilter(value)}
>>>>>>> 8e3401c6
              />
            </Grid>
          </FilterContainer>
          <OtherActions
            actions={[
              {
                label: 'Edit Schedule',
                onClick: () => this.setState({ edit: true }),
              },
              {
                label: 'Delete Schedule',
                onClick: () => this.setState({ delete: true }),
              },
            ]}
          />
        </PageActions>
        <DetailsPage
          title={data.name}
          details={data.description}
          titleFooter={
            <React.Fragment>Time Zone: {data.timeZone}</React.Fragment>
          }
          links={[
            { label: 'Assignments', url: 'assignments' },
            { label: 'Escalation Policies', url: 'escalation-policies' },
            { label: 'Overrides', url: 'overrides' },
            { label: 'Shifts', url: 'shifts' },
          ]}
          pageFooter={
            <ScheduleCalendarQuery scheduleID={this.props.scheduleID} />
          }
        />
        {this.state.edit && (
          <ScheduleEditDialog
            scheduleID={this.props.scheduleID}
            onClose={() => this.setState({ edit: false })}
          />
        )}
        {this.state.delete && (
          <ScheduleDeleteDialog
            scheduleID={this.props.scheduleID}
            onClose={() => this.setState({ delete: false })}
          />
        )}
      </React.Fragment>
    )
  }
}<|MERGE_RESOLUTION|>--- conflicted
+++ resolved
@@ -105,11 +105,7 @@
                 label='Filter users...'
                 multiple
                 value={this.props.userFilter}
-<<<<<<< HEAD
-                onChange={this.props.handleUserFilterSelect}
-=======
-                onChange={value => this.props.setUserFilter(value)}
->>>>>>> 8e3401c6
+                onChange={value => this.props.handleUserFilterSelect(value)}
               />
             </Grid>
           </FilterContainer>
