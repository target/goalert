--- conflicted
+++ resolved
@@ -1,10 +1,5 @@
 import React, { useState } from 'react'
-<<<<<<< HEAD
 import { Grid, FormControlLabel, Switch, Tooltip } from '@mui/material'
-import { useParams } from 'react-router-dom'
-=======
-import { Grid, FormControlLabel, Switch } from '@mui/material'
->>>>>>> 8e292c2f
 import QueryList from '../lists/QueryList'
 import { gql } from '@apollo/client'
 import { UserAvatar } from '../util/avatars'
@@ -53,13 +48,8 @@
   }
 `
 
-<<<<<<< HEAD
-export default function ScheduleOverrideList() {
+export default function ScheduleOverrideList({ scheduleID }) {
   const classes = useStyles()
-  const { scheduleID } = useParams()
-=======
-export default function ScheduleOverrideList({ scheduleID }) {
->>>>>>> 8e292c2f
   const [editID, setEditID] = useState(null)
   const [deleteID, setDeleteID] = useState(null)
   const [create, setCreate] = useState(null)
