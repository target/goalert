import React from 'react'
import IconButton from '@material-ui/core/IconButton'
import makeStyles from '@material-ui/core/styles/makeStyles'
import Tooltip from '@material-ui/core/Tooltip/Tooltip'
import ScheduleIcon from '@material-ui/icons/Schedule'
import Delete from '@material-ui/icons/Delete'
import Error from '@material-ui/icons/Error'
import _ from 'lodash'
import { DateTime } from 'luxon'

import { Shift } from './sharedUtils'
import FlatList, {
  FlatListItem,
  FlatListListItem,
  FlatListNotice,
} from '../../lists/FlatList'
import { UserAvatar } from '../../util/avatars'
import { useUserInfo } from '../../util/useUserInfo'
import { parseInterval } from '../../util/shifts'
import { useScheduleTZ } from './hooks'
import { CircularProgress } from '@material-ui/core'
import { splitAtMidnight } from '../../util/luxon-helpers'
import {
  fmtTime,
  getCoverageGapItems,
  getSubheaderItems,
  getOutOfBoundsItems,
  Sortable,
  sortItems,
} from './shiftsListUtil'

const useStyles = makeStyles({
  secondaryActionWrapper: {
    display: 'flex',
    alignItems: 'center',
  },
  spinContainer: {
    display: 'flex',
    alignItems: 'center',
    flexDirection: 'column',
    marginTop: '15rem',
  },
})

type TempSchedShiftsListProps = {
  value: Shift[]
  onRemove: (shift: Shift) => void
  start: string
  end: string
  edit?: boolean
  scheduleID: string
}

export default function TempSchedShiftsList({
  edit,
  start,
  end,
  value,
  onRemove,
  scheduleID,
}: TempSchedShiftsListProps): JSX.Element {
  const classes = useStyles()
  const { q, zone } = useScheduleTZ(scheduleID)
  let shifts = useUserInfo(value)

  // wait for zone
  if (q.loading || zone === '') {
    return (
      <div className={classes.listSpinner}>
        <Spinner />
      </div>
    )
  }

  if (edit) {
    shifts = shifts.filter(
      (s) =>
        DateTime.fromISO(s.start, { zone }) >
        DateTime.now().setZone(zone).startOf('hour'),
    )
  }

  const schedInterval = parseInterval({ start, end }, zone)

  function items(): FlatListListItem[] {
    // render helpful message if interval is invalid
    // shouldn't ever be seen because of our validation checks, but just in case
    if (!schedInterval.isValid) {
      return [
        {
          id: 'invalid-sched-interval',
          type: 'ERROR',
          message: 'Invalid Start/End',
          transition: true,
          details:
            'Oops! There was a problem with the interval selected for your temporary schedule. Please try again.',
        },
      ]
    }

    const subheaderItems = getSubheaderItems(schedInterval, shifts, zone)
    const coverageGapItems = getCoverageGapItems(schedInterval, shifts, zone)
    const outOfBoundsItems = getOutOfBoundsItems(schedInterval, shifts, zone)

    const shiftItems = (() => {
      return _.flatMap(shifts, (s) => {
        const shiftInv = parseInterval(s, zone)
        const isValid = schedInterval.engulfs(shiftInv)
        const dayInvs = splitAtMidnight(shiftInv)

        return dayInvs.map((inv, index) => {
          const startTime = fmtTime(inv.start)
          const endTime = fmtTime(inv.end)

          let subText = ''
          if (inv.length('hours') === 24) {
            // shift spans all day
            subText = 'All day'
          } else if (inv.engulfs(shiftInv)) {
            // shift is inside the day
            subText = `From ${startTime} to ${endTime}`
          } else if (inv.end === shiftInv.end) {
            subText = `Active until ${endTime}`
          } else {
            // shift starts and continues on for the rest of the day
            subText = `Active starting at ${startTime}\n`
          }

          return {
            scrollIntoView: true,
            id: s.start + s.userID,
            title: s.user.name,
            subText,
            userID: s.userID,
            icon: <UserAvatar userID={s.userID} />,
            secondaryAction:
              index === 0 ? (
                <div className={classes.secondaryActionWrapper}>
                  {!isValid && (
                    <Tooltip
                      title='This shift extends beyond the start and/or end of this temporary schedule'
                      placement='left'
                    >
                      <Error color='error' />
                    </Tooltip>
                  )}
                  <IconButton
                    aria-label='delete shift'
                    onClick={() => onRemove(s)}
                  >
                    <Delete />
                  </IconButton>
                </div>
              ) : null,
            at: inv.start,
            itemType: 'shift',
          } as Sortable<FlatListItem>
        })
      })
    })()

    const startItem = (() => {
      let details = `Starts at ${fmtTime(DateTime.fromISO(start, { zone }))}`
      let message = ''

      if (
        edit &&
        DateTime.fromISO(start, { zone }) < DateTime.now().setZone(zone)
      ) {
        message = 'Currently active'
        details = 'Historical shifts will not be displayed'
      }

      return {
        id: 'sched-start_' + start,
        type: 'OK',
        icon: <ScheduleIcon />,
        message,
        details,
        at: DateTime.fromISO(start, { zone }),
        itemType: 'start',
      } as Sortable<FlatListNotice>
    })()

    const endItem: Sortable<FlatListNotice> = {
      id: 'sched-end_' + end,
      type: 'OK',
      icon: <ScheduleIcon />,
      message: '',
      details: `Ends at ${fmtTime(DateTime.fromISO(end, { zone }))}`,
      at: DateTime.fromISO(end, { zone }),
      itemType: 'end',
    }

    return sortItems([
      ...shiftItems,
      ...coverageGapItems,
      ...subheaderItems,
      ...outOfBoundsItems,
      startItem,
      endItem,
    ])
  }

<<<<<<< HEAD
  return (
=======
  return q.loading ? (
    <div className={classes.spinContainer}>
      <CircularProgress />
    </div>
  ) : (
>>>>>>> cded5834
    <FlatList
      data-cy='shifts-list'
      items={items()}
      emptyMessage='Add a user to the left to get started.'
      dense
      transition
    />
  )
}<|MERGE_RESOLUTION|>--- conflicted
+++ resolved
@@ -66,8 +66,8 @@
   // wait for zone
   if (q.loading || zone === '') {
     return (
-      <div className={classes.listSpinner}>
-        <Spinner />
+      <div className={classes.spinContainer}>
+        <CircularProgress />
       </div>
     )
   }
@@ -202,15 +202,7 @@
     ])
   }
 
-<<<<<<< HEAD
   return (
-=======
-  return q.loading ? (
-    <div className={classes.spinContainer}>
-      <CircularProgress />
-    </div>
-  ) : (
->>>>>>> cded5834
     <FlatList
       data-cy='shifts-list'
       items={items()}
