--- conflicted
+++ resolved
@@ -108,14 +108,9 @@
         const dayInvs = splitAtMidnight(shiftInv)
 
         return dayInvs.map((inv, index) => {
-<<<<<<< HEAD
-          const startTime = fmtTime(inv.start)
-          const endTime = fmtTime(inv.end)
-          const isHistoricShift = DateTime.fromISO(s.end, { zone }) < now
-=======
           const startTime = fmtTime(inv.start, zone, false)
           const endTime = fmtTime(inv.end, zone, false)
->>>>>>> cd201d20
+          const isHistoricShift = DateTime.fromISO(s.end, { zone }) < now
 
           let subText = ''
           let titleText = ''
@@ -178,7 +173,6 @@
     })()
 
     const startItem = (() => {
-<<<<<<< HEAD
       const active = edit && DateTime.fromISO(start, { zone }) < now
 
       const { message, details, at, itemType, tooltipTitle } = active
@@ -194,24 +188,11 @@
           }
         : {
             message: '',
-            details: `Starts at ${fmtTime(DateTime.fromISO(start, { zone }))}`,
+            details: `Starts at ${fmtTime(start, zone, false)}`,
             at: DateTime.fromISO(start, { zone }),
             itemType: 'start',
             tooltipTitle: `Starts at ${fmtLocal(start)}`,
           }
-=======
-      let details = `Starts at ${fmtTime(start, zone, false)}`
-      const detailsTooltip = `Starts at ${fmtLocal(start)}`
-      let message = ''
-
-      if (
-        edit &&
-        DateTime.fromISO(start, { zone }) < DateTime.now().setZone(zone)
-      ) {
-        message = 'Currently active'
-        details = 'Historical shifts will not be displayed'
-      }
->>>>>>> cd201d20
 
       return {
         id: 'sched-start_' + start,
@@ -232,13 +213,8 @@
       const at = DateTime.fromISO(end, { zone })
       const details = at.equals(at.startOf('day'))
         ? 'Ends at midnight'
-<<<<<<< HEAD
-        : 'Ends at ' + fmtTime(at)
-      const tooltipTitle = `Ends at ${fmtLocal(end)}`
-=======
         : 'Ends at ' + fmtTime(at, zone, false)
       const detailsTooltip = `Ends at ${fmtLocal(end)}`
->>>>>>> cd201d20
 
       return {
         id: 'sched-end_' + end,
@@ -246,7 +222,7 @@
         icon: <ScheduleIcon />,
         message: '',
         details: (
-          <Tooltip title={!isLocalZone ? tooltipTitle : ''} placement='right'>
+          <Tooltip title={!isLocalZone ? detailsTooltip : ''} placement='right'>
             <div>{details}</div>
           </Tooltip>
         ),
