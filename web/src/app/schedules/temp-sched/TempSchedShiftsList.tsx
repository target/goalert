--- conflicted
+++ resolved
@@ -62,14 +62,9 @@
   handleCoverageGapClick,
 }: TempSchedShiftsListProps): JSX.Element {
   const classes = useStyles()
-<<<<<<< HEAD
-  const { q, zone } = useScheduleTZ(scheduleID)
+  const { q, zone, isLocalZone } = useScheduleTZ(scheduleID)
   const now = useMemo(() => DateTime.now().setZone(zone), [zone])
   const shifts = useUserInfo(value)
-=======
-  const { q, zone, isLocalZone } = useScheduleTZ(scheduleID)
-  let shifts = useUserInfo(value)
->>>>>>> 21c1e8ec
 
   // wait for zone
   if (q.loading || zone === '') {
@@ -178,8 +173,8 @@
     })()
 
     const startItem = (() => {
-<<<<<<< HEAD
       const active = edit && DateTime.fromISO(start, { zone }) < now
+      const tooltipTitle = `Starts at ${fmtLocal(start)}`
 
       const { message, details, at, itemType } = active
         ? {
@@ -197,38 +192,22 @@
             at: DateTime.fromISO(start, { zone }),
             itemType: 'start',
           }
-=======
-      let details = `Starts at ${fmtTime(DateTime.fromISO(start, { zone }))}`
-      const detailsTooltip = `Starts at ${fmtLocal(start)}`
-      let message = ''
-
-      if (
-        edit &&
-        DateTime.fromISO(start, { zone }) < DateTime.now().setZone(zone)
-      ) {
-        message = 'Currently active'
-        details = 'Historical shifts will not be displayed'
-      }
->>>>>>> 21c1e8ec
 
       return {
         id: 'sched-start_' + start,
         type: 'OK',
         icon: <ScheduleIcon />,
         message,
-<<<<<<< HEAD
-        details,
         at,
         itemType,
-=======
         details: (
-          <Tooltip title={!isLocalZone ? detailsTooltip : ''} placement='right'>
+          <Tooltip
+            title={!isLocalZone && itemType === 'start' ? tooltipTitle : ''}
+            placement='right'
+          >
             <div>{details}</div>
           </Tooltip>
         ),
-        at: DateTime.fromISO(start, { zone }),
-        itemType: 'start',
->>>>>>> 21c1e8ec
       } as Sortable<FlatListNotice>
     })()
 
@@ -237,7 +216,7 @@
       const details = at.equals(at.startOf('day'))
         ? 'Ends at midnight'
         : 'Ends at ' + fmtTime(at)
-      const detailsTooltip = `Ends at ${fmtLocal(end)}`
+      const tooltipTitle = `Ends at ${fmtLocal(end)}`
 
       return {
         id: 'sched-end_' + end,
@@ -245,7 +224,7 @@
         icon: <ScheduleIcon />,
         message: '',
         details: (
-          <Tooltip title={!isLocalZone ? detailsTooltip : ''} placement='right'>
+          <Tooltip title={!isLocalZone ? tooltipTitle : ''} placement='right'>
             <div>{details}</div>
           </Tooltip>
         ),
