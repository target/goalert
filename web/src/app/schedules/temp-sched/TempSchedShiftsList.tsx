--- conflicted
+++ resolved
@@ -1,4 +1,3 @@
-<<<<<<< HEAD
 import React, { ReactNode } from 'react'
 import IconButton from '@material-ui/core/IconButton'
 import Typography from '@material-ui/core/Typography'
@@ -9,26 +8,15 @@
 import ScheduleIcon from '@material-ui/icons/Schedule'
 import Delete from '@material-ui/icons/Delete'
 import Error from '@material-ui/icons/Error'
-import _ from 'lodash-es'
-
-import FlatList from '../../lists/FlatList'
+import _ from 'lodash'
+
 import { fmt, Shift } from './sharedUtils'
-=======
-import React from 'react'
-import { IconButton, makeStyles, Typography } from '@material-ui/core'
 import FlatList, { FlatListListItem } from '../../lists/FlatList'
-import { Shift } from './sharedUtils'
->>>>>>> cbda60c2
 import { UserAvatar } from '../../util/avatars'
 import { useUserInfo } from '../../util/useUserInfo'
 import { DateTime, Interval } from 'luxon'
 import { useURLParam } from '../../actions'
 import { relativeDate } from '../../util/timeFormat'
-<<<<<<< HEAD
-=======
-import _ from 'lodash'
-import Tooltip from '@material-ui/core/Tooltip/Tooltip'
->>>>>>> cbda60c2
 import { styles } from '../../styles/materialStyles'
 import { parseInterval } from '../../util/shifts'
 
@@ -58,23 +46,6 @@
   end: string
 }
 
-<<<<<<< HEAD
-type FlatListSub = {
-  subHeader: string
-}
-
-type FlatListItem = {
-  title?: string
-  subText?: string
-  icon?: JSX.Element
-  secondaryAction?: JSX.Element | null
-  render?: (item: FlatListItem) => ReactNode
-}
-
-type FlatListListItem = FlatListSub | FlatListItem
-
-=======
->>>>>>> cbda60c2
 export default function TempSchedShiftsList({
   start,
   end,
@@ -100,14 +71,12 @@
       isValid: schedInterval.engulfs(parseInterval(s)),
     }))
 
-    const result: FlatListListItem[] = []
-
     const displaySpan = Interval.fromDateTimes(
       DateTime.fromISO(start).startOf('day'),
       DateTime.fromISO(end).endOf('day'),
     )
 
-<<<<<<< HEAD
+    const result: FlatListListItem[] = []
     const days = displaySpan.splitBy({ days: 1 })
     days.forEach((day, dayIdx) => {
       const dayShifts = sortedShifts.filter((s) => day.overlaps(s.interval))
@@ -116,12 +85,6 @@
       if (!sortedShifts.length && dayIdx > 0 && dayIdx < days.length - 1) {
         return
       }
-=======
-    const result: FlatListListItem[] = []
-    displaySpan.splitBy({ days: 1 }).forEach((day, idx) => {
-      const dayShifts = shifts.filter((s) => day.overlaps(s.interval))
-      if (!dayShifts.length) return
->>>>>>> cbda60c2
 
       // render subheader for each day
       result.push({
@@ -225,7 +188,7 @@
         }
 
         result.push({
-          id: s.shift.userID + idx.toString(),
+          id: s.shift.userID + dayIdx.toString(),
           title: s.shift.user.name,
           subText: shiftDetails,
           icon: <UserAvatar userID={s.shift.userID} />,
