import React from 'react'
import IconButton from '@material-ui/core/IconButton'
import makeStyles from '@material-ui/core/styles/makeStyles'
import Tooltip from '@material-ui/core/Tooltip/Tooltip'
<<<<<<< HEAD
import { fmtLocal } from './sharedUtils'
=======
import { fmtLocal, Shift } from './sharedUtils'
>>>>>>> 4a649c77
import ScheduleIcon from '@material-ui/icons/Schedule'
import Delete from '@material-ui/icons/Delete'
import Error from '@material-ui/icons/Error'
import _ from 'lodash'
import { DateTime, Interval } from 'luxon'

import FlatList, {
  FlatListItem,
  FlatListListItem,
  FlatListNotice,
} from '../../lists/FlatList'
import { UserAvatar } from '../../util/avatars'
import { useUserInfo } from '../../util/useUserInfo'
import { parseInterval } from '../../util/shifts'
import { useScheduleTZ } from './hooks'
import { CircularProgress } from '@material-ui/core'
import { splitAtMidnight } from '../../util/luxon-helpers'
import {
  fmtTime,
  getCoverageGapItems,
  getSubheaderItems,
  getOutOfBoundsItems,
  Sortable,
  sortItems,
} from './shiftsListUtil'

const useStyles = makeStyles({
  secondaryActionWrapper: {
    display: 'flex',
    alignItems: 'center',
  },
  spinContainer: {
    display: 'flex',
    alignItems: 'center',
    flexDirection: 'column',
    marginTop: '15rem',
  },
})

type TempSchedShiftsListProps = {
  value: Shift[]
  onRemove: (shift: Shift) => void
  start: string
  end: string
  edit?: boolean
  scheduleID: string
  handleCoverageGapClick: (coverageGap: Interval) => void
}

export default function TempSchedShiftsList({
  edit,
  start,
  end,
  value,
  onRemove,
  scheduleID,
  handleCoverageGapClick,
}: TempSchedShiftsListProps): JSX.Element {
  const classes = useStyles()
  const { q, zone, isLocalZone } = useScheduleTZ(scheduleID)
  let shifts = useUserInfo(value)

  // wait for zone
  if (q.loading || zone === '') {
    return (
      <div className={classes.spinContainer}>
        <CircularProgress />
      </div>
    )
  }

  if (edit) {
    shifts = shifts.filter(
      (s) => DateTime.fromISO(s.end, { zone }) > DateTime.now().setZone(zone),
    )
  }

  const schedInterval = parseInterval({ start, end }, zone)

  function items(): FlatListListItem[] {
    // render helpful message if interval is invalid
    // shouldn't ever be seen because of our validation checks, but just in case
    if (!schedInterval.isValid) {
      return [
        {
          id: 'invalid-sched-interval',
          type: 'ERROR',
          message: 'Invalid Start/End',
          details:
            'Oops! There was a problem with the interval selected for your temporary schedule. Please try again.',
        },
      ]
    }

    const subheaderItems = getSubheaderItems(schedInterval, shifts, zone)
    const coverageGapItems = getCoverageGapItems(
      schedInterval,
      shifts,
      zone,
      handleCoverageGapClick,
    )
    const outOfBoundsItems = getOutOfBoundsItems(schedInterval, shifts, zone)
    const coverageGapItemsT = (() => {
      return _.flatMap(coverageGapItems, (s) => {
        return dayInvs.map((inv, index) => {
          return {
            'data-cy': 'day-no-coverage',
            id: s.id,
            type: s.type,
            message: s.message,
            details: (
              <Tooltip title='tzTooltip' placement='right'>
                <div>{s.details}</div>
              </Tooltip>
            ),
            at: s.at,
            // ends: s.end,
            itemType: s.itemType,
            // handleOnClick: () => {
            //   s.handleOnClick?
            // },
          } as Sortable<FlatListItem>
        })
      })
    })()
    console.log(coverageGapItemsT)

    const shiftItems = (() => {
      return _.flatMap(shifts, (s) => {
        const shiftInv = parseInterval(s, zone)
        const isValid = schedInterval.engulfs(shiftInv)
        const dayInvs = splitAtMidnight(shiftInv)

        return dayInvs.map((inv, index) => {
          const startTime = fmtTime(inv.start)
          const endTime = fmtTime(inv.end)

          let subText = ''
          let titleText = ''
          if (inv.length('hours') === 24) {
            // shift spans all day
            subText = 'All day'
          } else if (inv.engulfs(shiftInv)) {
            // shift is inside the day
            subText = `From ${startTime} to ${endTime}`
            if (!isLocalZone)
              titleText = `From ${fmtLocal(inv.start.toString())} to ${fmtLocal(
                inv.end.toString(),
              )}`
          } else if (inv.end === shiftInv.end) {
            subText = `Active until ${endTime}`
            if (!isLocalZone)
              titleText = `Active until ${fmtLocal(inv.end.toString())}`
          } else {
            // shift starts and continues on for the rest of the day
            subText = `Active starting at ${startTime}\n`
            if (!isLocalZone)
              titleText = `Active starting at ${fmtLocal(inv.start.toString())}`
          }

          return {
            scrollIntoView: true,
            id: s.start + s.userID + index.toString(),
            title: s.user.name,
            subText: (
              <Tooltip title={titleText} placement='right'>
<<<<<<< HEAD
                  <span>{subText}</span>
=======
                <span>{subText}</span>
>>>>>>> 4a649c77
              </Tooltip>
            ),
            userID: s.userID,
            icon: <UserAvatar userID={s.userID} />,
            secondaryAction:
              index === 0 ? (
                <div className={classes.secondaryActionWrapper}>
                  {!isValid && (
                    <Tooltip
                      title='This shift extends beyond the start and/or end of this temporary schedule'
                      placement='left'
                    >
                      <Error color='error' />
                    </Tooltip>
                  )}
                  <IconButton
                    aria-label='delete shift'
                    onClick={() => onRemove(s)}
                  >
                    <Delete />
                  </IconButton>
                </div>
              ) : null,
            at: inv.start,
            itemType: 'shift',
          } as Sortable<FlatListItem>
        })
      })
    })()

    const startItem = (() => {
      let details = `Starts at ${fmtTime(DateTime.fromISO(start, { zone }))}`
      let detailsTooltip = ``
      if (!isLocalZone)
        detailsTooltip = `Starts at ${fmtLocal(start.toString())}`
      let message = ''

      if (
        edit &&
        DateTime.fromISO(start, { zone }) < DateTime.now().setZone(zone)
      ) {
        message = 'Currently active'
        details = 'Historical shifts will not be displayed'
      }

      return {
        id: 'sched-start_' + start,
        type: 'OK',
        icon: <ScheduleIcon />,
        message,
        details: (
          <Tooltip title={detailsTooltip} placement='right'>
<<<<<<< HEAD
            <div>
              {details}
            </div>
=======
            <div>{details}</div>
>>>>>>> 4a649c77
          </Tooltip>
        ),
        at: DateTime.fromISO(start, { zone }),
        itemType: 'start',
      } as Sortable<FlatListNotice>
    })()

    const endItem = (() => {
      const at = DateTime.fromISO(end, { zone })
      const details = at.equals(at.startOf('day'))
        ? 'Ends at midnight'
        : 'Ends at ' + fmtTime(at)
      let detailsTooltip = ``
      if (!isLocalZone) detailsTooltip = `Ends at ${fmtLocal(end.toString())}`

      return {
        id: 'sched-end_' + end,
        type: 'OK',
        icon: <ScheduleIcon />,
        message: '',
        details: (
          <Tooltip title={detailsTooltip} placement='right'>
<<<<<<< HEAD
            <div>
              {details}
            </div>
=======
            <div>{details}</div>
>>>>>>> 4a649c77
          </Tooltip>
        ),
        at,
        itemType: 'end',
      } as Sortable<FlatListNotice>
    })()

    return sortItems([
      ...shiftItems,
      ...coverageGapItemsT,
      // ...coverageGapItems,
      ...subheaderItems,
      ...outOfBoundsItems,
      startItem,
      endItem,
    ])
  }

  return (
    <FlatList
      data-cy='shifts-list'
      items={items()}
      emptyMessage='Add a user to the left to get started.'
      dense
      transition
    />
  )
}<|MERGE_RESOLUTION|>--- conflicted
+++ resolved
@@ -2,11 +2,7 @@
 import IconButton from '@material-ui/core/IconButton'
 import makeStyles from '@material-ui/core/styles/makeStyles'
 import Tooltip from '@material-ui/core/Tooltip/Tooltip'
-<<<<<<< HEAD
-import { fmtLocal } from './sharedUtils'
-=======
 import { fmtLocal, Shift } from './sharedUtils'
->>>>>>> 4a649c77
 import ScheduleIcon from '@material-ui/icons/Schedule'
 import Delete from '@material-ui/icons/Delete'
 import Error from '@material-ui/icons/Error'
@@ -173,11 +169,7 @@
             title: s.user.name,
             subText: (
               <Tooltip title={titleText} placement='right'>
-<<<<<<< HEAD
-                  <span>{subText}</span>
-=======
                 <span>{subText}</span>
->>>>>>> 4a649c77
               </Tooltip>
             ),
             userID: s.userID,
@@ -230,13 +222,7 @@
         message,
         details: (
           <Tooltip title={detailsTooltip} placement='right'>
-<<<<<<< HEAD
-            <div>
-              {details}
-            </div>
-=======
             <div>{details}</div>
->>>>>>> 4a649c77
           </Tooltip>
         ),
         at: DateTime.fromISO(start, { zone }),
@@ -259,13 +245,7 @@
         message: '',
         details: (
           <Tooltip title={detailsTooltip} placement='right'>
-<<<<<<< HEAD
-            <div>
-              {details}
-            </div>
-=======
             <div>{details}</div>
->>>>>>> 4a649c77
           </Tooltip>
         ),
         at,
