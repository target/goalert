--- conflicted
+++ resolved
@@ -126,21 +126,6 @@
   // that makes the network request.
   function fieldErrors(s = submitted): FieldError[] {
     const result: FieldError[] = []
-<<<<<<< HEAD
-    const add = (field: string, message: string): void => {
-      result.push({ field, message } as FieldError)
-    }
-
-    const requiredMsg = 'this field is required'
-    if (!shift || !s) return result
-    if (!shift.userID) add('userID', requiredMsg)
-    if (!shift.start) add('start', requiredMsg)
-    if (!shift.end) add('end', requiredMsg)
-    if (!isISOAfter(shift.end, shift.start))
-      add('end', 'must be after shift start time')
-    if (!isISOBefore(shift.start, shift.end))
-      add('start', 'must be before shift end time')
-=======
     const requiredMsg = 'this field is required'
     const add = (field: string, message: string): void => {
       result.push({ field, message } as FieldError)
@@ -163,7 +148,6 @@
     if (isISOAfter(shift.end, end)) {
       add('end', 'must not extend beyond temporary schedule end time')
     }
->>>>>>> 2537c47b
     return result
   }
 
@@ -236,10 +220,6 @@
             size='medium'
             color='primary'
             type='button'
-<<<<<<< HEAD
-=======
-            disabled={Boolean(fieldErrors().length)}
->>>>>>> 2537c47b
           >
             <AddIcon />
           </Fab>
