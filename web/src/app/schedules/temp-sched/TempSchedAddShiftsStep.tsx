import React, { useEffect, useState } from 'react'
import {
  DialogContentText,
  Fab,
  Grid,
  Typography,
  makeStyles,
} from '@material-ui/core'
import { Add as AddIcon } from '@material-ui/icons'
import { fmt, Shift, contentText, StepContainer } from './sharedUtils'
import { FormContainer } from '../../forms'
import _ from 'lodash-es'
import TempSchedShiftsList from './TempSchedShiftsList'
import TempSchedAddShiftForm from './TempSchedAddShiftForm'
import { ScheduleTZFilter } from '../ScheduleTZFilter'
import { DateTime, Interval } from 'luxon'
import { FieldError } from '../../util/errutil'
import { isISOAfter, isISOBefore } from '../../util/shifts'

const useStyles = makeStyles((theme) => ({
  contentText,
  addButton: {
    boxShadow: 'none',
  },
  addButtonContainer: {
    display: 'flex',
    justifyContent: 'center',
    alignItems: 'center',
  },
  avatar: {
    backgroundColor: theme.palette.primary.main,
  },
  listContainer: {
    position: 'relative',
    overflowY: 'scroll',
  },
  mainContainer: {
    height: '100%',
  },
}))

type AddShiftsStepProps = {
  value: Shift[]
  onChange: (newValue: Shift[]) => void
  start: string
  end: string

  scheduleID: string
  stepText: string
}

type DTShift = {
  userID: string
  span: Interval
}

function shiftsToDT(shifts: Shift[]): DTShift[] {
  return shifts.map((s) => ({
    userID: s.userID,
    span: Interval.fromDateTimes(
      DateTime.fromISO(s.start),
      DateTime.fromISO(s.end),
    ),
  }))
}

function DTToShifts(shifts: DTShift[]): Shift[] {
  return shifts.map((s) => ({
    userID: s.userID,
    start: s.span.start.toISO(),
    end: s.span.end.toISO(),
  }))
}

function shiftEquals(a: Shift, b: Shift): boolean {
  return a.start === b.start && a.end === b.end && a.userID === b.userID
}

// mergeShifts will take the incoming shifts and merge them with
// the shifts stored in value. Using Luxon's Interval, overlaps
// and edge cases when merging are handled for us.
function mergeShifts(_shifts: Shift[]): Shift[] {
  const byUser = _.groupBy(shiftsToDT(_shifts), 'userID')

  return DTToShifts(
    _.flatten(
      _.values(
        _.mapValues(byUser, (shifts, userID) => {
          return Interval.merge(_.map(shifts, 'span')).map((span) => ({
            userID,
            span,
          }))
        }),
      ),
    ),
  )
}

export default function TempSchedAddShiftsStep({
  scheduleID,
  stepText,
  onChange,
  start,
  end,
  value,
}: AddShiftsStepProps): JSX.Element {
  const classes = useStyles()
  const [shift, setShift] = useState(null as Shift | null)
  const [submitted, setSubmitted] = useState(false)

  // set start equal to the temporary schedule's start
  // can't this do on mount since the step renderer puts everyone on the DOM at once
  useEffect(() => {
    setShift({
      start,
      end: DateTime.fromISO(start).plus({ hours: 8 }).toISO(),
      userID: '',
    })
  }, [start])

  // fieldErrors handles errors manually through the client
  // as this step form is nested inside the greater form
  // that makes the network request.
  function fieldErrors(s = submitted): FieldError[] {
    const result: FieldError[] = []
<<<<<<< HEAD
    const message = 'this field is required'
    const add = (field: string, message: string) => result.push({ field, message } as FieldError)
    
    if (!shift || !s) return result
    if (!shift.userID) add('userID', message)
    if (!shift.start) add('start', message)
    if (!shift.end) add('end', message)
    if (!isAfter(shift.end, shift.start)) add('end', 'must be after shift start time')
    if (!isBefore(shift.start, shift.end)) add('start', 'must be before shift end time')
=======

    if (!shift) {
      return result
    }

    if (s) {
      const message = 'this field is required'
      if (!shift.userID) {
        result.push({
          field: 'userID',
          message,
        } as FieldError)
      }
      if (!shift.start) {
        result.push({
          field: 'start',
          message,
        } as FieldError)
      }
      if (!shift.end) {
        result.push({
          field: 'end',
          message,
        } as FieldError)
      }

      return result
    }

    if (!isISOAfter(shift.end, shift?.start)) {
      result.push({
        field: 'end',
        message: 'must be after shift start time',
      } as FieldError)
    }
    if (isISOBefore(shift.start, start)) {
      result.push({
        field: 'start',
        message: 'must not be before temporary schedule start time',
      } as FieldError)
    }
    if (isISOAfter(shift.end, end)) {
      result.push({
        field: 'end',
        message: 'must not extend beyond temporary schedule end time',
      } as FieldError)
    }
>>>>>>> 91dce774
    return result
  }

  function handleAddShift(): void {
    if (fieldErrors(true).length) {
      setSubmitted(true)
      return
    }
    if (!shift) return // ts sanity check

    onChange(mergeShifts(value.concat(shift)))
    const end = DateTime.fromISO(shift.end)
    const diff = end.diff(DateTime.fromISO(shift.start))
    setShift({
      userID: '',
      start: shift.end,
      end: end.plus(diff).toISO(),
    })
    setSubmitted(false)
  }

  return (
    <StepContainer data-cy='add-shifts-step'>
      {/* main container for fields | button | shifts */}
      <Grid container spacing={2} className={classes.mainContainer}>
        {/* title + fields container */}
        <Grid item xs={5} container spacing={2} direction='column'>
          <Grid item>
            <Typography variant='body2'>{stepText}</Typography>
            <Typography variant='h6' component='h2'>
              Specify on-call shifts.
            </Typography>
          </Grid>
          <Grid item>
            <DialogContentText className={classes.contentText}>
              This temporary schedule will go into effect: {fmt(start)}
              <br />
              and end on: {fmt(end)}.
            </DialogContentText>
          </Grid>
          <Grid item>
            <ScheduleTZFilter
              label={(tz) => `Configure in ${tz}`}
              scheduleID={scheduleID}
            />
          </Grid>
          <FormContainer
            errors={fieldErrors()}
            value={shift}
            onChange={(val: Shift) => setShift(val)}
          >
            <TempSchedAddShiftForm />
          </FormContainer>
        </Grid>

        {/* add button container */}
        <Grid item xs={2} className={classes.addButtonContainer}>
          <Fab
            className={classes.addButton}
            aria-label='Add Shift'
            title='Add Shift'
            onClick={handleAddShift}
            size='medium'
            color='primary'
            type='button'
          >
            <AddIcon />
          </Fab>
        </Grid>

        {/* shifts list container */}
        <Grid item xs={5} className={classes.listContainer}>
          <div style={{ position: 'absolute', width: '100%' }}>
            <TempSchedShiftsList
              value={value}
              start={start}
              end={end}
              onRemove={(shift: Shift) => {
                setShift(shift)
                onChange(value.filter((s) => !shiftEquals(shift, s)))
              }}
            />
          </div>
        </Grid>
      </Grid>
    </StepContainer>
  )
}<|MERGE_RESOLUTION|>--- conflicted
+++ resolved
@@ -123,65 +123,15 @@
   // that makes the network request.
   function fieldErrors(s = submitted): FieldError[] {
     const result: FieldError[] = []
-<<<<<<< HEAD
-    const message = 'this field is required'
     const add = (field: string, message: string) => result.push({ field, message } as FieldError)
     
+    const requiredMsg = 'this field is required'
     if (!shift || !s) return result
-    if (!shift.userID) add('userID', message)
-    if (!shift.start) add('start', message)
-    if (!shift.end) add('end', message)
-    if (!isAfter(shift.end, shift.start)) add('end', 'must be after shift start time')
-    if (!isBefore(shift.start, shift.end)) add('start', 'must be before shift end time')
-=======
-
-    if (!shift) {
-      return result
-    }
-
-    if (s) {
-      const message = 'this field is required'
-      if (!shift.userID) {
-        result.push({
-          field: 'userID',
-          message,
-        } as FieldError)
-      }
-      if (!shift.start) {
-        result.push({
-          field: 'start',
-          message,
-        } as FieldError)
-      }
-      if (!shift.end) {
-        result.push({
-          field: 'end',
-          message,
-        } as FieldError)
-      }
-
-      return result
-    }
-
-    if (!isISOAfter(shift.end, shift?.start)) {
-      result.push({
-        field: 'end',
-        message: 'must be after shift start time',
-      } as FieldError)
-    }
-    if (isISOBefore(shift.start, start)) {
-      result.push({
-        field: 'start',
-        message: 'must not be before temporary schedule start time',
-      } as FieldError)
-    }
-    if (isISOAfter(shift.end, end)) {
-      result.push({
-        field: 'end',
-        message: 'must not extend beyond temporary schedule end time',
-      } as FieldError)
-    }
->>>>>>> 91dce774
+    if (!shift.userID) add('userID', requiredMsg)
+    if (!shift.start) add('start', requiredMsg)
+    if (!shift.end) add('end', requiredMsg)
+    if (!isISOAfter(shift.end, shift.start)) add('end', 'must be after shift start time')
+    if (!isISOBefore(shift.start, shift.end)) add('start', 'must be before shift end time')
     return result
   }
 
