--- conflicted
+++ resolved
@@ -262,15 +262,9 @@
                 control={
                   <Checkbox
                     data-cy='no-coverage-checkbox'
-<<<<<<< HEAD
                     checked={coverageGapsAllowed}
                     onChange={(e) => setCoverageGapsAllowed(e.target.checked)}
-                    name='isAwareOfNoCoverage'
-=======
-                    checked={isAllowingNoCoverage}
-                    onChange={(e) => setIsAllowingNoCoverage(e.target.checked)}
                     name='allowCoverageGaps'
->>>>>>> 5d3779eb
                   />
                 }
               />
