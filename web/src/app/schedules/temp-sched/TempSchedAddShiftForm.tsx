--- conflicted
+++ resolved
@@ -1,9 +1,6 @@
 import React, { useState } from 'react'
-<<<<<<< HEAD
 import { Grid, Typography, makeStyles } from '@material-ui/core'
-=======
 import { Grid, TextField } from '@material-ui/core'
->>>>>>> 07f07906
 import { DateTime } from 'luxon'
 import { FormField } from '../../forms'
 import { UserSelect } from '../../selection'
@@ -53,16 +50,9 @@
             name='end'
             min={now}
             hint={
-<<<<<<< HEAD
-              <Typography
+              <ClickableText
                 data-cy='toggle-duration-on'
-                className={classes.typography}
-                variant='caption'
-                color='textSecondary'
-=======
-              <ClickableText
                 text='Configure as duration'
->>>>>>> 07f07906
                 onClick={() => setManualEntry(false)}
               />
             }
@@ -91,16 +81,9 @@
             }}
             min={0.25}
             hint={
-<<<<<<< HEAD
-              <Typography
+              <ClickableText
                 data-cy='toggle-duration-off'
-                className={classes.typography}
-                variant='caption'
-                color='textSecondary'
-=======
-              <ClickableText
                 text='Configure as date/time'
->>>>>>> 07f07906
                 onClick={() => setManualEntry(true)}
               />
             }
