import React, { useEffect, useState } from 'react'
import { Button, Grid } from '@material-ui/core'
import Accordion from '@material-ui/core/Accordion'
import AccordionActions from '@material-ui/core/AccordionActions'
import AccordionSummary from '@material-ui/core/AccordionSummary'
import AccordionDetails from '@material-ui/core/AccordionDetails'
import Typography from '@material-ui/core/Typography'
import ExpandMoreIcon from '@material-ui/icons/ExpandMore'
import ToggleIcon from '@material-ui/icons/CompareArrows'
import _ from 'lodash'
import { dtToDuration, fmtLocal, Shift, Value } from './sharedUtils'
import { FormContainer, FormField } from '../../forms'
import { DateTime, Interval } from 'luxon'
import { FieldError } from '../../util/errutil'
import { isISOAfter } from '../../util/shifts'
import { useScheduleTZ } from './hooks'
import { ISODateTimePicker } from '../../util/ISOPickers'
import { UserSelect } from '../../selection'
import ClickableText from '../../util/ClickableText'
import NumberField from '../../util/NumberField'

type AddShiftsStepProps = {
  value: Value
  onChange: (newValue: Shift[]) => void

  scheduleID: string
<<<<<<< HEAD
  edit?: boolean
  showForm: boolean
  setShowForm: (showForm: boolean) => void
  shift: Shift | null
  setShift: (shift: Shift) => void
=======
>>>>>>> 08c7cf5c
}

type DTShift = {
  userID: string
  span: Interval
}

function shiftsToDT(shifts: Shift[]): DTShift[] {
  return shifts.map((s) => ({
    userID: s.userID,
    span: Interval.fromDateTimes(
      DateTime.fromISO(s.start),
      DateTime.fromISO(s.end),
    ),
  }))
}

function DTToShifts(shifts: DTShift[]): Shift[] {
  return shifts.map((s) => ({
    userID: s.userID,
    start: s.span.start.toISO(),
    end: s.span.end.toISO(),
  }))
}

// mergeShifts will take the incoming shifts and merge them with
// the shifts stored in value. Using Luxon's Interval, overlaps
// and edge cases when merging are handled for us.
function mergeShifts(_shifts: Shift[]): Shift[] {
  const byUser = _.groupBy(shiftsToDT(_shifts), 'userID')

  return DTToShifts(
    _.flatten(
      _.values(
        _.mapValues(byUser, (shifts, userID) => {
          return Interval.merge(_.map(shifts, 'span')).map((span) => ({
            userID,
            span,
          }))
        }),
      ),
    ),
  )
}

export default function TempSchedAddNewShift({
  scheduleID,
  onChange,
  value,
<<<<<<< HEAD
  edit,
  showForm,
  setShowForm,
  shift,
  setShift,
=======
>>>>>>> 08c7cf5c
}: AddShiftsStepProps): JSX.Element {
  const [submitted, setSubmitted] = useState(false)

  const [manualEntry, setManualEntry] = useState(false)
  const { q, zone, isLocalZone } = useScheduleTZ(scheduleID)

  // set start equal to the temporary schedule's start
  // can't this do on mount since the step renderer puts everyone on the DOM at once
  useEffect(() => {
    if (zone === '') return

    setShift({
      start: value.start,
      end: DateTime.fromISO(value.start, { zone }).plus({ hours: 8 }).toISO(),
      userID: '',
    })
  }, [value.start, zone])

  // fieldErrors handles errors manually through the client
  // as this step form is nested inside the greater form
  // that makes the network request.
  function fieldErrors(s = submitted): FieldError[] {
    const result: FieldError[] = []
    const requiredMsg = 'this field is required'
    const add = (field: string, message: string): void => {
      result.push({ field, message } as FieldError)
    }

    if (!shift) return result
    if (s) {
      if (!shift.userID) add('userID', requiredMsg)
      if (!shift.start) add('start', requiredMsg)
      if (!shift.end) add('end', requiredMsg)
    }

    if (!isISOAfter(shift.end, shift.start)) {
      add('end', 'must be after shift start time')
      add('start', 'must be before shift end time')
    }

    return result
  }

  function handleAddShift(): void {
    if (fieldErrors(true).length) {
      setSubmitted(true)
      return
    }
    if (!shift) return // ts sanity check

    onChange(mergeShifts(value.shifts.concat(shift)))
    const end = DateTime.fromISO(shift.end, { zone })
    const diff = end.diff(DateTime.fromISO(shift.start, { zone }))
    setShift({
      userID: '',
      start: shift.end,
      end: end.plus(diff).toISO(),
    })
    setSubmitted(false)
  }

  return (
    <FormContainer
      errors={fieldErrors()}
      value={shift}
      onChange={(val: Shift) => setShift(val)}
    >
      <Accordion
        variant='outlined'
        onChange={() => setShowForm(!showForm)}
        expanded={showForm}
      >
        <AccordionSummary
          expandIcon={<ExpandMoreIcon />}
          data-cy='add-shift-expander'
        >
          <Typography
            color='textSecondary'
            variant='button'
            style={{ width: '100%' }}
          >
            ADD SHIFT
          </Typography>
        </AccordionSummary>
        <AccordionDetails data-cy='add-shift-container'>
          <Grid container spacing={2}>
            <Grid item xs={12}>
              <FormField
                fullWidth
                component={UserSelect}
                label='Select a User'
                name='userID'
              />
            </Grid>
            <Grid item xs={6}>
              <FormField
                fullWidth
                component={ISODateTimePicker}
                label='Shift Start'
                name='shift-start'
                fieldName='start'
                min={value.start}
                max={value.end}
                mapOnChangeValue={(value: string, formValue: Value) => {
                  if (!manualEntry) {
                    const diff = DateTime.fromISO(value, { zone }).diff(
                      DateTime.fromISO(formValue.start, { zone }),
                    )
                    formValue.end = DateTime.fromISO(formValue.end, { zone })
                      .plus(diff)
                      .toISO()
                  }
                  return value
                }}
                timeZone={zone}
                disabled={q.loading}
                hint={isLocalZone ? '' : fmtLocal(value?.start)}
              />
            </Grid>
            <Grid item xs={6}>
              {manualEntry ? (
                <FormField
                  fullWidth
                  component={ISODateTimePicker}
                  label='Shift End'
                  name='shift-end'
                  fieldName='end'
                  min={value.start}
                  max={value.end}
                  hint={
                    <React.Fragment>
                      {!isLocalZone && fmtLocal(value?.end)}
                      <div>
                        <ClickableText
                          data-cy='toggle-duration-on'
                          onClick={() => setManualEntry(false)}
                          endIcon={<ToggleIcon />}
                        >
                          Configure as duration
                        </ClickableText>
                      </div>
                    </React.Fragment>
                  }
                  timeZone={zone}
                  disabled={q.loading}
                />
              ) : (
                <FormField
                  fullWidth
                  component={NumberField}
                  label='Shift Duration (hours)'
                  name='shift-end'
                  fieldName='end'
                  float
                  // value held in form input
                  mapValue={(nextVal: string, formValue: Value) => {
                    const nextValDT = DateTime.fromISO(nextVal, { zone })
                    const formValDT = DateTime.fromISO(formValue?.start, {
                      zone,
                    })
                    const duration = dtToDuration(formValDT, nextValDT)
                    return duration === -1 ? '' : duration.toString()
                  }}
                  // value held in state
                  mapOnChangeValue={(nextVal: string, formValue: Value) => {
                    if (!nextVal) return ''
                    return DateTime.fromISO(formValue.start, { zone })
                      .plus({ hours: parseFloat(nextVal) })
                      .toISO()
                  }}
                  step='any'
                  min={0}
                  disabled={q.loading}
                  hint={
                    <ClickableText
                      data-cy='toggle-duration-off'
                      onClick={() => setManualEntry(true)}
                      endIcon={<ToggleIcon />}
                    >
                      Configure as date/time
                    </ClickableText>
                  }
                />
              )}
            </Grid>
          </Grid>
        </AccordionDetails>
        <AccordionActions>
          <Button
            data-cy='add-shift'
            color='secondary'
            variant='contained'
            onClick={handleAddShift}
          >
            Add
          </Button>
        </AccordionActions>
      </Accordion>
    </FormContainer>
  )
}<|MERGE_RESOLUTION|>--- conflicted
+++ resolved
@@ -24,14 +24,11 @@
   onChange: (newValue: Shift[]) => void
 
   scheduleID: string
-<<<<<<< HEAD
   edit?: boolean
   showForm: boolean
   setShowForm: (showForm: boolean) => void
   shift: Shift | null
   setShift: (shift: Shift) => void
-=======
->>>>>>> 08c7cf5c
 }
 
 type DTShift = {
@@ -81,14 +78,11 @@
   scheduleID,
   onChange,
   value,
-<<<<<<< HEAD
   edit,
   showForm,
   setShowForm,
   shift,
   setShift,
-=======
->>>>>>> 08c7cf5c
 }: AddShiftsStepProps): JSX.Element {
   const [submitted, setSubmitted] = useState(false)
 
