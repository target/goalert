import React, { useState, useRef, Suspense } from 'react'
import { useMutation, gql } from 'urql'
import Checkbox from '@mui/material/Checkbox'
import DialogContentText from '@mui/material/DialogContentText'
import FormControlLabel from '@mui/material/FormControlLabel'
import FormHelperText from '@mui/material/FormHelperText'
import Grid from '@mui/material/Grid'
import Typography from '@mui/material/Typography'
import makeStyles from '@mui/styles/makeStyles'
import { Theme } from '@mui/material/styles'
import Alert from '@mui/material/Alert'
import AlertTitle from '@mui/material/AlertTitle'
import _ from 'lodash'
import { DateTime, Duration, Interval } from 'luxon'
import { fieldErrors, nonFieldErrors } from '../../util/errutil'
import FormDialog from '../../dialogs/FormDialog'
import {
  contentText,
  inferDuration,
  Shift,
  TempSchedValue,
} from './sharedUtils'
import { FormContainer, FormField } from '../../forms'
import TempSchedAddNewShift from './TempSchedAddNewShift'
import { isISOAfter, parseInterval } from '../../util/shifts'
import { useScheduleTZ } from '../useScheduleTZ'
import TempSchedShiftsList from './TempSchedShiftsList'
import { ISODateTimePicker } from '../../util/ISOPickers'
import { getCoverageGapItems } from './shiftsListUtil'
import { fmtLocal } from '../../util/timeFormat'
import { ensureInterval } from '../timeUtil'
<<<<<<< HEAD
import {
  TextField,
  Select,
  MenuItem,
  InputLabel,
  FormControl,
  SelectChangeEvent,
} from '@mui/material'
=======
import TempSchedConfirmation from './TempSchedConfirmation'
>>>>>>> afe2546c

const mutation = gql`
  mutation ($input: SetTemporaryScheduleInput!) {
    setTemporarySchedule(input: $input)
  }
`

function shiftEquals(a: Shift, b: Shift): boolean {
  return a.start === b.start && a.end === b.end && a.userID === b.userID
}

const useStyles = makeStyles((theme: Theme) => ({
  contentText,
  avatar: {
    backgroundColor: theme.palette.primary.main,
  },
  formContainer: {
    height: '100%',
  },
  noCoverageError: {
    marginTop: '.5rem',
    marginBottom: '.5rem',
  },
  rightPane: {
    [theme.breakpoints.down('md')]: {
      marginTop: '1rem',
    },
    [theme.breakpoints.up('md')]: {
      paddingLeft: '1rem',
    },
    overflow: 'hidden',
  },
  sticky: {
    position: 'sticky',
    top: 0,
  },
  tzNote: {
    fontStyle: 'italic',
  },
}))

type TempScheduleDialogProps = {
  onClose: () => void
  scheduleID: string
  value: TempSchedValue
  edit?: boolean
}

const clampForward = (nowISO: string, iso: string): string => {
  if (!iso) return ''

  const now = DateTime.fromISO(nowISO)
  const dt = DateTime.fromISO(iso)
  if (dt < now) {
    return now.toISO()
  }
  return iso
}

interface DurationValues {
  dur: number
  ivl: string
}

export default function TempSchedDialog({
  onClose,
  scheduleID,
  value: _value,
  edit = false,
}: TempScheduleDialogProps): JSX.Element {
  const classes = useStyles()
  const { q, zone, isLocalZone } = useScheduleTZ(scheduleID)
  const [now] = useState(DateTime.utc().startOf('minute').toISO())
  const [showForm, setShowForm] = useState(false)

  let defaultShiftDur = {} as DurationValues
  // if editing infer shift duration
  if (edit) {
    const inferred = inferDuration(_value.shifts)?.toObject()
    defaultShiftDur = {
      ivl: Object.keys(inferred as object)[0],
      dur: Math.floor(Object.values(inferred as object)[0]),
    }
  } else {
    defaultShiftDur = {
      ivl: Object.keys(_value.shiftDur.toObject())[0],
      dur: Object.values(_value.shiftDur.toObject())[0],
    }
  }

  const [durValues, setDurValues] = useState<DurationValues>(defaultShiftDur)

  const [value, setValue] = useState({
    start: clampForward(now, _value.start),
    end: _value.end,
    clearStart: edit ? _value.start : null,
    clearEnd: edit ? _value.end : null,
    shifts: _value.shifts
      .map((s) =>
        _.pick(s, 'start', 'end', 'userID', 'truncated', 'displayStart'),
      )
      .filter((s) => {
        if (DateTime.fromISO(s.end) > DateTime.fromISO(now)) {
          s.displayStart = s.start
          s.start = clampForward(now, s.start)
        }
        return true
      }),
    shiftDur:
      _value.shiftDur ||
      Duration.fromObject({ [durValues.ivl]: durValues.dur }),
  })
  const startDT = DateTime.fromISO(value.start, { zone })
  const [shift, setShift] = useState<Shift>({
    start: startDT.toISO(),
    end: startDT.plus(value.shiftDur).toISO(),
    userID: '',
    truncated: false,
  })
  const [allowNoCoverage, setAllowNoCoverage] = useState(false)
  const [submitAttempt, setSubmitAttempt] = useState(false) // helps with error messaging on step 1
  const [submitSuccess, setSubmitSuccess] = useState(false)

  const [{ fetching, error }, commit] = useMutation(mutation)

  function validate(): Error | null {
    if (isISOAfter(value.start, value.end)) {
      return new Error('Start date/time cannot be after end date/time.')
    }
    return null
  }

  const hasInvalidShift = (() => {
    if (q.loading) return false
    const schedInterval = parseInterval(value, zone)
    return value.shifts.some(
      (s) =>
        DateTime.fromISO(s.end) > DateTime.fromISO(now) &&
        !schedInterval.engulfs(parseInterval(s, zone)),
    )
  })()

  const shiftErrors = hasInvalidShift
    ? [
        {
          message:
            'One or more shifts extend beyond the start and/or end of this temporary schedule',
        },
      ]
    : []

  function handleCoverageGapClick(coverageGap: Interval): void {
    if (!showForm) setShowForm(true)

    const nextStart = coverageGap?.start
    const nextEnd = nextStart.plus(value.shiftDur)

    setShift({
      userID: shift?.userID ?? '',
      truncated: !!shift?.truncated,
      start: nextStart.toISO(),
      end: nextEnd.toISO(),
    })
  }

  const hasCoverageGaps = (() => {
    if (q.loading) return false
    const schedInterval = parseInterval(value, zone)
    return (
      getCoverageGapItems(
        schedInterval,
        value.shiftDur,
        value.shifts,
        zone,
        handleCoverageGapClick,
      ).length > 0
    )
  })()

  const shiftListRef = useRef<HTMLDivElement | null>(null)

  const handleNext = (): void => {
    if (hasCoverageGaps && !allowNoCoverage) {
      setSubmitAttempt(true)
      // Scroll to show gap in coverage error on top of shift list
      if (shiftListRef?.current) {
        shiftListRef.current.scrollIntoView({ behavior: 'smooth' })
      }
    } else {
      setSubmitSuccess(true)
    }
  }
  const handleBack = (): void => {
    setSubmitAttempt(false)
    setSubmitSuccess(false)
  }
  const handleSubmit = (): void => {
    if (hasCoverageGaps && !allowNoCoverage) {
      setSubmitAttempt(true)
      // Scroll to show gap in coverage error on top of shift list
      if (shiftListRef?.current) {
        shiftListRef.current.scrollIntoView({ behavior: 'smooth' })
      }
    } else {
      commit(
        {
          input: {
            start: value.start,
            end: value.end,
            clearStart: value.clearStart,
            clearEnd: value.clearEnd,
            shifts: value.shifts
              .map((s) => _.pick(s, 'start', 'end', 'userID'))
              .filter((s) => {
                // clamp/filter out shifts that are in the past
                if (DateTime.fromISO(s.end) <= DateTime.fromISO(now)) {
                  return false
                }

                s.start = clampForward(now, s.start)
                return true
              }),
            scheduleID,
          },
        },
        { additionalTypenames: ['Schedule'] },
      ).then((result) => {
        if (!result.error) {
          onClose()
        }
      })
    }
  }

  const nonFieldErrs = nonFieldErrors(error).map((e) => ({
    message: e.message,
  }))
  const fieldErrs = fieldErrors(error).map((e) => ({
    message: `${e.field}: ${e.message}`,
  }))
  const noCoverageErrs =
    submitSuccess && hasCoverageGaps && !allowNoCoverage
      ? [new Error('This temporary schedule has gaps in coverage.')]
      : []
  const errs = nonFieldErrs
    .concat(fieldErrs)
    .concat(shiftErrors)
    .concat(noCoverageErrs)

  return (
    <FormDialog
      fullHeight
      maxWidth='lg'
      title={edit ? 'Edit a Temporary Schedule' : 'Define a Temporary Schedule'}
      onClose={onClose}
      onSubmit={handleSubmit}
      onNext={edit && !submitSuccess ? handleNext : null}
      onBack={edit && submitSuccess ? handleBack : null}
      loading={fetching}
      errors={errs}
      disableBackdropClose
      form={
<<<<<<< HEAD
        <FormContainer
          optionalLabels
          disabled={loading}
          value={value}
          onChange={(newValue: TempSchedValue) => {
            setValue({
              ...value,
              ...ensureInterval(value, newValue),
            })
          }}
        >
          <Grid
            container
            className={classes.formContainer}
            justifyContent='space-between'
=======
        <Suspense>
          <FormContainer
            optionalLabels
            disabled={fetching}
            value={value}
            onChange={(newValue: TempSchedValue) => {
              setValue({ ...value, ...ensureInterval(value, newValue) })
            }}
>>>>>>> afe2546c
          >
            {(edit && submitSuccess && !hasCoverageGaps) ||
            (edit && submitSuccess && hasCoverageGaps && allowNoCoverage) ? (
              <TempSchedConfirmation value={value} scheduleID={scheduleID} />
            ) : (
              <Grid
                container
                className={classes.formContainer}
                justifyContent='space-between'
              >
                {/* left pane */}
                <Grid
                  item
                  xs={12}
                  md={6}
                  container
                  alignContent='flex-start'
                  spacing={2}
                >
                  <Grid item xs={12}>
                    <DialogContentText className={classes.contentText}>
                      The schedule will be exactly as configured here for the
                      entire duration (ignoring all assignments and overrides).
                    </DialogContentText>
                  </Grid>

                  <Grid item xs={12}>
                    <Typography
                      color='textSecondary'
                      className={classes.tzNote}
                    >
                      Times shown in schedule timezone ({zone})
                    </Typography>
                  </Grid>

                  <Grid item xs={12} md={6}>
                    <FormField
                      fullWidth
                      component={ISODateTimePicker}
                      required
                      name='start'
                      label='Schedule Start'
                      min={now}
                      max={DateTime.fromISO(now, { zone })
                        .plus({ year: 1 })
                        .toISO()}
                      softMax={value.end}
                      softMaxLabel='Must be before end time.'
                      softMin={DateTime.fromISO(value.end)
                        .plus({ month: -3 })
                        .toISO()}
                      softMinLabel='Must be within 3 months of end time.'
                      validate={() => validate()}
                      timeZone={zone}
                      disabled={q.loading}
                      hint={isLocalZone ? '' : fmtLocal(value.start)}
                    />
                  </Grid>
                  <Grid item xs={12} md={6}>
                    <FormField
                      fullWidth
                      component={ISODateTimePicker}
                      required
                      name='end'
                      label='Schedule End'
                      min={now}
                      softMin={value.start}
                      softMinLabel='Must be after start time.'
                      softMax={DateTime.fromISO(value.start)
                        .plus({ month: 3 })
                        .toISO()}
                      softMaxLabel='Must be within 3 months of start time.'
                      validate={() => validate()}
                      timeZone={zone}
                      disabled={q.loading}
                      hint={isLocalZone ? '' : fmtLocal(value.end)}
                    />
                  </Grid>

<<<<<<< HEAD
              <FormContainer
                value={durValues}
                onChange={(newValue: DurationValues) => {
                  if (newValue.dur) {
                    setDurValues({ ...durValues, ...newValue })
                    setValue({
                      ...value,
                      shiftDur: Duration.fromObject({
                        [newValue.ivl]: newValue.dur,
                      }),
                    })
                  }
                }}
              >
                <Grid item xs={12} md={6}>
                  <FormField
                    fullWidth
                    component={TextField}
                    required
                    type='number'
                    name='dur'
                    label='Shift Duration'
                    min={1}
                    validate={() => validate()}
                    disabled={q.loading}
                  />
                </Grid>
                <Grid item xs={12} md={6}>
                  <FormControl sx={{ width: '100%' }}>
                    <InputLabel>Shift Interval</InputLabel>
                    <Select
                      fullWidth
                      required
                      name='ivl'
                      value={durValues.ivl}
                      onChange={(e: SelectChangeEvent<string>) => {
                        setDurValues({ ...durValues, ivl: e.target.value })
                        setValue({
                          ...value,
                          shiftDur: Duration.fromObject({
                            [e.target.value]: durValues.dur,
                          }),
                        })
                      }}
                    >
                      <MenuItem value='hours'>Hour</MenuItem>
                      <MenuItem value='days'>Day</MenuItem>
                      <MenuItem value='weeks'>Week</MenuItem>
                    </Select>
                  </FormControl>
                </Grid>
              </FormContainer>

              <Grid item xs={12} className={classes.sticky}>
                <TempSchedAddNewShift
                  value={value}
                  onChange={(shifts: Shift[]) => setValue({ ...value, shifts })}
                  scheduleID={scheduleID}
                  edit={edit}
                  showForm={showForm}
                  setShowForm={setShowForm}
                  shift={shift}
                  setShift={setShift}
                />
              </Grid>
            </Grid>
=======
                  <Grid item xs={12} className={classes.sticky}>
                    <TempSchedAddNewShift
                      value={value}
                      onChange={(shifts: Shift[]) =>
                        setValue({ ...value, shifts })
                      }
                      scheduleID={scheduleID}
                      showForm={showForm}
                      setShowForm={setShowForm}
                      shift={shift}
                      setShift={setShift}
                    />
                  </Grid>
                </Grid>
>>>>>>> afe2546c

                {/* right pane */}
                <Grid
                  item
                  xs={12}
                  md={6}
                  container
                  spacing={2}
                  className={classes.rightPane}
                >
                  <Grid item xs={12} ref={shiftListRef}>
                    <Typography
                      variant='subtitle1'
                      component='h3'
                      sx={{ fontSize: '1.15rem' }}
                    >
                      Shifts
                    </Typography>

                    {submitAttempt && hasCoverageGaps && (
                      <Alert
                        severity='error'
                        className={classes.noCoverageError}
                      >
                        <AlertTitle>Gaps in coverage</AlertTitle>
                        <FormHelperText>
                          There are gaps in coverage. During these gaps, nobody
                          on the schedule will receive alerts. If you still want
                          to proceed, check the box below and retry.
                        </FormHelperText>
                        <FormControlLabel
                          label='Allow gaps in coverage'
                          labelPlacement='end'
                          control={
                            <Checkbox
                              data-cy='no-coverage-checkbox'
                              checked={allowNoCoverage}
                              onChange={(e) => {
                                setSubmitSuccess(false)
                                setAllowNoCoverage(e.target.checked)
                              }}
                              name='allowCoverageGaps'
                            />
                          }
                        />
                      </Alert>
                    )}

<<<<<<< HEAD
                <TempSchedShiftsList
                  scheduleID={scheduleID}
                  shiftDur={value.shiftDur}
                  value={value.shifts}
                  start={value.start}
                  end={value.end}
                  onRemove={(shift: Shift) => {
                    setValue({
                      ...value,
                      shifts: value.shifts.filter(
                        (s) => !shiftEquals(shift, s),
                      ),
                    })
                  }}
                  edit={edit}
                  handleCoverageGapClick={handleCoverageGapClick}
                />
=======
                    {DateTime.fromISO(value.start) >
                      DateTime.utc().minus({ hour: 1 }) || edit ? null : (
                      <Alert
                        severity='warning'
                        className={classes.noCoverageError}
                      >
                        <AlertTitle>Start time occurs in the past</AlertTitle>
                        <FormHelperText>
                          Any shifts or changes made to shifts in the past will
                          be ignored when submitting.
                        </FormHelperText>
                        <FormControlLabel
                          label='Allow gaps in coverage'
                          labelPlacement='end'
                          control={
                            <Checkbox
                              data-cy='no-coverage-checkbox'
                              checked={allowNoCoverage}
                              onChange={(e) =>
                                setAllowNoCoverage(e.target.checked)
                              }
                              name='allowCoverageGaps'
                            />
                          }
                        />
                      </Alert>
                    )}

                    <TempSchedShiftsList
                      scheduleID={scheduleID}
                      value={value.shifts}
                      start={value.start}
                      end={value.end}
                      onRemove={(shift: Shift) => {
                        setValue({
                          ...value,
                          shifts: value.shifts.filter(
                            (s) => !shiftEquals(shift, s),
                          ),
                        })
                      }}
                      edit={edit}
                      handleCoverageGapClick={handleCoverageGapClick}
                    />
                  </Grid>
                </Grid>
>>>>>>> afe2546c
              </Grid>
            )}
          </FormContainer>
        </Suspense>
      }
    />
  )
}<|MERGE_RESOLUTION|>--- conflicted
+++ resolved
@@ -29,7 +29,7 @@
 import { getCoverageGapItems } from './shiftsListUtil'
 import { fmtLocal } from '../../util/timeFormat'
 import { ensureInterval } from '../timeUtil'
-<<<<<<< HEAD
+import TempSchedConfirmation from './TempSchedConfirmation'
 import {
   TextField,
   Select,
@@ -38,9 +38,6 @@
   FormControl,
   SelectChangeEvent,
 } from '@mui/material'
-=======
-import TempSchedConfirmation from './TempSchedConfirmation'
->>>>>>> afe2546c
 
 const mutation = gql`
   mutation ($input: SetTemporaryScheduleInput!) {
@@ -303,23 +300,6 @@
       errors={errs}
       disableBackdropClose
       form={
-<<<<<<< HEAD
-        <FormContainer
-          optionalLabels
-          disabled={loading}
-          value={value}
-          onChange={(newValue: TempSchedValue) => {
-            setValue({
-              ...value,
-              ...ensureInterval(value, newValue),
-            })
-          }}
-        >
-          <Grid
-            container
-            className={classes.formContainer}
-            justifyContent='space-between'
-=======
         <Suspense>
           <FormContainer
             optionalLabels
@@ -328,7 +308,6 @@
             onChange={(newValue: TempSchedValue) => {
               setValue({ ...value, ...ensureInterval(value, newValue) })
             }}
->>>>>>> afe2546c
           >
             {(edit && submitSuccess && !hasCoverageGaps) ||
             (edit && submitSuccess && hasCoverageGaps && allowNoCoverage) ? (
@@ -408,8 +387,7 @@
                     />
                   </Grid>
 
-<<<<<<< HEAD
-              <FormContainer
+                  <FormContainer
                 value={durValues}
                 onChange={(newValue: DurationValues) => {
                   if (newValue.dur) {
@@ -462,20 +440,6 @@
                 </Grid>
               </FormContainer>
 
-              <Grid item xs={12} className={classes.sticky}>
-                <TempSchedAddNewShift
-                  value={value}
-                  onChange={(shifts: Shift[]) => setValue({ ...value, shifts })}
-                  scheduleID={scheduleID}
-                  edit={edit}
-                  showForm={showForm}
-                  setShowForm={setShowForm}
-                  shift={shift}
-                  setShift={setShift}
-                />
-              </Grid>
-            </Grid>
-=======
                   <Grid item xs={12} className={classes.sticky}>
                     <TempSchedAddNewShift
                       value={value}
@@ -490,7 +454,6 @@
                     />
                   </Grid>
                 </Grid>
->>>>>>> afe2546c
 
                 {/* right pane */}
                 <Grid
@@ -539,25 +502,6 @@
                       </Alert>
                     )}
 
-<<<<<<< HEAD
-                <TempSchedShiftsList
-                  scheduleID={scheduleID}
-                  shiftDur={value.shiftDur}
-                  value={value.shifts}
-                  start={value.start}
-                  end={value.end}
-                  onRemove={(shift: Shift) => {
-                    setValue({
-                      ...value,
-                      shifts: value.shifts.filter(
-                        (s) => !shiftEquals(shift, s),
-                      ),
-                    })
-                  }}
-                  edit={edit}
-                  handleCoverageGapClick={handleCoverageGapClick}
-                />
-=======
                     {DateTime.fromISO(value.start) >
                       DateTime.utc().minus({ hour: 1 }) || edit ? null : (
                       <Alert
@@ -589,6 +533,7 @@
                     <TempSchedShiftsList
                       scheduleID={scheduleID}
                       value={value.shifts}
+                      shiftDur={value.shiftDur}
                       start={value.start}
                       end={value.end}
                       onRemove={(shift: Shift) => {
@@ -604,7 +549,6 @@
                     />
                   </Grid>
                 </Grid>
->>>>>>> afe2546c
               </Grid>
             )}
           </FormContainer>
