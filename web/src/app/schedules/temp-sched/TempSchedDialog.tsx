--- conflicted
+++ resolved
@@ -206,14 +206,6 @@
               container
               alignContent='flex-start'
               spacing={2}
-<<<<<<< HEAD
-              style={{
-                paddingRight: '1rem',
-                zIndex: 1,
-                backgroundColor: 'white',
-              }}
-=======
->>>>>>> b3f27ee5
             >
               <Grid item xs={12}>
                 <DialogContentText className={classes.contentText}>
@@ -269,13 +261,6 @@
               </Grid>
             </Grid>
 
-<<<<<<< HEAD
-            {/* shifts list container */}
-            <Grid item xs={12} md={6} style={{ paddingLeft: '1rem' }}>
-              <Typography variant='subtitle1' component='h3'>
-                Shifts
-              </Typography>
-=======
             {/* right pane */}
             <Grid
               item
@@ -289,7 +274,6 @@
                 <Typography variant='subtitle1' component='h3'>
                   Shifts
                 </Typography>
->>>>>>> b3f27ee5
 
                 {hasSubmitted && hasCoverageGaps && (
                   <Alert severity='error' className={classes.noCoverageError}>
