--- conflicted
+++ resolved
@@ -314,14 +314,11 @@
                   value={value}
                   onChange={(shifts: Shift[]) => setValue({ ...value, shifts })}
                   scheduleID={scheduleID}
-<<<<<<< HEAD
                   edit={edit}
                   showForm={showForm}
                   setShowForm={setShowForm}
                   shift={shift}
                   setShift={setShift}
-=======
->>>>>>> 08c7cf5c
                 />
               </Grid>
             </Grid>
