--- conflicted
+++ resolved
@@ -75,6 +75,7 @@
   const classes = useStyles()
   const edit = Boolean(_value)
   const { q, zone, isLocalZone } = useScheduleTZ(scheduleID)
+  const [now] = useState(DateTime.utc().startOf('minute').toISO())
   const [value, setValue] = useState({
     start: _value?.start ?? '',
     end: _value?.end ?? '',
@@ -231,13 +232,10 @@
                   required
                   name='start'
                   label='Schedule Start'
-<<<<<<< HEAD
-=======
                   min={now}
                   max={DateTime.fromISO(now, { zone })
                     .plus({ year: 1 })
                     .toISO()}
->>>>>>> cded5834
                   validate={() => validate()}
                   timeZone={zone}
                   disabled={q.loading}
