--- conflicted
+++ resolved
@@ -34,11 +34,7 @@
         disabled={loading || disabled}
         type={noSubmit ? 'button' : 'submit'}
       >
-<<<<<<< HEAD
-        {buttonText || (!attemptCount ? 'Confirm' : 'Retry')}
-=======
         {!attemptCount ? props.children || buttonText || 'Confirm' : 'Retry'}
->>>>>>> 02d2d40b
       </Button>
       {loading && (
         <CircularProgress
