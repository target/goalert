--- conflicted
+++ resolved
@@ -63,15 +63,8 @@
     variables: { id: serviceID },
   })
   const input = [{ type: 'service', id: serviceID }]
-<<<<<<< HEAD
-  const dispatch = useDispatch()
-  const [deleteService, { loading, error }] = useMutation(mutation, {
-    variables: { input },
-    onCompleted: () => dispatch(push('/services')),
-=======
   const [deleteService, deleteServiceStatus] = useMutation(mutation, {
     variables: { input },
->>>>>>> 2dc0a852
   })
 
   const epID = _.get(data, 'service.ep.id')
