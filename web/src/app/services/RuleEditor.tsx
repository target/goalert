import React, { Suspense, useState } from 'react'
import {
  Grid,
  Card,
  CardHeader,
  Chip,
  Theme,
  Typography,
  CardContent,
  Button,
  CardActions,
  Box,
} from '@mui/material'
import { styles as globalStyles } from '../styles/materialStyles'
import makeStyles from '@mui/styles/makeStyles'
import RuleEditorConditionDialog from './RuleEditorConditionDialog'
import RuleEditorActionDialog from './RuleEditorActionDialog'
import MoreHorizIcon from '@mui/icons-material/MoreHoriz'
import { ActionInput, DestinationTypeInfo } from '../../schema'
import { useDynamicActionTypes } from '../util/RequireConfig'

const useStyles = makeStyles((theme: Theme) => {
  const { cardHeader } = globalStyles(theme)

  return {
    margin: {
      marginTop: theme.spacing(4),
      marginLeft: theme.spacing(2),
    },
    padding: {
      padding: theme.spacing(2),
    },
    cardHeader,
  }
})

const makeDefaultAction = (t: DestinationTypeInfo): ActionInput => ({
  dest: { type: t.type, values: [] },
  params: (t.dynamicParams || []).map((p) => ({
    paramID: p.paramID,
    expr: 'body.' + p.paramID,
  })),
})

export default function RuleEditor(): React.ReactNode {
  const classes = useStyles()
  const actTypes = useDynamicActionTypes()
  const [rules, setRules] = useState([
    {
      condition: 'foo == "bar" and baz < 3',
      actions: [makeDefaultAction(actTypes[0]), makeDefaultAction(actTypes[1])],
    },
  ])
  const [editCondition, setEditCondition] = useState<null | number>(null)
  const [editAction, setEditAction] = useState<null | {
    ruleIdx: number
    actionIdx: number
  }>(null)

  const actionLabel = (a: ActionInput): string =>
    actTypes.find((t) => t.type === a.dest.type)?.name || a.dest.type

  return (
    <Grid item xs={12}>
      <Card className={classes.padding}>
        <Grid item xs container direction='column'>
          <Grid item>
            <CardHeader
              title='My Custom Key'
              //   titleTypographyProps={{
              //     'data-cy': 'title',
              //     variant: 'h5',
              //     component: 'h1',
              //   }}
              //   subheaderTypographyProps={{
              //     'data-cy': 'subheader',
              //     variant: 'body1',
              //   }}
            />
          </Grid>

          <Grid item container spacing={1} sx={{ pl: '16px', pr: '16px' }}>
            <Grid item>
              <Chip label='service = Example Service' />
            </Grid>
          </Grid>
        </Grid>
      </Card>

      <Suspense>
        {editCondition && (
          <RuleEditorConditionDialog
            expr={rules[editCondition.idx].condition}
            onClose={(newCond) => {
              setEditCondition(null)
              if (newCond === null) return
              rules[editCondition.idx].condition = newCond
            }}
          />
        )}
        {editAction && editAction.actionIdx !== -1 && (
          <RuleEditorActionDialog
            action={rules[editAction.ruleIdx].actions[editAction.actionIdx]}
            onClose={(newAction) => {
              setEditAction(null)
              if (newAction === null) return

              setRules([
                ...rules.slice(0, editAction.ruleIdx),
                {
                  ...rules[editAction.ruleIdx],
                  actions: [
                    ...rules[editAction.ruleIdx].actions.slice(
                      0,
                      editAction.actionIdx,
                    ),
                    newAction,
                    ...rules[editAction.ruleIdx].actions.slice(
                      editAction.actionIdx + 1,
                    ),
                  ],
                },
                ...rules.slice(editAction.ruleIdx + 1),
              ])
            }}
          />
        )}
      </Suspense>

      {rules.map((r, idx) => {
        return (
          <Card key={idx} className={classes.margin} raised>
            <CardHeader
              component='h4'
              title={`Rule #${idx + 1}`}
              sx={{ margin: 0, paddingBottom: 0 }}
            />

            <CardContent>
              <Box
                sx={{
                  borderRadius: 1,
                  bgcolor: 'primary.dark',
                  padding: '16px',
                  marginBottom: '8px',
                }}
              >
                <Box display='flex' justifyContent='space-between'>
                  <Typography variant='h6' component='div'>
                    Condition
                  </Typography>
                  <Button
                    onClick={() =>
                      setEditCondition({ idx, value: r.condition })
                    }
                    variant='outlined'
                    color='primary'
                  >
                    Edit Condition
                  </Button>
                </Box>

                <Typography color='textSecondary'>
                  <Box
                    sx={{
                      borderRadius: 1,
                      padding: '0px 8px',
                      justifyContent: 'space-between',
                      display: 'flex',
                      alignItems: 'center',
                    }}
                  >
                    <Typography>{r.condition}</Typography>
                  </Box>
                </Typography>
              </Box>

              <Box
                sx={{
                  borderRadius: 1,
                  bgcolor: 'secondary.dark',
                  padding: '16px',
                }}
              >
                <Typography variant='h6' component='div'>
                  Actions{' '}
                  <Button
                    onClick={() => {
                      const newActionIndex = r.actions.length
                      setRules([
                        ...rules.slice(0, idx),
                        {
                          ...r,
                          actions: [
                            ...r.actions,
                            makeDefaultAction(actTypes[0]),
                          ],
                        },
                        ...rules.slice(idx + 1),
                      ])
                      setEditAction({ ruleIdx: idx, actionIdx: newActionIndex })
                    }}
                  >
                    Add Action
                  </Button>
                </Typography>
                {r.actions.length === 0 && (
                  <Typography color='textSecondary'>
                    <Box
                      sx={{
                        borderRadius: 1,
                        padding: '0px 8px',
                        justifyContent: 'space-between',
                        display: 'flex',
                        alignItems: 'center',
                      }}
                    >
                      <Typography>No Action/Drop Request</Typography>
                    </Box>
                  </Typography>
                )}
                {r.actions.map((a, i) => (
                  <Typography key={i} color='textSecondary'>
                    <Box
                      sx={{
                        borderRadius: 1,
                        padding: '0px 8px',
                        justifyContent: 'space-between',
                        display: 'flex',
                        alignItems: 'center',
                      }}
                    >
                      <Typography>{actionLabel(a)}</Typography>
                      <Button
                        onClick={() =>
                          setEditAction({ ruleIdx: idx, actionIdx: i })
                        }
<<<<<<< HEAD
                      >
                        Edit Action
                      </Button>
                      <Button
                        onClick={() =>
                          setRules([
                            ...rules.slice(0, idx),
                            {
                              ...r,
                              actions: r.actions.filter((_, j) => j !== i),
                            },
                            ...rules.slice(idx + 1),
                          ])
                        }
                      >
                        Delete Action
                      </Button>
=======
                        endIcon={<MoreHorizIcon />}
                      />
>>>>>>> 9bb2333e
                    </Box>
                  </Typography>
                ))}
              </Box>
            </CardContent>
            <CardActions sx={{ paddingTop: 0 }}>
              <Button
                onClick={() => {
                  // insert new rule after current rule
                  setRules([
                    ...rules.slice(0, idx + 1),
                    { condition: 'foo == "bar"', actions: [] },
                    ...rules.slice(idx + 1),
                  ])
                }}
              >
                Add Rule
              </Button>
              <Button
                onClick={() => {
                  setRules(rules.filter((rule, i) => i !== idx))
                }}
              >
                Delete Rule
              </Button>
            </CardActions>
          </Card>
        )
      })}

      <Card className={classes.margin} style={{ marginLeft: 0 }}>
        <CardHeader component='h3' title='Default' />
      </Card>
    </Grid>
  )
}<|MERGE_RESOLUTION|>--- conflicted
+++ resolved
@@ -235,10 +235,8 @@
                         onClick={() =>
                           setEditAction({ ruleIdx: idx, actionIdx: i })
                         }
-<<<<<<< HEAD
-                      >
-                        Edit Action
-                      </Button>
+                        endIcon={<MoreHorizIcon />}
+                      />
                       <Button
                         onClick={() =>
                           setRules([
@@ -253,10 +251,6 @@
                       >
                         Delete Action
                       </Button>
-=======
-                        endIcon={<MoreHorizIcon />}
-                      />
->>>>>>> 9bb2333e
                     </Box>
                   </Typography>
                 ))}
