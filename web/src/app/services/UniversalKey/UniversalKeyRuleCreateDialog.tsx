import React, { useState } from 'react'
import FormDialog from '../../dialogs/FormDialog'
import UniversalKeyRuleForm from './UniversalKeyRuleForm'
import { gql, useMutation } from 'urql'
import { KeyRuleInput } from '../../../schema'
import { getNotice } from './utils'
import { useErrorConsumer } from '../../util/ErrorConsumer'

interface UniversalKeyRuleCreateDialogProps {
  keyID: string
  onClose: () => void
}

const mutation = gql`
  mutation ($input: UpdateKeyConfigInput!) {
    updateKeyConfig(input: $input)
  }
`

export default function UniversalKeyRuleCreateDialogProps(
  props: UniversalKeyRuleCreateDialogProps,
): JSX.Element {
  const [value, setValue] = useState<KeyRuleInput>({
    name: '',
    description: '',
    conditionExpr: '',
    continueAfterMatch: false,
    actions: [],
  })
  const [step, setStep] = useState(0)
  const [m, commit] = useMutation(mutation)
  const [hasConfirmed, setHasConfirmed] = useState(false)
  const [hasSubmitted, setHasSubmitted] = useState(false)
  const noActionsNoConf = value.actions.length === 0 && !hasConfirmed

  const errs = useErrorConsumer(m.error)

  return (
    <FormDialog
      title='Create Rule'
      onClose={props.onClose}
<<<<<<< HEAD
=======
      errors={errs.remainingLegacyCallback()}
>>>>>>> d6ea15fa
      onSubmit={() => {
        if (noActionsNoConf) {
          setHasSubmitted(true)
          return
        }

        return commit(
          {
            input: {
              keyID: props.keyID,
              setRule: value,
            },
          },
          { additionalTypenames: ['KeyConfig'] },
        ).then((res) => {
          if (res.error) return

          props.onClose()
        })
      }}
      onNext={step >= 0 && step < 2 ? () => setStep(step + 1) : null}
      onBack={step > 0 && step <= 2 ? () => setStep(step - 1) : null}
      form={
        <UniversalKeyRuleForm
          value={value}
          onChange={setValue}
          nameError={errs.getErrorByField(/Rules.+\.Name/)}
          descriptionError={errs.getErrorByField(/Rules.+\.Description/)}
          conditionError={errs.getErrorByPath(
            'updateKeyConfig.input.setRule.conditionExpr',
          )}
          step={step}
          setStep={setStep}
        />
      }
      errors={errs.remainingLegacy()}
      notices={getNotice(hasSubmitted, hasConfirmed, setHasConfirmed)}
    />
  )
}<|MERGE_RESOLUTION|>--- conflicted
+++ resolved
@@ -39,10 +39,7 @@
     <FormDialog
       title='Create Rule'
       onClose={props.onClose}
-<<<<<<< HEAD
-=======
       errors={errs.remainingLegacyCallback()}
->>>>>>> d6ea15fa
       onSubmit={() => {
         if (noActionsNoConf) {
           setHasSubmitted(true)
@@ -78,7 +75,6 @@
           setStep={setStep}
         />
       }
-      errors={errs.remainingLegacy()}
       notices={getNotice(hasSubmitted, hasConfirmed, setHasConfirmed)}
     />
   )
