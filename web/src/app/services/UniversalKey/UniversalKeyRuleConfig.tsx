import React, { Suspense, useState } from 'react'
import { Button, Card } from '@mui/material'
import { Add } from '@mui/icons-material'
import FlatList, { FlatListListItem } from '../../lists/FlatList'
<<<<<<< HEAD
=======
import UniversalKeyRuleDialog from './UniversalKeyRuleDialog'
>>>>>>> eb3d9f30
import UniversalKeyRuleRemoveDialog from './UniversalKeyRuleRemoveDialog'
import OtherActions from '../../util/OtherActions'
import { gql, useQuery } from 'urql'
import { IntegrationKey, Service } from '../../../schema'
import Spinner from '../../loading/components/Spinner'
import { GenericError } from '../../error-pages'
import UniversalKeyRuleDialog from './UniversalKeyRuleDialog'

interface UniversalKeyRuleListProps {
  serviceID: string
  keyID: string
}

const query = gql`
  query UniversalKeyPage($keyID: ID!) {
    integrationKey(id: $keyID) {
      id
      config {
        rules {
          id
          name
          description
        }
      }
    }
  }
`

export default function UniversalKeyRuleList(
  props: UniversalKeyRuleListProps,
): JSX.Element {
  const [create, setCreate] = useState(false)
  const [edit, setEdit] = useState('')
  const [remove, setRemove] = useState('')

  const [{ data, fetching, error }] = useQuery<{
    integrationKey: IntegrationKey
    service: Service
  }>({
    query,
    variables: {
      keyID: props.keyID,
      serviceID: props.serviceID,
    },
  })

  if (fetching && !data) return <Spinner />
  if (error) return <GenericError error={error.message} />

  const items: FlatListListItem[] = (
    data?.integrationKey.config.rules ?? []
  ).map((rule) => ({
    title: rule.name,
    subText: rule.description,
    secondaryAction: (
      <OtherActions
        actions={[
          {
            label: 'Edit',
            onClick: () => setEdit(rule.id),
          },
          {
            label: 'Delete',
            onClick: () => setRemove(rule.id),
          },
        ]}
      />
    ),
  }))

  return (
    <React.Fragment>
      <Card>
        <FlatList
          emptyMessage='No rules exist for this integration key.'
          headerAction={
            <Button
              variant='contained'
              startIcon={<Add />}
              onClick={() => setCreate(true)}
            >
              Create Rule
            </Button>
          }
          headerNote='Rules are a set of filters that allow notifications to be sent to a specific destination. '
          items={items}
        />
      </Card>

      <Suspense>
        {(create || edit) && (
          <UniversalKeyRuleDialog
            onClose={() => {
              setCreate(false)
              setEdit('')
            }}
            keyID={props.keyID}
            ruleID={edit}
          />
        )}
        {remove && (
          <UniversalKeyRuleRemoveDialog
            onClose={() => setRemove('')}
            keyID={props.keyID}
            ruleID={remove}
          />
        )}
      </Suspense>
    </React.Fragment>
  )
}<|MERGE_RESOLUTION|>--- conflicted
+++ resolved
@@ -2,17 +2,13 @@
 import { Button, Card } from '@mui/material'
 import { Add } from '@mui/icons-material'
 import FlatList, { FlatListListItem } from '../../lists/FlatList'
-<<<<<<< HEAD
-=======
 import UniversalKeyRuleDialog from './UniversalKeyRuleDialog'
->>>>>>> eb3d9f30
 import UniversalKeyRuleRemoveDialog from './UniversalKeyRuleRemoveDialog'
 import OtherActions from '../../util/OtherActions'
 import { gql, useQuery } from 'urql'
 import { IntegrationKey, Service } from '../../../schema'
 import Spinner from '../../loading/components/Spinner'
 import { GenericError } from '../../error-pages'
-import UniversalKeyRuleDialog from './UniversalKeyRuleDialog'
 
 interface UniversalKeyRuleListProps {
   serviceID: string
