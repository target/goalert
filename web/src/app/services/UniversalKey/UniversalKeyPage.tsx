--- conflicted
+++ resolved
@@ -3,10 +3,7 @@
 import { Redirect } from 'wouter'
 import { GenericError, ObjectNotFound } from '../../error-pages'
 import { IntegrationKey, Service } from '../../../schema'
-<<<<<<< HEAD
 import UniversalKeyRuleList from './UniversalKeyRuleConfig'
-=======
->>>>>>> 0eba5b78
 import DetailsPage from '../../details/DetailsPage'
 import { Action } from '../../details/CardActions'
 import GenTokenDialog from './GenTokenDialog'
@@ -55,21 +52,10 @@
   })
 
   // Redirect to the correct service if the key is not in the service
-<<<<<<< HEAD
-  if (
-    q.data &&
-    q.data.integrationKey &&
-    q.data.integrationKey.serviceID !== props.serviceID
-  ) {
-    return (
-      <Redirect
-        to={`/services/${q.data.integrationKey.serviceID}/integration-keys/${props.keyID}`}
-=======
   if (q.data?.integrationKey.serviceID !== props.serviceID) {
     return (
       <Redirect
         to={`/services/${q.data?.integrationKey.serviceID}/integration-keys/${props.keyID}`}
->>>>>>> 0eba5b78
       />
     )
   }
@@ -124,16 +110,12 @@
         subheader={`Service: ${q.data.service.name}`}
         details={desc}
         primaryActions={makeGenerateButtons()}
-<<<<<<< HEAD
         pageContent={
           <UniversalKeyRuleList
             serviceID={props.serviceID}
             keyID={props.keyID}
           />
         }
-=======
-        pageContent={<div />}
->>>>>>> 0eba5b78
       />
       {genDialogOpen && (
         <GenTokenDialog
