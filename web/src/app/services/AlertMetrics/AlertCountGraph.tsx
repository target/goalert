--- conflicted
+++ resolved
@@ -12,12 +12,7 @@
   Bar,
   Legend,
 } from 'recharts'
-<<<<<<< HEAD
-import { theme } from '../../mui'
 import Spinner from '../../loading/components/Spinner'
-=======
->>>>>>> f2059e2a
-
 interface AlertCountGraphProps {
   data: typeof BarChart.defaultProps['data']
   loading: boolean
@@ -41,12 +36,8 @@
   const classes = useStyles()
   return (
     <Grid container className={classes.graphContent}>
-<<<<<<< HEAD
-      <Grid item xs={12}>
+      <Grid item xs={12} data-cy='metrics-graph'>
         {props.loading && <Spinner />}
-=======
-      <Grid item xs={12} data-cy='metrics-graph'>
->>>>>>> f2059e2a
         <ResponsiveContainer width='100%' height='100%'>
           <BarChart
             width={730}
@@ -64,11 +55,7 @@
             <Tooltip
               data-cy='metrics-tooltip'
               labelFormatter={(label, props) => {
-<<<<<<< HEAD
-                return props?.length ? props[0]?.payload?.label : label
-=======
                 return props?.length ? props[0].payload.label : label
->>>>>>> f2059e2a
               }}
             />
             <Legend />
