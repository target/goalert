--- conflicted
+++ resolved
@@ -2,11 +2,7 @@
 import { Grid, Paper, Typography } from '@mui/material'
 import { useTheme } from '@mui/material/styles'
 import AutoSizer from 'react-virtualized-auto-sizer'
-<<<<<<< HEAD
-
-=======
 import Spinner from '../../loading/components/Spinner'
->>>>>>> 823f65a6
 import {
   XAxis,
   YAxis,
