import React, { useMemo } from 'react'
import { Box, Card, CardContent, CardHeader, Grid } from '@mui/material'
import { useQuery, gql } from 'urql'
import { DateTime, Duration } from 'luxon'
<<<<<<< HEAD
import { useParams } from 'react-router-dom'
=======
>>>>>>> a0e87895
import { useURLParams } from '../../actions/hooks'
import AlertMetricsFilter, {
  DATE_FORMAT,
  MAX_DAY_COUNT,
} from './AlertMetricsFilter'
import AlertCountGraph from './AlertCountGraph'
import AlertMetricsTable from './AlertMetricsTable'
import AlertAveragesGraph from './AlertAveragesGraph'
import Notices from '../../details/Notices'
import { GenericError, ObjectNotFound } from '../../error-pages'
import { AlertDataPoint } from '../../../schema'

const query = gql`
  query alertmetrics(
    $serviceID: ID!
    $alertSearchInput: AlertSearchOptions!
    $alertMetricsInput: AlertMetricsOptions!
  ) {
    service(id: $serviceID) {
      id
    }
    alerts(input: $alertSearchInput) {
      nodes {
        id
        alertID
        summary
        details
        status
        service {
          name
          id
        }
        createdAt
      }
      pageInfo {
        hasNextPage
      }
    }
    alertMetrics(input: $alertMetricsInput) {
      alertCount
      timestamp
      avgTimeToAck
      avgTimeToClose
<<<<<<< HEAD
      escalatedCount
=======
>>>>>>> a0e87895
    }
  }
`

const QUERY_LIMIT = 100

export type AlertMetricsProps = {
  serviceID: string
}

export default function AlertMetrics({
  serviceID,
}: AlertMetricsProps): JSX.Element {
  const now = useMemo(() => DateTime.now(), [])
  const minDate = now.minus({ days: MAX_DAY_COUNT - 1 }).startOf('day')
  const maxDate = now.endOf('day')

  const [params] = useURLParams({
    since: minDate.toFormat(DATE_FORMAT),
    until: maxDate.toFormat(DATE_FORMAT),
  })

  const since = DateTime.fromFormat(params.since, DATE_FORMAT).startOf('day')
  const until = DateTime.fromFormat(params.until, DATE_FORMAT).endOf('day')

  const isValidRange =
    since >= minDate &&
    until >= minDate &&
    since <= maxDate &&
    until <= maxDate &&
    since <= until

  const [q] = useQuery({
    query,
    variables: {
      serviceID,
      alertSearchInput: {
        filterByServiceID: [serviceID],
        first: QUERY_LIMIT,
        notCreatedBefore: since.toISO(),
        createdBefore: until.toISO(),
        filterByStatus: ['StatusClosed'],
      },
      alertMetricsInput: {
        rInterval: `R${Math.floor(
          until.diff(since, 'days').days,
        )}/${since.toISO()}/P1D`,
        filterByServiceID: [serviceID],
      },
    },
    pause: !isValidRange,
  })

  if (!isValidRange) {
    return <GenericError error='The requested date range is out-of-bounds' />
  }

  if (q.error) {
    return <GenericError error={q.error.message} />
  }
  if (!q.fetching && !q.data?.service?.id) {
    return <ObjectNotFound type='service' />
  }

  const hasNextPage = q.data?.alerts?.pageInfo?.hasNextPage ?? false
  const alerts = q.data?.alerts?.nodes ?? []
  const alertMetrics = q.data?.alertMetrics ?? []

  const data = alertMetrics.map((day: AlertDataPoint) => {
    const formatDuration = (dur: Duration): string => {
<<<<<<< HEAD
      if (!dur.isValid) return '0'
      const durStr = dur.toHuman({ unitDisplay: 'short' })
      // strip milliseconds from duration string
      return durStr.substring(0, durStr.lastIndexOf(','))
    }
    const ackDuration = Duration.fromISO(day.avgTimeToAck || '')
    const closeDuration = Duration.fromISO(day.avgTimeToClose || '')
=======
      if (!dur.isValid) return '0 sec'
      const durStr = dur.toHuman({ unitDisplay: 'short' })
      if (durStr.lastIndexOf(',') === -1) return durStr
      // strip milliseconds from duration string
      return durStr.substring(0, durStr.lastIndexOf(','))
    }
    const ackDuration = Duration.fromISO(
      day.avgTimeToAck ? day.avgTimeToAck : 'PT0S',
    )
    const closeDuration = Duration.fromISO(
      day.avgTimeToClose ? day.avgTimeToClose : 'PT0S',
    )
>>>>>>> a0e87895

    const ackAvgMinutes = ackDuration.shiftTo('minutes').minutes
    const closeAvgMinutes = closeDuration.shiftTo('minutes').minutes

    const timestamp = DateTime.fromISO(day.timestamp)
    const date = timestamp.toLocaleString({
      month: 'short',
      day: 'numeric',
    })
    const label = timestamp.toLocaleString({
      month: 'short',
      day: 'numeric',
      year: 'numeric',
    })
    return {
      date: date,
      label: label,
      count: day.alertCount,
<<<<<<< HEAD
      escalatedCount: day.escalatedCount,
      avgTimeToAck: ackDuration.isValid ? ackAvgMinutes : 0,
      avgTimeToClose: closeDuration.isValid ? closeAvgMinutes : 0,
=======
      avgTimeToAck: ackAvgMinutes,
      avgTimeToClose: closeAvgMinutes,
>>>>>>> a0e87895
      formattedAckLabel: formatDuration(ackDuration),
      formattedCloseLabel: formatDuration(closeDuration),
    }
  })

  const daycount = Math.floor(now.diff(since, 'days').plus({ day: 1 }).days)

  return (
    <Grid container spacing={2}>
      <Grid item xs={12}>
        {hasNextPage && (
          <Box sx={{ marginBottom: '1rem' }}>
            <Notices
              notices={[
                {
                  type: 'WARNING',
                  message: 'Query limit reached',
                  details: `More than ${QUERY_LIMIT} alerts were found, but only the first ${QUERY_LIMIT} are represented below.`,
                },
              ]}
            />
          </Box>
        )}
        <Card>
          <CardHeader
            component='h2'
            title={`Daily alert metrics over the past ${daycount} days`}
          />
          <CardContent>
            <AlertMetricsFilter now={now} />
            <AlertCountGraph data={data} />
            <AlertAveragesGraph data={data} />
            <AlertMetricsTable
              alerts={alerts}
              loading={q.fetching || !q?.data?.alerts}
            />
          </CardContent>
        </Card>
      </Grid>
    </Grid>
  )
}<|MERGE_RESOLUTION|>--- conflicted
+++ resolved
@@ -2,10 +2,6 @@
 import { Box, Card, CardContent, CardHeader, Grid } from '@mui/material'
 import { useQuery, gql } from 'urql'
 import { DateTime, Duration } from 'luxon'
-<<<<<<< HEAD
-import { useParams } from 'react-router-dom'
-=======
->>>>>>> a0e87895
 import { useURLParams } from '../../actions/hooks'
 import AlertMetricsFilter, {
   DATE_FORMAT,
@@ -49,10 +45,7 @@
       timestamp
       avgTimeToAck
       avgTimeToClose
-<<<<<<< HEAD
       escalatedCount
-=======
->>>>>>> a0e87895
     }
   }
 `
@@ -123,15 +116,6 @@
 
   const data = alertMetrics.map((day: AlertDataPoint) => {
     const formatDuration = (dur: Duration): string => {
-<<<<<<< HEAD
-      if (!dur.isValid) return '0'
-      const durStr = dur.toHuman({ unitDisplay: 'short' })
-      // strip milliseconds from duration string
-      return durStr.substring(0, durStr.lastIndexOf(','))
-    }
-    const ackDuration = Duration.fromISO(day.avgTimeToAck || '')
-    const closeDuration = Duration.fromISO(day.avgTimeToClose || '')
-=======
       if (!dur.isValid) return '0 sec'
       const durStr = dur.toHuman({ unitDisplay: 'short' })
       if (durStr.lastIndexOf(',') === -1) return durStr
@@ -144,7 +128,6 @@
     const closeDuration = Duration.fromISO(
       day.avgTimeToClose ? day.avgTimeToClose : 'PT0S',
     )
->>>>>>> a0e87895
 
     const ackAvgMinutes = ackDuration.shiftTo('minutes').minutes
     const closeAvgMinutes = closeDuration.shiftTo('minutes').minutes
@@ -163,14 +146,9 @@
       date: date,
       label: label,
       count: day.alertCount,
-<<<<<<< HEAD
       escalatedCount: day.escalatedCount,
-      avgTimeToAck: ackDuration.isValid ? ackAvgMinutes : 0,
-      avgTimeToClose: closeDuration.isValid ? closeAvgMinutes : 0,
-=======
       avgTimeToAck: ackAvgMinutes,
       avgTimeToClose: closeAvgMinutes,
->>>>>>> a0e87895
       formattedAckLabel: formatDuration(ackDuration),
       formattedCloseLabel: formatDuration(closeDuration),
     }
