--- conflicted
+++ resolved
@@ -104,8 +104,8 @@
           input: {
             filterByServiceID: [serviceID],
             first: QUERY_LIMIT,
-            notCreatedBefore: since,
-            createdBefore: until,
+            notClosedBefore: since,
+            closedBefore: until,
             filterByStatus: ['StatusClosed'],
             after: cursor,
           },
@@ -194,25 +194,9 @@
     query: metricsQuery,
     variables: {
       serviceID,
-<<<<<<< HEAD
-      alertSearchInput: {
-        filterByServiceID: [serviceID],
-        first: QUERY_LIMIT,
-        filterByStatus: ['StatusClosed'],
-        notClosedBefore: since.toISO(),
-        closedBefore: until.toISO(),
-      },
-      alertMetricsInput: {
-        rInterval: `R${Math.floor(
-          until.diff(since, 'days').days,
-        )}/${since.toISO()}/P1D`,
-        filterByServiceID: [serviceID],
-      },
-=======
       rInterval: `R${Math.floor(
         until.diff(since, 'days').days,
       )}/${since.toISO()}/P1D`,
->>>>>>> f5beb25c
     },
     pause: !isValidRange,
   })
