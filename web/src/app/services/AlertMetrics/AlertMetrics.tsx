import React, { useMemo } from 'react'
import { Box, Card, CardContent, CardHeader, Grid } from '@mui/material'
import { useQuery, gql } from 'urql'
<<<<<<< HEAD
import { DateTime, Duration } from 'luxon'
import { useParams } from 'react-router-dom'
=======
import { DateTime } from 'luxon'
>>>>>>> 7a91ecf2
import { useURLParams } from '../../actions/hooks'
import AlertMetricsFilter, {
  DATE_FORMAT,
  MAX_DAY_COUNT,
} from './AlertMetricsFilter'
import AlertCountGraph from './AlertCountGraph'
import AlertMetricsTable from './AlertMetricsTable'
import AlertAveragesGraph from './AlertAveragesGraph'
import Notices from '../../details/Notices'
import { GenericError, ObjectNotFound } from '../../error-pages'
import { AlertDataPoint } from '../../../schema'

const query = gql`
  query alertmetrics(
    $serviceID: ID!
    $alertSearchInput: AlertSearchOptions!
    $alertMetricsInput: AlertMetricsOptions!
  ) {
    service(id: $serviceID) {
      id
    }
    alerts(input: $alertSearchInput) {
      nodes {
        id
        alertID
        summary
        details
        status
        service {
          name
          id
        }
        createdAt
      }
      pageInfo {
        hasNextPage
      }
    }
    alertMetrics(input: $alertMetricsInput) {
      alertCount
      timestamp
      avgTimeToAck
      avgTimeToClose
    }
  }
`

const QUERY_LIMIT = 100

export type AlertMetricsProps = {
  serviceID: string
}

export default function AlertMetrics({
  serviceID,
}: AlertMetricsProps): JSX.Element {
  const now = useMemo(() => DateTime.now(), [])
  const minDate = now.minus({ days: MAX_DAY_COUNT - 1 }).startOf('day')
  const maxDate = now.endOf('day')

  const [params] = useURLParams({
    since: minDate.toFormat(DATE_FORMAT),
    until: maxDate.toFormat(DATE_FORMAT),
  })

  const since = DateTime.fromFormat(params.since, DATE_FORMAT).startOf('day')
  const until = DateTime.fromFormat(params.until, DATE_FORMAT).endOf('day')

  const isValidRange =
    since >= minDate &&
    until >= minDate &&
    since <= maxDate &&
    until <= maxDate &&
    since <= until

  const [q] = useQuery({
    query,
    variables: {
      serviceID,
      alertSearchInput: {
        filterByServiceID: [serviceID],
        first: QUERY_LIMIT,
        notCreatedBefore: since.toISO(),
        createdBefore: until.toISO(),
        filterByStatus: ['StatusClosed'],
      },
      alertMetricsInput: {
        rInterval: `R${Math.floor(
          until.diff(since, 'days').days,
        )}/${since.toISO()}/P1D`,
        filterByServiceID: [serviceID],
      },
    },
    pause: !isValidRange,
  })

  if (!isValidRange) {
    return <GenericError error='The requested date range is out-of-bounds' />
  }

  if (q.error) {
    return <GenericError error={q.error.message} />
  }
  if (!q.fetching && !q.data?.service?.id) {
    return <ObjectNotFound type='service' />
  }

  const hasNextPage = q.data?.alerts?.pageInfo?.hasNextPage ?? false
  const alerts = q.data?.alerts?.nodes ?? []
  const alertMetrics = q.data?.alertMetrics ?? []

  const data = alertMetrics.map((day: AlertDataPoint) => {
    const formatDuration = (dur: Duration): string => {
      if (!dur.isValid) return '0 sec'
      const durStr = dur.toHuman({ unitDisplay: 'short' })
      if (durStr.lastIndexOf(',') === -1) return durStr
      // strip milliseconds from duration string
      return durStr.substring(0, durStr.lastIndexOf(','))
    }
    const ackDuration = Duration.fromISO(
      day.avgTimeToAck ? day.avgTimeToAck : 'PT0S',
    )
    const closeDuration = Duration.fromISO(
      day.avgTimeToClose ? day.avgTimeToClose : 'PT0S',
    )

    const ackAvgMinutes = ackDuration.shiftTo('minutes').minutes
    const closeAvgMinutes = closeDuration.shiftTo('minutes').minutes

    const timestamp = DateTime.fromISO(day.timestamp)
    const date = timestamp.toLocaleString({
      month: 'short',
      day: 'numeric',
    })
    const label = timestamp.toLocaleString({
      month: 'short',
      day: 'numeric',
      year: 'numeric',
    })
    return {
      date: date,
      label: label,
      count: day.alertCount,
      avgTimeToAck: ackAvgMinutes,
      avgTimeToClose: closeAvgMinutes,
      formattedAckLabel: formatDuration(ackDuration),
      formattedCloseLabel: formatDuration(closeDuration),
    }
  })

  const daycount = Math.floor(now.diff(since, 'days').plus({ day: 1 }).days)

  return (
    <Grid container spacing={2}>
      <Grid item xs={12}>
        {hasNextPage && (
          <Box sx={{ marginBottom: '1rem' }}>
            <Notices
              notices={[
                {
                  type: 'WARNING',
                  message: 'Query limit reached',
                  details: `More than ${QUERY_LIMIT} alerts were found, but only the first ${QUERY_LIMIT} are represented below.`,
                },
              ]}
            />
          </Box>
        )}
        <Card>
          <CardHeader
            component='h2'
            title={`Daily alert metrics over the past ${daycount} days`}
          />
          <CardContent>
            <AlertMetricsFilter now={now} />
            <AlertCountGraph data={data} />
            <AlertAveragesGraph data={data} />
            <AlertMetricsTable
              alerts={alerts}
              loading={q.fetching || !q?.data?.alerts}
            />
          </CardContent>
        </Card>
      </Grid>
    </Grid>
  )
}<|MERGE_RESOLUTION|>--- conflicted
+++ resolved
@@ -1,12 +1,7 @@
 import React, { useMemo } from 'react'
 import { Box, Card, CardContent, CardHeader, Grid } from '@mui/material'
 import { useQuery, gql } from 'urql'
-<<<<<<< HEAD
 import { DateTime, Duration } from 'luxon'
-import { useParams } from 'react-router-dom'
-=======
-import { DateTime } from 'luxon'
->>>>>>> 7a91ecf2
 import { useURLParams } from '../../actions/hooks'
 import AlertMetricsFilter, {
   DATE_FORMAT,
