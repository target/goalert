<<<<<<< HEAD
import React, { useMemo } from 'react'
import { Box, Card, CardContent, CardHeader, Grid } from '@mui/material'
import { useQuery, gql } from 'urql'
import { DateTime, Duration } from 'luxon'
=======
import React, {
  useMemo,
  useState,
  useEffect,
  useRef,
  useDeferredValue,
} from 'react'
import { Card, CardContent, CardHeader, Grid } from '@mui/material'
import { gql, useClient } from 'urql'
import { DateTime, Interval } from 'luxon'
>>>>>>> 6fbef47b
import { useURLParams } from '../../actions/hooks'
import AlertMetricsFilter, {
  DATE_FORMAT,
  MAX_DAY_COUNT,
} from './AlertMetricsFilter'
import AlertCountGraph from './AlertCountGraph'
import AlertMetricsTable from './AlertMetricsTable'
<<<<<<< HEAD
import AlertAveragesGraph from './AlertAveragesGraph'
import Notices from '../../details/Notices'
import { GenericError, ObjectNotFound } from '../../error-pages'
import { AlertDataPoint } from '../../../schema'

const query = gql`
  query alertmetrics(
    $serviceID: ID!
    $alertSearchInput: AlertSearchOptions!
    $alertMetricsInput: AlertMetricsOptions!
  ) {
    service(id: $serviceID) {
      id
    }
    alerts(input: $alertSearchInput) {
=======
import { GenericError } from '../../error-pages'
import { Alert } from '../../../schema'
import _ from 'lodash'

const alertsQuery = gql`
  query alerts($input: AlertSearchOptions!) {
    alerts(input: $input) {
>>>>>>> 6fbef47b
      nodes {
        id
        alertID
        summary
        status
        service {
          name
          id
        }
        createdAt
        metrics {
          closedAt
        }
      }
      pageInfo {
        hasNextPage
        endCursor
      }
    }
<<<<<<< HEAD
    alertMetrics(input: $alertMetricsInput) {
      alertCount
      timestamp
      avgTimeToAck
      avgTimeToClose
    }
=======
>>>>>>> 6fbef47b
  }
`

const QUERY_LIMIT = 100

export type AlertMetricsProps = {
  serviceID: string
}

type AlertsData = {
  alerts: Alert[]
  loading: boolean
  error: Error | undefined
}

function useAlerts(
  serviceID: string,
  since: string,
  until: string,
  isValidRange: boolean,
): AlertsData {
  const depKey = `${serviceID}-${since}-${until}`
  const [alerts, setAlerts] = useState<Alert[]>([])
  const [loading, setLoading] = useState(true)
  const [error, setError] = useState<Error | undefined>()
  const key = useRef(depKey)
  key.current = depKey
  const renderAlerts = useDeferredValue(alerts)

  useEffect(() => {
    return () => {
      // cancel on unmount
      key.current = ''
    }
  }, [])

  const client = useClient()
  const fetch = React.useCallback(async () => {
    setAlerts([])
    setLoading(true)
    setError(undefined)
    if (!isValidRange) {
      return
    }
    async function fetchAlerts(
      cursor: string,
    ): Promise<[Alert[], boolean, string, Error | undefined]> {
      const q = await client
        .query(alertsQuery, {
          input: {
            filterByServiceID: [serviceID],
            first: QUERY_LIMIT,
            notClosedBefore: since,
            closedBefore: until,
            filterByStatus: ['StatusClosed'],
            after: cursor,
          },
        })
        .toPromise()

      if (q.error) {
        return [[], false, '', q.error]
      }

      return [
        q.data.alerts.nodes,
        q.data.alerts.pageInfo.hasNextPage,
        q.data.alerts.pageInfo.endCursor,
        undefined,
      ]
    }

    const throttledSetAlerts = _.throttle(setAlerts, 1000)

    let [alerts, hasNextPage, endCursor, error] = await fetchAlerts('')
    if (key.current !== depKey) return // abort if the key has changed
    if (error) {
      setError(error)
      throttledSetAlerts.cancel()
      return
    }
    let allAlerts = alerts
    setAlerts(allAlerts)
    while (hasNextPage) {
      ;[alerts, hasNextPage, endCursor, error] = await fetchAlerts(endCursor)
      if (key.current !== depKey) return // abort if the key has changed
      if (error) {
        setError(error)
        throttledSetAlerts.cancel()
        return
      }
      allAlerts = allAlerts.concat(alerts)
      throttledSetAlerts(allAlerts)
    }

    setLoading(false)
  }, [depKey])

  useEffect(() => {
    fetch()
  }, [depKey])

  return {
    alerts: renderAlerts,
    loading,
    error,
  }
}

export default function AlertMetrics({
  serviceID,
}: AlertMetricsProps): JSX.Element {
  const now = useMemo(() => DateTime.now(), [])
  const minDate = now.minus({ days: MAX_DAY_COUNT - 1 }).startOf('day')
  const maxDate = now.endOf('day')

  const [params] = useURLParams({
    since: minDate.toFormat(DATE_FORMAT),
    until: maxDate.toFormat(DATE_FORMAT),
  })

  const since = DateTime.fromFormat(params.since, DATE_FORMAT).startOf('day')
  const until = DateTime.fromFormat(params.until, DATE_FORMAT).endOf('day')

  const isValidRange =
    since >= minDate &&
    until >= minDate &&
    since <= maxDate &&
    until <= maxDate &&
    since <= until

  const alertsData = useAlerts(
    serviceID,
    since.toISO(),
    until.toISO(),
    isValidRange,
  )

  if (!isValidRange) {
    return <GenericError error='The requested date range is out-of-bounds' />
  }

  if (alertsData.error) {
    return <GenericError error={alertsData.error.message} />
  }

<<<<<<< HEAD
  const hasNextPage = q.data?.alerts?.pageInfo?.hasNextPage ?? false
  const alerts = q.data?.alerts?.nodes ?? []
  const alertMetrics = q.data?.alertMetrics ?? []

  const data = alertMetrics.map((day: AlertDataPoint) => {
    const formatDuration = (dur: Duration): string => {
      if (!dur.isValid) return '0 sec'
      const durStr = dur.toHuman({ unitDisplay: 'short' })
      if (durStr.lastIndexOf(',') === -1) return durStr
      // strip milliseconds from duration string
      return durStr.substring(0, durStr.lastIndexOf(','))
    }
    let ackDuration = Duration.fromISO('PT0S')
    let closeDuration = Duration.fromISO('PT0S')
    if (day.avgTimeToAck) {
      ackDuration = Duration.fromISO(day.avgTimeToAck)
      // trim unparsable long ISODuration strings
      if (day.avgTimeToAck.length > 10) {
        ackDuration = Duration.fromISO(day.avgTimeToAck.substring(0, 10) + 'S')
      }
    }
    if (day.avgTimeToClose) {
      closeDuration = Duration.fromISO(day.avgTimeToClose)
      // trim unparsable long ISODuration strings
      if (day.avgTimeToClose.length > 10) {
        closeDuration = Duration.fromISO(
          day.avgTimeToClose.substring(0, 10) + 'S',
        )
      }
    }

    const ackAvgMinutes = ackDuration.shiftTo('minutes').minutes
    const closeAvgMinutes = closeDuration.shiftTo('minutes').minutes

    const timestamp = DateTime.fromISO(day.timestamp)
    const date = timestamp.toLocaleString({
      month: 'short',
      day: 'numeric',
    })
    const label = timestamp.toLocaleString({
=======
  const ivl = Interval.fromDateTimes(since, until)

  const graphData = ivl.splitBy({ days: 1 }).map((i) => {
    const date = i.start.toLocaleString({ month: 'short', day: 'numeric' })
    const label = i.start.toLocaleString({
>>>>>>> 6fbef47b
      month: 'short',
      day: 'numeric',
      year: 'numeric',
    })
<<<<<<< HEAD
    return {
      date: date,
      label: label,
      count: day.alertCount,
      avgTimeToAck: ackAvgMinutes,
      avgTimeToClose: closeAvgMinutes,
      formattedAckLabel: formatDuration(ackDuration),
      formattedCloseLabel: formatDuration(closeDuration),
=======

    return {
      date,
      label,
      count: alertsData.alerts.filter((a) =>
        i.contains(DateTime.fromISO(a.metrics?.closedAt as string)),
      ).length,
>>>>>>> 6fbef47b
    }
  })

  const daycount = Math.floor(now.diff(since, 'days').plus({ day: 1 }).days)

  return (
    <Grid container spacing={2}>
      <Grid item xs={12}>
        <Card>
          <CardHeader
            component='h2'
            title={`Daily alert metrics over the past ${daycount} days`}
          />
          <CardContent>
            <AlertMetricsFilter now={now} />
<<<<<<< HEAD
            <AlertCountGraph data={data} />
            <AlertAveragesGraph data={data} />
=======
            <AlertCountGraph data={graphData} />
>>>>>>> 6fbef47b
            <AlertMetricsTable
              alerts={alertsData.alerts.map((a) => ({
                ...a,
                ...a.metrics,
              }))}
              loading={alertsData.loading}
            />
          </CardContent>
        </Card>
      </Grid>
    </Grid>
  )
}<|MERGE_RESOLUTION|>--- conflicted
+++ resolved
@@ -1,9 +1,3 @@
-<<<<<<< HEAD
-import React, { useMemo } from 'react'
-import { Box, Card, CardContent, CardHeader, Grid } from '@mui/material'
-import { useQuery, gql } from 'urql'
-import { DateTime, Duration } from 'luxon'
-=======
 import React, {
   useMemo,
   useState,
@@ -13,8 +7,7 @@
 } from 'react'
 import { Card, CardContent, CardHeader, Grid } from '@mui/material'
 import { gql, useClient } from 'urql'
-import { DateTime, Interval } from 'luxon'
->>>>>>> 6fbef47b
+import { DateTime, Duration, Interval } from 'luxon'
 import { useURLParams } from '../../actions/hooks'
 import AlertMetricsFilter, {
   DATE_FORMAT,
@@ -22,23 +15,8 @@
 } from './AlertMetricsFilter'
 import AlertCountGraph from './AlertCountGraph'
 import AlertMetricsTable from './AlertMetricsTable'
-<<<<<<< HEAD
 import AlertAveragesGraph from './AlertAveragesGraph'
-import Notices from '../../details/Notices'
-import { GenericError, ObjectNotFound } from '../../error-pages'
 import { AlertDataPoint } from '../../../schema'
-
-const query = gql`
-  query alertmetrics(
-    $serviceID: ID!
-    $alertSearchInput: AlertSearchOptions!
-    $alertMetricsInput: AlertMetricsOptions!
-  ) {
-    service(id: $serviceID) {
-      id
-    }
-    alerts(input: $alertSearchInput) {
-=======
 import { GenericError } from '../../error-pages'
 import { Alert } from '../../../schema'
 import _ from 'lodash'
@@ -46,7 +24,6 @@
 const alertsQuery = gql`
   query alerts($input: AlertSearchOptions!) {
     alerts(input: $input) {
->>>>>>> 6fbef47b
       nodes {
         id
         alertID
@@ -66,15 +43,6 @@
         endCursor
       }
     }
-<<<<<<< HEAD
-    alertMetrics(input: $alertMetricsInput) {
-      alertCount
-      timestamp
-      avgTimeToAck
-      avgTimeToClose
-    }
-=======
->>>>>>> 6fbef47b
   }
 `
 
@@ -221,68 +189,15 @@
     return <GenericError error={alertsData.error.message} />
   }
 
-<<<<<<< HEAD
-  const hasNextPage = q.data?.alerts?.pageInfo?.hasNextPage ?? false
-  const alerts = q.data?.alerts?.nodes ?? []
-  const alertMetrics = q.data?.alertMetrics ?? []
-
-  const data = alertMetrics.map((day: AlertDataPoint) => {
-    const formatDuration = (dur: Duration): string => {
-      if (!dur.isValid) return '0 sec'
-      const durStr = dur.toHuman({ unitDisplay: 'short' })
-      if (durStr.lastIndexOf(',') === -1) return durStr
-      // strip milliseconds from duration string
-      return durStr.substring(0, durStr.lastIndexOf(','))
-    }
-    let ackDuration = Duration.fromISO('PT0S')
-    let closeDuration = Duration.fromISO('PT0S')
-    if (day.avgTimeToAck) {
-      ackDuration = Duration.fromISO(day.avgTimeToAck)
-      // trim unparsable long ISODuration strings
-      if (day.avgTimeToAck.length > 10) {
-        ackDuration = Duration.fromISO(day.avgTimeToAck.substring(0, 10) + 'S')
-      }
-    }
-    if (day.avgTimeToClose) {
-      closeDuration = Duration.fromISO(day.avgTimeToClose)
-      // trim unparsable long ISODuration strings
-      if (day.avgTimeToClose.length > 10) {
-        closeDuration = Duration.fromISO(
-          day.avgTimeToClose.substring(0, 10) + 'S',
-        )
-      }
-    }
-
-    const ackAvgMinutes = ackDuration.shiftTo('minutes').minutes
-    const closeAvgMinutes = closeDuration.shiftTo('minutes').minutes
-
-    const timestamp = DateTime.fromISO(day.timestamp)
-    const date = timestamp.toLocaleString({
-      month: 'short',
-      day: 'numeric',
-    })
-    const label = timestamp.toLocaleString({
-=======
   const ivl = Interval.fromDateTimes(since, until)
 
   const graphData = ivl.splitBy({ days: 1 }).map((i) => {
     const date = i.start.toLocaleString({ month: 'short', day: 'numeric' })
     const label = i.start.toLocaleString({
->>>>>>> 6fbef47b
       month: 'short',
       day: 'numeric',
       year: 'numeric',
     })
-<<<<<<< HEAD
-    return {
-      date: date,
-      label: label,
-      count: day.alertCount,
-      avgTimeToAck: ackAvgMinutes,
-      avgTimeToClose: closeAvgMinutes,
-      formattedAckLabel: formatDuration(ackDuration),
-      formattedCloseLabel: formatDuration(closeDuration),
-=======
 
     return {
       date,
@@ -290,7 +205,6 @@
       count: alertsData.alerts.filter((a) =>
         i.contains(DateTime.fromISO(a.metrics?.closedAt as string)),
       ).length,
->>>>>>> 6fbef47b
     }
   })
 
@@ -306,12 +220,8 @@
           />
           <CardContent>
             <AlertMetricsFilter now={now} />
-<<<<<<< HEAD
-            <AlertCountGraph data={data} />
-            <AlertAveragesGraph data={data} />
-=======
             <AlertCountGraph data={graphData} />
->>>>>>> 6fbef47b
+            <AlertAveragesGraph data={graphData} />
             <AlertMetricsTable
               alerts={alertsData.alerts.map((a) => ({
                 ...a,
