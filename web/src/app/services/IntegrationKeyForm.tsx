--- conflicted
+++ resolved
@@ -42,30 +42,6 @@
           />
         </Grid>
         <Grid item xs={12}>
-<<<<<<< HEAD
-          <Config>
-            {(cfg: ConfigData): ReactElement => (
-              <FormField
-                fullWidth
-                component={TextField}
-                select
-                required
-                label='Type'
-                name='type'
-              >
-                {cfg['Mailgun.Enable'] || cfg['smtpserver.EmailDomain'] != "" && (
-                  <MenuItem value='email'>Email</MenuItem>
-                )}
-                <MenuItem value='generic'>Generic API</MenuItem>
-                <MenuItem value='grafana'>Grafana</MenuItem>
-                <MenuItem value='site24x7'>Site24x7</MenuItem>
-                <MenuItem value='prometheusAlertmanager'>
-                  Prometheus Alertmanager
-                </MenuItem>
-              </FormField>
-            )}
-          </Config>
-=======
           <FormField
             fullWidth
             component={TextField}
@@ -80,7 +56,6 @@
               </MenuItem>
             ))}
           </FormField>
->>>>>>> 7009cc08
         </Grid>
       </Grid>
     </FormContainer>
