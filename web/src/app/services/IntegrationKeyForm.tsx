--- conflicted
+++ resolved
@@ -1,4 +1,4 @@
-import React from 'react'
+import React, { ReactElement } from 'react'
 import Grid from '@mui/material/Grid'
 import TextField from '@mui/material/TextField'
 import MenuItem from '@mui/material/MenuItem'
@@ -15,22 +15,11 @@
 interface IntegrationKeyFormProps {
   value: Value
 
-<<<<<<< HEAD
   errors: FieldError[]
 
   onChange: (val: Value) => void
 
   // can be deleted when FormContainer.js is converted to ts
-=======
-  errors: {
-    field: string
-    message: string
-  }[]
-
-  onChange: (val: Value) => void
-
-  // can be removed when FormContainer.js is converted to ts
->>>>>>> f558cd51
   disabled: boolean
 }
 
@@ -52,7 +41,7 @@
         </Grid>
         <Grid item xs={12}>
           <Config>
-            {(cfg: { [x: string]: unknown }) => (
+            {(cfg: { [x: string]: unknown }): ReactElement => (
               <FormField
                 fullWidth
                 component={TextField}
