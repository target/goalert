import { gql, useQuery } from '@apollo/client'
import React from 'react'
import { PropTypes as p } from 'prop-types'
import Card from '@material-ui/core/Card'
import CardHeader from '@material-ui/core/CardHeader'
import { UserAvatar } from '../util/avatars'
import { CircularProgress, makeStyles } from '@material-ui/core'
import { styles as globalStyles } from '../styles/materialStyles'
import FlatList from '../lists/FlatList'

import { Error } from '@material-ui/icons'
<<<<<<< HEAD
import _ from 'lodash-es'
=======
import gql from 'graphql-tag'
import _ from 'lodash'
>>>>>>> eac89721

const useStyles = makeStyles((theme) => {
  const { cardHeader } = globalStyles(theme)

  return {
    cardHeader,
  }
})

const query = gql`
  query onCallQuery($id: ID!) {
    service(id: $id) {
      id
      onCallUsers {
        userID
        userName
        stepNumber
      }
    }
  }
`

const stepsText = (_steps) => {
  const steps = _.chain(_steps)
    .sort()
    .map((s) => `#${s + 1}`)
    .value()
  if (steps.length === 1) {
    return 'Step ' + steps[0]
  }

  const last = steps.pop()
  return (
    `Steps ` + steps.join(', ') + (steps.length > 2 ? ', and ' : ' and ') + last
  )
}

export default function ServiceOnCallList({ serviceID }) {
  const classes = useStyles()
  const { data, loading, error } = useQuery(query, {
    variables: { id: serviceID },
  })

  let items = []
  const style = {}
  if (error) {
    items = [
      {
        title: 'Error: ' + error.message,
        icon: <Error />,
      },
    ]
    style.color = 'gray'
  } else if (!data && loading) {
    items = [
      {
        title: 'Fetching users...',
        icon: <CircularProgress />,
      },
    ]
    style.color = 'gray'
  } else {
    items = _.chain(data?.service?.onCallUsers)
      .groupBy('userID')
      .mapValues((v) => ({
        id: v[0].userID,
        name: v[0].userName,
        steps: _.map(v, 'stepNumber'),
      }))
      .values()
      .sortBy('name')
      .map((u) => ({
        title: u.name,
        subText: stepsText(u.steps),
        icon: <UserAvatar userID={u.id} />,
        url: `/users/${u.id}`,
      }))
      .value()
  }

  return (
    <Card>
      <CardHeader
        className={classes.cardHeader}
        component='h3'
        title='On Call Users'
      />
      <FlatList
        emptyMessage='No users on-call for this service'
        items={items}
      />
    </Card>
  )
}
ServiceOnCallList.propTypes = {
  serviceID: p.string.isRequired,
}<|MERGE_RESOLUTION|>--- conflicted
+++ resolved
@@ -7,14 +7,8 @@
 import { CircularProgress, makeStyles } from '@material-ui/core'
 import { styles as globalStyles } from '../styles/materialStyles'
 import FlatList from '../lists/FlatList'
-
 import { Error } from '@material-ui/icons'
-<<<<<<< HEAD
-import _ from 'lodash-es'
-=======
-import gql from 'graphql-tag'
 import _ from 'lodash'
->>>>>>> eac89721
 
 const useStyles = makeStyles((theme) => {
   const { cardHeader } = globalStyles(theme)
