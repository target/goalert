import { gql, useQuery } from '@apollo/client'
import React, { useState } from 'react'
import p from 'prop-types'
import Grid from '@material-ui/core/Grid'
import Card from '@material-ui/core/Card'
import CardContent from '@material-ui/core/CardContent'
import CreateFAB from '../lists/CreateFAB'
import FlatList from '../lists/FlatList'
import IconButton from '@material-ui/core/IconButton'
import { Trash } from '../icons'
import IntegrationKeyCreateDialog from './IntegrationKeyCreateDialog'
import IntegrationKeyDeleteDialog from './IntegrationKeyDeleteDialog'
import RequireConfig from '../util/RequireConfig'
import CopyText from '../util/CopyText'
<<<<<<< HEAD
import { AppLink } from '../util/AppLink'

=======
import AppLink from '../util/AppLink'
import { useQuery } from 'react-apollo'
>>>>>>> 77caa880
import { makeStyles } from '@material-ui/core'
import Spinner from '../loading/components/Spinner'
import { GenericError } from '../error-pages'

const query = gql`
  query($serviceID: ID!) {
    service(id: $serviceID) {
      id # need to tie the result to the correct record
      integrationKeys {
        id
        type
        name
        href
      }
    }
  }
`

const useStyles = makeStyles({
  copyIcon: {
    paddingRight: '0.25em',
    color: 'black',
  },
  keyLink: {
    display: 'flex',
    alignItems: 'center',
    width: 'fit-content',
  },
  spacing: {
    marginBottom: 96,
  },
})

const sortItems = (a, b) => {
  if (a.name.toLowerCase() < b.name.toLowerCase()) return -1
  if (a.name.toLowerCase() > b.name.toLowerCase()) return 1
  if (a.name < b.name) return -1
  if (a.name > b.name) return 1
  return 0
}

export function IntegrationKeyDetails(props) {
  let copyText = <CopyText title={'Copy ' + props.label} value={props.href} />

  // if link is not properly present, do not display to copy
  if (props.type === 'email' && !props.href.startsWith('mailto:')) {
    copyText = null
  }

  return (
    <React.Fragment>
      {copyText}
      {props.type === 'email' && (
        <RequireConfig
          configID='Mailgun.Enable'
          else='Email integration keys are currently disabled.'
        />
      )}
    </React.Fragment>
  )
}

IntegrationKeyDetails.propTypes = {
  href: p.string.isRequired,
  label: p.string.isRequired,
  type: p.string.isRequired,
}

export default function IntegrationKeyList(props) {
  const classes = useStyles()

  const [create, setCreate] = useState(false)
  const [deleteDialog, setDeleteDialog] = useState(null)

  const { loading, error, data } = useQuery(query, {
    variables: { serviceID: props.serviceID },
  })

  const typeLabels = {
    generic: 'Generic API Key',
    grafana: 'Grafana Webhook URL',
    site24x7: 'Site24x7 Webhook URL',
    email: 'Email Address',
    prometheusAlertmanager: 'Alertmanager Webhook URL',
  }
  if (loading && !data) return <Spinner />
  if (error) return <GenericError error={error.message} />

  const items = (data.service.integrationKeys || [])
    .slice()
    .sort(sortItems)
    .map((key) => ({
      title: key.name,
      subText: (
        <IntegrationKeyDetails
          key={key.id}
          href={key.href}
          label={typeLabels[key.type]}
          type={key.type}
        />
      ),
      secondaryAction: (
        <IconButton onClick={() => setDeleteDialog(key.id)}>
          <Trash />
        </IconButton>
      ),
    }))

  return (
    <React.Fragment>
      <Grid item xs={12} className={classes.spacing}>
        <Card>
          <CardContent>
            <FlatList
              data-cy='int-keys'
              headerNote={
                <React.Fragment>
                  API Documentation is available{' '}
                  <AppLink to='/docs'>here</AppLink>.
                </React.Fragment>
              }
              emptyMessage='No integration keys exist for this service.'
              items={items}
            />
          </CardContent>
        </Card>
      </Grid>
      <CreateFAB
        onClick={() => setCreate(true)}
        title='Create Integration Key'
      />
      {create && (
        <IntegrationKeyCreateDialog
          serviceID={props.serviceID}
          onClose={() => setCreate(false)}
        />
      )}
      {deleteDialog && (
        <IntegrationKeyDeleteDialog
          integrationKeyID={deleteDialog}
          onClose={() => setDeleteDialog(null)}
        />
      )}
    </React.Fragment>
  )
}

IntegrationKeyList.propTypes = {
  serviceID: p.string.isRequired,
}<|MERGE_RESOLUTION|>--- conflicted
+++ resolved
@@ -12,13 +12,8 @@
 import IntegrationKeyDeleteDialog from './IntegrationKeyDeleteDialog'
 import RequireConfig from '../util/RequireConfig'
 import CopyText from '../util/CopyText'
-<<<<<<< HEAD
-import { AppLink } from '../util/AppLink'
+import AppLink from '../util/AppLink'
 
-=======
-import AppLink from '../util/AppLink'
-import { useQuery } from 'react-apollo'
->>>>>>> 77caa880
 import { makeStyles } from '@material-ui/core'
 import Spinner from '../loading/components/Spinner'
 import { GenericError } from '../error-pages'
