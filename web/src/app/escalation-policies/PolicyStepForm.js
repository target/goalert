--- conflicted
+++ resolved
@@ -14,12 +14,14 @@
   ScheduleSelect,
   SlackChannelSelect,
   UserSelect,
+  WebhookSelect,
 } from '../selection'
 
 import {
   RotateRight as RotationsIcon,
   Today as SchedulesIcon,
   Group as UsersIcon,
+  Webhook as WebhookIcon,
 } from '@mui/icons-material'
 import { SlackBW as SlackIcon } from '../icons/components/Icons'
 import { Config } from '../util/RequireConfig'
@@ -221,7 +223,6 @@
                     />
                   </StepContent>
                 </Step>
-<<<<<<< HEAD
                 {cfg['Webhook.Enable'] && (
                   <Step>
                     <StepButton
@@ -255,8 +256,6 @@
                     </StepContent>
                   </Step>
                 )}
-=======
->>>>>>> f5de6a48
               </Stepper>
             )}
           </Config>
