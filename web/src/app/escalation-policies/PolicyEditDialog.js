--- conflicted
+++ resolved
@@ -1,14 +1,6 @@
-<<<<<<< HEAD
 import React, { useState } from 'react'
+import { gql, useMutation, useQuery } from '@apollo/client'
 import p from 'prop-types'
-import gql from 'graphql-tag'
-import { useMutation, useQuery } from 'react-apollo'
-=======
-import React, { PureComponent } from 'react'
-import { gql } from '@apollo/client'
-import p from 'prop-types'
-import { Mutation } from '@apollo/client/react/components'
->>>>>>> 97368bc5
 import { fieldErrors, nonFieldErrors } from '../util/errutil'
 import FormDialog from '../dialogs/FormDialog'
 import PolicyForm from './PolicyForm'
@@ -32,7 +24,7 @@
 
 function PolicyEditDialog(props) {
   const [value, setValue] = useState(null)
-  const { data, editDialogQueryStatus } = useQuery(query, {
+  const { data, loading } = useQuery(query, {
     pollInterval: 0,
     variables: { id: props.escalationPolicyID },
   })
@@ -60,15 +52,12 @@
   })
   const fieldErrs = fieldErrors(editDialogMutationStatus.error)
 
-  if (editDialogQueryStatus.loading && !data.escalationPolicy) return null
+  if (loading && !data.escalationPolicy) return null
 
   return (
     <FormDialog
       title='Edit Escalation Policy'
-      loading={
-        (!data && editDialogQueryStatus.loading) ||
-        editDialogMutationStatus.loading
-      }
+      loading={(!data && loading) || editDialogMutationStatus.loading}
       errors={nonFieldErrors(editDialogMutationStatus.error)}
       onClose={props.onClose}
       onSubmit={() => editDialogMutation()}
