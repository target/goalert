--- conflicted
+++ resolved
@@ -1,16 +1,10 @@
 import React, { useState } from 'react'
 import { PropTypes as p } from 'prop-types'
-<<<<<<< HEAD
-import gql from 'graphql-tag'
-=======
-import { gql } from '@apollo/client'
-import { Mutation } from '@apollo/client/react/components'
->>>>>>> f26a4899
+import { gql, useMutation } from '@apollo/client'
 import { fieldErrors, nonFieldErrors } from '../util/errutil'
 import PolicyStepForm from './PolicyStepForm'
 import FormDialog from '../dialogs/FormDialog'
 import { useURLParam } from '../actions'
-import { useMutation } from '@apollo/react-hooks'
 
 const mutation = gql`
   mutation($input: UpdateEscalationPolicyStepInput!) {
