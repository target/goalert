--- conflicted
+++ resolved
@@ -12,11 +12,8 @@
 import { gql, useClient, CombinedError } from 'urql'
 import DialogContentError from '../dialogs/components/DialogContentError'
 import makeStyles from '@mui/styles/makeStyles'
-<<<<<<< HEAD
 import { useErrorConsumer } from '../util/ErrorConsumer'
-=======
 import { Add } from '../icons'
->>>>>>> 6f220c6f
 
 const useStyles = makeStyles(() => {
   return {
