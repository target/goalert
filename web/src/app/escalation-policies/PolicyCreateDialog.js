--- conflicted
+++ resolved
@@ -1,18 +1,10 @@
-<<<<<<< HEAD
-import { gql } from '@apollo/client'
-import React, { PureComponent } from 'react'
-import p from 'prop-types'
-import { Mutation } from '@apollo/client/react/components'
-=======
+import { gql, useMutation } from '@apollo/client'
 import React, { useState } from 'react'
 import p from 'prop-types'
-import gql from 'graphql-tag'
->>>>>>> 93365ccf
 import { fieldErrors, nonFieldErrors } from '../util/errutil'
 import { Redirect } from 'react-router-dom'
 import FormDialog from '../dialogs/FormDialog'
 import PolicyForm from './PolicyForm'
-import { useMutation } from '@apollo/react-hooks'
 
 const mutation = gql`
   mutation($input: CreateEscalationPolicyInput!) {
