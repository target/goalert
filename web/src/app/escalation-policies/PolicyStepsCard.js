import React, { useState } from 'react'
import { PropTypes as p } from 'prop-types'
import { useMutation } from '@apollo/react-hooks'
import Card from '@material-ui/core/Card'
import CardContent from '@material-ui/core/CardContent'
import Dialog from '@material-ui/core/Dialog'
import Typography from '@material-ui/core/Typography'
import { makeStyles } from '@material-ui/core/styles/index'
import gql from 'graphql-tag'
import PolicyStep from './PolicyStep'
import DialogTitleWrapper from '../dialogs/components/DialogTitleWrapper'
import DialogContentError from '../dialogs/components/DialogContentError'
import { policyStepsQuery } from './PolicyStepsQuery'
import FlatList from '../lists/FlatList'

const useStyles = makeStyles({
  headerEl: {
    color: 'black',
  },
})

const updateEPMutation = gql`
  mutation UpdateEscalationPolicyMutation(
    $input: UpdateEscalationPolicyInput!
  ) {
    updateEscalationPolicy(input: $input)
  }
`

export default function PolicyStepsCard(props) {
  let oldID = null
  let oldIdx = null
  let newIdx = null
  let stepIDs = props.steps.map(step => step.id)

  const classes = useStyles()
  const [showErrorDialog, setShowErrorDialog] = useState(false)
  const [updateEP, updateEPStatus] = useMutation(updateEPMutation, {
    onCompleted: () => {
      oldID = null
      oldIdx = null
      newIdx = null
    },
    onError: () => setShowErrorDialog(true),
    optimisticResponse: {
      updateEscalationPolicy: true,
    },
    update: (cache, { data }) => updateCache(cache, data),
    variables: {
      input: {
        id: props.escalationPolicyID,
        stepIDs,
      },
    },
  })

  function arrayMove(arr) {
    const el = arr[oldIdx]
    arr.splice(oldIdx, 1)
    arr.splice(newIdx, 0, el)
  }

  /*
   * Executes on drag end. Once the mutation completes
   * successfully, updateCache will be called to update
   * the UI with the correct data.
   */
  function onReorder(result) {
    // dropped outside the list
    if (!result.destination) {
      return
    }

    oldID = result.draggableId
    oldIdx = stepIDs.indexOf(oldID)
    newIdx = result.destination.index

    // re-order sids array
    arrayMove(stepIDs)

    // call mutation
    return updateEP()
  }

  function updateCache(cache, data) {
    // mutation returns true on a success
    if (!data.updateEscalationPolicy || oldIdx == null || newIdx == null) {
      return
    }

    // variables for query to read/write from the cache
    const variables = {
      id: props.escalationPolicyID,
    }

    // get the current state of the steps in the cache
    const { escalationPolicy } = cache.readQuery({
      query: policyStepsQuery,
      variables,
    })

    // get steps from cache
    const steps = escalationPolicy.steps.slice()

    // if optimistic cache update was successful, return out
    if (steps[newIdx].id === oldID) return

    // re-order escalationPolicy.steps array
    arrayMove(steps)

    // write new steps order to cache
    cache.writeQuery({
      query: policyStepsQuery,
      variables,
      data: {
        escalationPolicy: {
          ...escalationPolicy,
          steps,
        },
      },
    })
  }

<<<<<<< HEAD
  // main render return
  return (
    <React.Fragment>
      <Card>
        <CardContent>
          <Typography variant='h5' component='h3'>
            Escalation Steps
          </Typography>
          {renderStepsList()}
          {renderRepeatText()}
        </CardContent>
      </Card>
      <Dialog open={showErrorDialog} onClose={() => setShowErrorDialog(false)}>
        <DialogTitleWrapper title='An error occurred' />
        <DialogContentError
          error={updateEPStatus.error && updateEPStatus.error.message}
        />
      </Dialog>
    </React.Fragment>
  )

  function renderStepsList() {
    const { escalationPolicyID, repeat, steps } = props

    const headerEl = (
      <Typography
        component='p'
        variant='subtitle1'
        className={classes.headerEl}
      >
        Notify the following:
      </Typography>
    )
=======
  handleDragStart = () => {
    // adds a little vibration if the browser supports it
    if (window.navigator.vibrate) {
      window.navigator.vibrate(100)
    }
  }

  // update step order on ui and send out mutation
  onDragEnd = (result, mutation) => {
    // dropped outside the list
    if (!result.destination) {
      return
    }

    // map ids to swap elements
    const sids = this.props.steps.map(s => s.id)
    this.oldID = result.draggableId
    this.oldIdx = sids.indexOf(this.oldID)
    this.newIdx = result.destination.index

    // re-order sids array
    this.arrayMove(sids)
>>>>>>> c314a232

    return (
      <React.Fragment>
        <FlatList
          data-cy='steps-list'
          emptyMessage='No steps currently on this Escalation Policy'
          headerNote={steps.length ? headerEl : null}
          onReorder={onReorder}
          items={steps.map((step, idx) => ({
            id: step.id,
            el: (
              <PolicyStep
                key={idx}
                escalationPolicyID={escalationPolicyID}
                index={idx}
                repeat={repeat}
                step={step}
                steps={steps}
              />
            ),
          }))}
        />
      </React.Fragment>
    )
  }

  function renderRepeatText() {
    const { repeat, steps } = props

    if (!steps.length) {
      return null
    }

    let text = ''
    if (repeat === 0) text = 'Do not repeat'
    else if (repeat === 1) text = 'Repeat once'
    else text = `Repeat ${repeat} times`

    return (
      <Typography variant='subtitle1' component='p'>
        {text}
      </Typography>
    )
  }
}

<<<<<<< HEAD
PolicyStepsCard.propTypes = {
  escalationPolicyID: p.string.isRequired,
  repeat: p.number.isRequired, // # of times EP repeats escalation process
  steps: p.arrayOf(
    p.shape({
      id: p.string.isRequired,
      delayMinutes: p.number.isRequired,
      targets: p.arrayOf(
        p.shape({
          id: p.string.isRequired,
          name: p.string.isRequired,
          type: p.string.isRequired,
        }),
      ).isRequired,
    }),
  ).isRequired,
=======
  renderNoSteps = () => {
    return (
      <Typography className={this.props.classes.paddingTop} variant='caption'>
        No steps currently on this Escalation Policy
      </Typography>
    )
  }

  /*
   * Renders the steps list with the drag and drop context
   *
   * Each step will have a grid containing the step number,
   * targets (rendered as mui chips), and the delay length
   * until the next escalation.
   */
  renderStepsList = () => {
    const { classes, escalationPolicyID, repeat, steps } = this.props

    if (!steps.length) {
      return this.renderNoSteps()
    }

    return (
      <React.Fragment>
        <Typography component='p' variant='subtitle1'>
          Notify the following:
        </Typography>
        <Mutation
          mutation={gql`
            mutation UpdateEscalationPolicyMutation(
              $input: UpdateEscalationPolicyInput!
            ) {
              updateEscalationPolicy(input: $input)
            }
          `}
          onCompleted={() => {
            this.oldID = null
            this.oldIdx = null
            this.newIdx = null
          }}
          optimisticResponse={{
            updateEscalationPolicy: true,
          }}
          onError={error => this.setState({ error })}
          update={(cache, { data }) => this.onMutationUpdate(cache, data)}
        >
          {mutation => (
            <DragDropContext
              key='drag-context'
              onDragStart={this.handleDragStart}
              onDragEnd={res => this.onDragEnd(res, mutation)}
            >
              <Droppable droppableId='droppable'>
                {(provided, _) => (
                  <div ref={provided.innerRef} {...provided.droppableProps}>
                    <List data-cy='steps-list'>
                      {steps.map((step, index) => (
                        <Draggable
                          key={step.id}
                          draggableId={step.id}
                          index={index}
                        >
                          {(provided, snapshot) => {
                            // light grey background while dragging
                            const draggingBackground = snapshot.isDragging
                              ? classes.dndDragging
                              : null

                            return (
                              <div
                                ref={provided.innerRef}
                                {...provided.draggableProps}
                                {...provided.dragHandleProps}
                                className={draggingBackground}
                              >
                                <PolicyStep
                                  escalationPolicyID={escalationPolicyID}
                                  index={index}
                                  repeat={repeat}
                                  step={step}
                                  steps={steps}
                                />
                              </div>
                            )
                          }}
                        </Draggable>
                      ))}
                      {provided.placeholder}
                    </List>
                  </div>
                )}
              </Droppable>
            </DragDropContext>
          )}
        </Mutation>
      </React.Fragment>
    )
  }

  render() {
    const { message: error } = this.state.error || {}

    return (
      <React.Fragment>
        <Card>
          <CardContent>
            <Typography variant='h5' component='h3'>
              Escalation Steps
            </Typography>
            {this.renderStepsList()}
            {this.renderRepeatText()}
          </CardContent>
        </Card>
        <Dialog
          open={Boolean(this.state.error)}
          onClose={() => this.setState({ error: null })}
        >
          <DialogTitleWrapper
            fullScreen={isWidthDown('md', this.props.width)}
            title='An error occurred'
          />
          <DialogContentError error={error} />
        </Dialog>
      </React.Fragment>
    )
  }
>>>>>>> c314a232
}<|MERGE_RESOLUTION|>--- conflicted
+++ resolved
@@ -31,7 +31,7 @@
   let oldID = null
   let oldIdx = null
   let newIdx = null
-  let stepIDs = props.steps.map(step => step.id)
+  const stepIDs = props.steps.map(step => step.id)
 
   const classes = useStyles()
   const [showErrorDialog, setShowErrorDialog] = useState(false)
@@ -121,7 +121,6 @@
     })
   }
 
-<<<<<<< HEAD
   // main render return
   return (
     <React.Fragment>
@@ -155,30 +154,6 @@
         Notify the following:
       </Typography>
     )
-=======
-  handleDragStart = () => {
-    // adds a little vibration if the browser supports it
-    if (window.navigator.vibrate) {
-      window.navigator.vibrate(100)
-    }
-  }
-
-  // update step order on ui and send out mutation
-  onDragEnd = (result, mutation) => {
-    // dropped outside the list
-    if (!result.destination) {
-      return
-    }
-
-    // map ids to swap elements
-    const sids = this.props.steps.map(s => s.id)
-    this.oldID = result.draggableId
-    this.oldIdx = sids.indexOf(this.oldID)
-    this.newIdx = result.destination.index
-
-    // re-order sids array
-    this.arrayMove(sids)
->>>>>>> c314a232
 
     return (
       <React.Fragment>
@@ -225,7 +200,6 @@
   }
 }
 
-<<<<<<< HEAD
 PolicyStepsCard.propTypes = {
   escalationPolicyID: p.string.isRequired,
   repeat: p.number.isRequired, // # of times EP repeats escalation process
@@ -242,132 +216,4 @@
       ).isRequired,
     }),
   ).isRequired,
-=======
-  renderNoSteps = () => {
-    return (
-      <Typography className={this.props.classes.paddingTop} variant='caption'>
-        No steps currently on this Escalation Policy
-      </Typography>
-    )
-  }
-
-  /*
-   * Renders the steps list with the drag and drop context
-   *
-   * Each step will have a grid containing the step number,
-   * targets (rendered as mui chips), and the delay length
-   * until the next escalation.
-   */
-  renderStepsList = () => {
-    const { classes, escalationPolicyID, repeat, steps } = this.props
-
-    if (!steps.length) {
-      return this.renderNoSteps()
-    }
-
-    return (
-      <React.Fragment>
-        <Typography component='p' variant='subtitle1'>
-          Notify the following:
-        </Typography>
-        <Mutation
-          mutation={gql`
-            mutation UpdateEscalationPolicyMutation(
-              $input: UpdateEscalationPolicyInput!
-            ) {
-              updateEscalationPolicy(input: $input)
-            }
-          `}
-          onCompleted={() => {
-            this.oldID = null
-            this.oldIdx = null
-            this.newIdx = null
-          }}
-          optimisticResponse={{
-            updateEscalationPolicy: true,
-          }}
-          onError={error => this.setState({ error })}
-          update={(cache, { data }) => this.onMutationUpdate(cache, data)}
-        >
-          {mutation => (
-            <DragDropContext
-              key='drag-context'
-              onDragStart={this.handleDragStart}
-              onDragEnd={res => this.onDragEnd(res, mutation)}
-            >
-              <Droppable droppableId='droppable'>
-                {(provided, _) => (
-                  <div ref={provided.innerRef} {...provided.droppableProps}>
-                    <List data-cy='steps-list'>
-                      {steps.map((step, index) => (
-                        <Draggable
-                          key={step.id}
-                          draggableId={step.id}
-                          index={index}
-                        >
-                          {(provided, snapshot) => {
-                            // light grey background while dragging
-                            const draggingBackground = snapshot.isDragging
-                              ? classes.dndDragging
-                              : null
-
-                            return (
-                              <div
-                                ref={provided.innerRef}
-                                {...provided.draggableProps}
-                                {...provided.dragHandleProps}
-                                className={draggingBackground}
-                              >
-                                <PolicyStep
-                                  escalationPolicyID={escalationPolicyID}
-                                  index={index}
-                                  repeat={repeat}
-                                  step={step}
-                                  steps={steps}
-                                />
-                              </div>
-                            )
-                          }}
-                        </Draggable>
-                      ))}
-                      {provided.placeholder}
-                    </List>
-                  </div>
-                )}
-              </Droppable>
-            </DragDropContext>
-          )}
-        </Mutation>
-      </React.Fragment>
-    )
-  }
-
-  render() {
-    const { message: error } = this.state.error || {}
-
-    return (
-      <React.Fragment>
-        <Card>
-          <CardContent>
-            <Typography variant='h5' component='h3'>
-              Escalation Steps
-            </Typography>
-            {this.renderStepsList()}
-            {this.renderRepeatText()}
-          </CardContent>
-        </Card>
-        <Dialog
-          open={Boolean(this.state.error)}
-          onClose={() => this.setState({ error: null })}
-        >
-          <DialogTitleWrapper
-            fullScreen={isWidthDown('md', this.props.width)}
-            title='An error occurred'
-          />
-          <DialogContentError error={error} />
-        </Dialog>
-      </React.Fragment>
-    )
-  }
->>>>>>> c314a232
 }