import React from 'react'
import { Switch, Route, Redirect } from 'react-router-dom'
import { GenericError, PageNotFound } from '../error-pages/Errors'
import AdminConfig from './AdminConfig'
import { useSessionInfo } from '../util/RequireConfig'
import Spinner from '../loading/components/Spinner'

<<<<<<< HEAD
export const AdminRouter = () => (
  <Switch>
    <Route exact path='/admin' render={() => <Redirect to='/admin/config' />} />
    <Route
      exact
      path='/admin/config'
      render={() => (
        <RequireConfig isAdmin else={<GenericError error='Access Denied' />}>
          <AdminConfig />
        </RequireConfig>
      )}
    />
    <Route component={PageNotFound} />
  </Switch>
)
=======
export function AdminRouter() {
  const { isAdmin, ready } = useSessionInfo()
  if (!ready) {
    return <Spinner />
  }
  if (!isAdmin) {
    return <GenericError error='Access Denied' />
  }

  return (
    <Switch>
      <Route exact path='/admin/config' component={AdminConfig} />
      <Route component={PageNotFound} />
    </Switch>
  )
}
>>>>>>> b969bc6e

export default AdminRouter<|MERGE_RESOLUTION|>--- conflicted
+++ resolved
@@ -1,27 +1,10 @@
 import React from 'react'
-import { Switch, Route, Redirect } from 'react-router-dom'
+import { Switch, Route } from 'react-router-dom'
 import { GenericError, PageNotFound } from '../error-pages/Errors'
 import AdminConfig from './AdminConfig'
 import { useSessionInfo } from '../util/RequireConfig'
 import Spinner from '../loading/components/Spinner'
 
-<<<<<<< HEAD
-export const AdminRouter = () => (
-  <Switch>
-    <Route exact path='/admin' render={() => <Redirect to='/admin/config' />} />
-    <Route
-      exact
-      path='/admin/config'
-      render={() => (
-        <RequireConfig isAdmin else={<GenericError error='Access Denied' />}>
-          <AdminConfig />
-        </RequireConfig>
-      )}
-    />
-    <Route component={PageNotFound} />
-  </Switch>
-)
-=======
 export function AdminRouter() {
   const { isAdmin, ready } = useSessionInfo()
   if (!ready) {
@@ -38,6 +21,5 @@
     </Switch>
   )
 }
->>>>>>> b969bc6e
 
 export default AdminRouter