import { useQuery, gql } from '@apollo/client'
import React, { useState } from 'react'
import Button from '@material-ui/core/Button'
import Card from '@material-ui/core/Card'
import Grid from '@material-ui/core/Grid'
import Typography from '@material-ui/core/Typography'
import { makeStyles } from '@material-ui/core/styles'
<<<<<<< HEAD
import { startCase, isEmpty } from 'lodash-es'
=======
import gql from 'graphql-tag'
import { startCase, isEmpty } from 'lodash'
>>>>>>> eac89721
import AdminDialog from './AdminDialog'
import PageActions from '../util/PageActions'
import { Form } from '../forms'
import AdminSection from './AdminSection'
import Spinner from '../loading/components/Spinner'
import { GenericError } from '../error-pages'

const query = gql`
  query getLimits {
    systemLimits {
      id
      description
      value
    }
  }
`
const mutation = gql`
  mutation($input: [SystemLimitInput!]!) {
    setSystemLimits(input: $input)
  }
`

const useStyles = makeStyles((theme) => ({
  gridContainer: {
    [theme.breakpoints.up('md')]: {
      justifyContent: 'center',
    },
  },
  gridItem: {
    [theme.breakpoints.up('md')]: {
      maxWidth: '65%',
    },
  },
  groupTitle: {
    fontSize: '1.1rem',
  },
  saveDisabled: {
    color: 'rgba(255, 255, 255, 0.5)',
  },
}))

interface LimitsValues {
  [id: string]: string
}

export default function AdminLimits(): JSX.Element {
  const classes = useStyles()
  const [confirm, setConfirm] = useState(false)
  const [values, setValues] = useState({})

  const { data, loading, error } = useQuery(query)

  if (error) {
    return <GenericError error={error.message} />
  }

  if (loading && !data) {
    return <Spinner />
  }

  const updateValue = (id: string, value: null | string): void => {
    const newVal: LimitsValues = { ...values }

    if (value === null) {
      delete newVal[id]
    } else {
      newVal[id] = value
    }

    setValues(newVal)
  }

  const renderPageActions = (): JSX.Element => {
    return (
      <PageActions>
        <Button
          color='inherit'
          data-cy='reset'
          disabled={isEmpty(values)}
          onClick={() => setValues({})}
          classes={{
            label: isEmpty(values) ? classes.saveDisabled : undefined,
          }}
        >
          Reset
        </Button>
        <Button
          color='inherit'
          data-cy='save'
          disabled={isEmpty(values)}
          onClick={() => setConfirm(true)}
          classes={{
            label: isEmpty(values) ? classes.saveDisabled : undefined,
          }}
        >
          Save
        </Button>
      </PageActions>
    )
  }

  return (
    <div>
      <Grid container spacing={2} className={classes.gridContainer}>
        <Grid item xs={12} className={classes.gridItem}>
          <Grid item xs={12}>
            <Typography
              component='h2'
              variant='subtitle1'
              color='textSecondary'
              classes={{ subtitle1: classes.groupTitle }}
            >
              System Limits
            </Typography>
          </Grid>
          <Grid item xs={12}>
            <Form>
              <Card>
                <AdminSection
                  value={values}
                  onChange={(id: string, value: null | string) =>
                    updateValue(id, value)
                  }
                  headerNote='Set limits to -1 to disable.'
                  fields={data.systemLimits.map(
                    (f: {
                      id: string
                      description: string
                      value: number
                    }) => ({
                      id: f.id,
                      type: 'integer',
                      description: f.description,
                      value: f.value.toString(),
                      label: startCase(
                        f.id.replace(/([a-z])([A-Z])/g, '$1 $2'),
                      ),
                      password: false,
                    }),
                  )}
                />
              </Card>
            </Form>
          </Grid>
        </Grid>
      </Grid>
      {renderPageActions()}
      {confirm && (
        <AdminDialog
          mutation={mutation}
          values={data.systemLimits}
          fieldValues={values}
          onClose={() => setConfirm(false)}
          onComplete={() => {
            setValues({})
            setConfirm(false)
          }}
        />
      )}
    </div>
  )
}<|MERGE_RESOLUTION|>--- conflicted
+++ resolved
@@ -5,12 +5,7 @@
 import Grid from '@material-ui/core/Grid'
 import Typography from '@material-ui/core/Typography'
 import { makeStyles } from '@material-ui/core/styles'
-<<<<<<< HEAD
-import { startCase, isEmpty } from 'lodash-es'
-=======
-import gql from 'graphql-tag'
 import { startCase, isEmpty } from 'lodash'
->>>>>>> eac89721
 import AdminDialog from './AdminDialog'
 import PageActions from '../util/PageActions'
 import { Form } from '../forms'
