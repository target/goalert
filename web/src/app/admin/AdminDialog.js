import React from 'react'
import p from 'prop-types'
import List from '@material-ui/core/List'
import ListItem from '@material-ui/core/ListItem'
import ListItemText from '@material-ui/core/ListItemText'
import Typography from '@material-ui/core/Typography'
import { omit } from 'lodash-es'
import FormDialog from '../dialogs/FormDialog'
<<<<<<< HEAD
import { Mutation } from '@apollo/client/react/components'
=======
>>>>>>> 8c3cd2fa
import { nonFieldErrors, fieldErrors } from '../util/errutil'
import Diff from '../util/Diff'
import { useMutation } from 'react-apollo'

function AdminDialog(props) {
  const [commit, { error }] = useMutation(props.mutation, {
    onCompleted: props.onComplete,
  })
  const changeKeys = Object.keys(props.fieldValues)
  const changes = props.values
    .filter((v) => changeKeys.includes(v.id))
    .map((orig) => ({
      id: orig.id,
      oldValue: orig.value,
      value: props.fieldValues[orig.id],
      type: orig.type || typeof orig.value,
    }))

  return (
    <FormDialog
      disableGutters
      title={`Apply Configuration Change${changes.length > 1 ? 's' : ''}?`}
      onClose={props.onClose}
      onSubmit={() =>
        commit({
          variables: {
            input: changes.map((c) => {
              c.value = c.value === '' && c.type === 'number' ? '0' : c.value
              return omit(c, ['oldValue', 'type'])
            }),
          },
        })
      }
      primaryActionLabel='Confirm'
      errors={nonFieldErrors(error).concat(
        fieldErrors(error).map((e) => ({
          message: `${e.field}: ${e.message}`,
        })),
      )}
      form={
        <List data-cy='confirmation-diff'>
          {changes.map((c) => (
            <ListItem divider key={c.id} data-cy={'diff-' + c.id}>
              <ListItemText
                disableTypography
                secondary={
                  <Diff
                    oldValue={
                      c.type === 'stringList'
                        ? c.oldValue.split(/\n/).join(', ')
                        : c.oldValue.toString()
                    }
                    newValue={
                      c.type === 'stringList'
                        ? c.value.split(/\n/).join(', ')
                        : c.value.toString()
                    }
                    type={c.type === 'boolean' ? 'words' : 'chars'}
                  />
                }
              >
                <Typography>{c.id}</Typography>
              </ListItemText>
            </ListItem>
          ))}
        </List>
      }
    />
  )
}

AdminDialog.propTypes = {
  mutation: p.object.isRequired,
  values: p.array.isRequired,
  fieldValues: p.object.isRequired,
  onClose: p.func.isRequired,
  onComplete: p.func.isRequired,
}

export default AdminDialog<|MERGE_RESOLUTION|>--- conflicted
+++ resolved
@@ -6,10 +6,6 @@
 import Typography from '@material-ui/core/Typography'
 import { omit } from 'lodash-es'
 import FormDialog from '../dialogs/FormDialog'
-<<<<<<< HEAD
-import { Mutation } from '@apollo/client/react/components'
-=======
->>>>>>> 8c3cd2fa
 import { nonFieldErrors, fieldErrors } from '../util/errutil'
 import Diff from '../util/Diff'
 import { useMutation } from 'react-apollo'
