import Fuse from 'fuse.js'
import { useEffect, useRef, useState } from 'react'

interface FuseParams<T> {
  data: T[]
  keys?: Fuse.FuseOptionKey[]
  options?: Fuse.IFuseOptions<T>
  customOptions?: { showResultsWhenNoSearchTerm?: boolean }
}

interface FuseResults<T> {
  results: Fuse.FuseResult<T>[]
  search: string
  setSearch: (search: string) => void
}

const defaultOptions = {
  shouldSort: true,
  threshold: 0.1,
  location: 0,
  distance: 100,
  maxPatternLength: 32,
  minMatchCharLength: 1,
}

const DEFAULT_QUERY = ''

export function useFuse<T>({
  data,
  keys,
  options,
<<<<<<< HEAD
  customOptions,
}: FuseParams<T>): FuseResults<T> => {
  const [fuseResults, setFuseResults] = useState<Fuse.FuseResult<T>[]>([])
=======
}: FuseParams<T>): FuseResults<T> {
  const [results, setResults] = useState<{ item: T; refIndex: number }[]>([])
>>>>>>> 9a410dc2
  const [search, setSearch] = useState(DEFAULT_QUERY)
  const fuse = useRef<Fuse<T>>()

  console.log('f', data, search, fuseResults)

  useEffect(() => {
    if (!data) return

    fuse.current = new Fuse(data, {
      ...defaultOptions,
      ...options,
      keys,
    })
  }, [search, fuse, data, keys, options])

  useEffect(() => {
    async function set(): Promise<void> {
      if (fuse.current) {
<<<<<<< HEAD
        setFuseResults(await fuse.current.search(search))
=======
        setResults(fuse.current.search(search))
>>>>>>> 9a410dc2
      }
    }
    set()
  }, [search, fuse, data])

  const results =
    customOptions?.showResultsWhenNoSearchTerm && search === ''
      ? data.map((data, i) => ({
          item: data,
          score: 1,
          refIndex: i,
        }))
      : fuseResults

  return { results, search, setSearch }
}<|MERGE_RESOLUTION|>--- conflicted
+++ resolved
@@ -29,14 +29,9 @@
   data,
   keys,
   options,
-<<<<<<< HEAD
   customOptions,
 }: FuseParams<T>): FuseResults<T> => {
   const [fuseResults, setFuseResults] = useState<Fuse.FuseResult<T>[]>([])
-=======
-}: FuseParams<T>): FuseResults<T> {
-  const [results, setResults] = useState<{ item: T; refIndex: number }[]>([])
->>>>>>> 9a410dc2
   const [search, setSearch] = useState(DEFAULT_QUERY)
   const fuse = useRef<Fuse<T>>()
 
@@ -55,11 +50,7 @@
   useEffect(() => {
     async function set(): Promise<void> {
       if (fuse.current) {
-<<<<<<< HEAD
         setFuseResults(await fuse.current.search(search))
-=======
-        setResults(fuse.current.search(search))
->>>>>>> 9a410dc2
       }
     }
     set()
