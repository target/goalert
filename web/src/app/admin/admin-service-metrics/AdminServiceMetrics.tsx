--- conflicted
+++ resolved
@@ -14,13 +14,9 @@
 import { AlertSearchOptions, Service } from '../../../schema'
 import { useAlerts } from '../../services/AlertMetrics/useAlerts'
 import AdminServiceFilter from './AdminServiceFilter'
-<<<<<<< HEAD
 import Spinner from '../../loading/components/Spinner'
 import { useURLParams } from '../../actions'
 import AdminServiceTargetGraph from './AdminServiceTargetGraph'
-=======
-import { useURLParams } from '../../actions'
->>>>>>> 4d3166ff
 
 const STALE_ALERT_LIMIT = 2
 
@@ -70,10 +66,7 @@
       (counts, svc) => {
         if (!svc.integrationKeys.length) {
           if (!svc.heartbeatMonitors.length) counts.totalNoIntegration++
-<<<<<<< HEAD
           counts.totalNoIntKey++
-=======
->>>>>>> 4d3166ff
         }
         if (!svc.escalationPolicy?.steps.length) counts.totalNoEP++
         else if (
@@ -86,10 +79,7 @@
       {
         totalNoIntegration: 0,
         totalNoEP: 0,
-<<<<<<< HEAD
         totalNoIntKey: 0,
-=======
->>>>>>> 4d3166ff
         totalAlertLimit: 0,
       },
     )
@@ -255,23 +245,7 @@
       </Grid>
       {renderUsageGraphs()}
       <Grid item xs={12}>
-<<<<<<< HEAD
         {renderServiceTable()}
-=======
-        <AdminServiceFilter />
-      </Grid>
-      <Grid item xs={12}>
-        <Card sx={{ marginTop: (theme) => theme.spacing(1) }}>
-          <CardHeader title='Services' subheader={cardSubHeader} />
-          <CardContent>
-            <AdminServiceTable
-              services={metrics.filteredServices}
-              staleAlertServices={metrics.totalStaleAlerts}
-              loading={serviceData.loading}
-            />
-          </CardContent>
-        </Card>
->>>>>>> 4d3166ff
       </Grid>
     </Grid>
   )
