--- conflicted
+++ resolved
@@ -231,27 +231,6 @@
                       value: f.value,
                     }))}
                 />
-<<<<<<< HEAD
-=======
-                {hintGroups[groupID] &&
-                  hintGroups[groupID].map((h: ConfigHint) => (
-                    <TextField
-                      key={h.id}
-                      label={hintName(h.id)}
-                      value={h.value}
-                      variant='filled'
-                      margin='none'
-                      InputProps={{
-                        endAdornment: (
-                          <InputAdornment position='end'>
-                            <CopyText value={h.value} placement='left' asURL />
-                          </InputAdornment>
-                        ),
-                      }}
-                      fullWidth
-                    />
-                  ))}
->>>>>>> 7eb3be5c
               </Form>
               {hintGroups[groupID] &&
                 hintGroups[groupID].map((h: ConfigHint) => (
@@ -264,7 +243,7 @@
                     InputProps={{
                       endAdornment: (
                         <InputAdornment position='end'>
-                          <CopyText value={h.value} placement='left' />
+                          <CopyText value={h.value} placement='left' asURL />
                         </InputAdornment>
                       ),
                     }}
