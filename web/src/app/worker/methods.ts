--- conflicted
+++ resolved
@@ -1,21 +1,15 @@
 import { useAlertCSV } from '../services/AlertMetrics/useAlertCSV'
 import { useAlertCountCSV } from '../admin/admin-alert-counts/useAlertCountCSV'
 import { useAlertMetrics } from '../services/AlertMetrics/useAlertMetrics'
-<<<<<<< HEAD
 import { useMessageLogs } from '../admin/admin-message-logs/useMessageLogs'
-=======
 import { useAdminAlertCounts } from '../admin/admin-alert-counts/useAdminAlertCounts'
->>>>>>> e2d378df
 
 const methods = {
   useAdminAlertCounts,
+  useAlertCountCSV,
   useAlertMetrics,
   useAlertCSV,
-<<<<<<< HEAD
   useMessageLogs,
-=======
-  useAlertCountCSV,
->>>>>>> e2d378df
 }
 export default methods
 
