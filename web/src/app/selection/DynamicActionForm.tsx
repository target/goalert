--- conflicted
+++ resolved
@@ -42,16 +42,17 @@
   }
 }
 
-<<<<<<< HEAD
+export type DynamicActionErrors = {
+  destTypeError?: string
+  staticParamErrors?: Readonly<Record<string, string>>
+  dynamicParamErrors?: Readonly<Record<string, string>>
+}
 export type DynamicActionFormProps = {
   value: Value | null
   onChange: (value: Value) => void
 
   disabled?: boolean
 
-=======
-export type DynamicActionErrors = {
->>>>>>> 02d2d40b
   destTypeError?: string
   staticParamErrors?: Readonly<Record<string, string>>
   dynamicParamErrors?: Readonly<Record<string, string>>
