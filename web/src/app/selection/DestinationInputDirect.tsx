--- conflicted
+++ resolved
@@ -133,13 +133,8 @@
         />
       }
       onChange={handleChange}
-<<<<<<< HEAD
       value={trimPrefix(props.value, props.prefix || '')}
-      error={props.error}
-=======
-      value={trimPrefix(props.value, props.prefix)}
       error={!!props.error}
->>>>>>> ea1eb53d
     />
   )
 }