--- conflicted
+++ resolved
@@ -216,18 +216,16 @@
   return cfg.destTypes.filter((t) => t.isContactMethod)
 }
 
-<<<<<<< HEAD
 export function useEPTargetTypes(): DestinationTypeInfo[] {
   const cfg = React.useContext(ConfigContext)
   return cfg.destTypes
     .filter((t) => t.isEPTarget)
     .sort((a, b) => a.name.localeCompare(b.name))
-=======
+    
 /** useSchedOnCallNotifyTypes returns a list of schedule on-call notification destination types. */
 export function useSchedOnCallNotifyTypes(): DestinationTypeInfo[] {
   const cfg = React.useContext(ConfigContext)
   return cfg.destTypes.filter((t) => t.isSchedOnCallNotify)
->>>>>>> c635fb8b
 }
 
 // useDestinationType returns information about the given destination type.
