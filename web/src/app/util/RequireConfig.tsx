import React, { ReactChild, useContext } from 'react'
import { gql, useQuery } from 'urql'
import {
  ConfigType,
  ConfigValue,
  ConfigID,
  IntegrationKeyTypeInfo,
  DestinationTypeInfo,
  DestinationType,
  ActionInput,
  ExprStringExpression,
} from '../../schema'

type Value = boolean | number | string | string[] | null
export type ConfigData = Record<ConfigID, Value>

const ConfigContext = React.createContext({
  integrationKeyTypes: [] as IntegrationKeyTypeInfo[],
  config: [] as ConfigValue[],
  isAdmin: false as boolean,
  userID: '' as string,
  userName: null as string | null,
  destTypes: [] as DestinationTypeInfo[],
})
ConfigContext.displayName = 'ConfigContext'

const query = gql`
  query RequireConfig {
    user {
      id
      name
      role
    }
    config {
      id
      type
      value
    }
    integrationKeyTypes {
      id
      name
      label
      enabled
    }
    destinationTypes {
      type
      name
      enabled
      userDisclaimer
      supportsStatusUpdates
      statusUpdatesRequired

      isContactMethod
      isEPTarget
      isSchedOnCallNotify
      isDynamicAction

      requiredFields {
        fieldID
        label
        hint
        hintURL
        placeholderText
        prefix
        inputType
        supportsSearch
        supportsValidation
      }

      dynamicParams {
        paramID
        label
        hint
        hintURL
        defaultValue
      }
    }
  }
`

type ConfigProviderProps = {
  children: ReactChild | ReactChild[]
}

export function ConfigProvider(props: ConfigProviderProps): React.ReactNode {
  const [{ data }] = useQuery({
    query,
  })

  return (
    <ConfigContext.Provider
      value={{
        integrationKeyTypes: data?.integrationKeyTypes || [],
        config: data?.config || [],
        isAdmin: data?.user?.role === 'admin',
        userID: data?.user?.id || null,
        userName: data?.user?.name || null,
        destTypes: data?.destinationTypes || [],
      }}
    >
      {props.children}
    </ConfigContext.Provider>
  )
}

function parseValue(type: ConfigType, value: string): Value {
  if (!type) return null
  switch (type) {
    case 'boolean':
      return value === 'true'
    case 'integer':
      return parseInt(value, 10)
    case 'string':
      return value
    case 'stringList':
      return value === '' ? [] : value.split('\n')
  }

  throw new TypeError(`unknown config type '${type}'`)
}

function isTrue(value: Value): boolean {
  if (Array.isArray(value)) return value.length > 0
  if (value === 'false') return false
  return Boolean(value)
}

const mapConfig = (value: ConfigValue[]): ConfigData => {
  const data: { [x: string]: Value } = {}
  value.forEach((v) => {
    data[v.id] = parseValue(v.type, v.value)
  })
  return data as ConfigData
}

export type SessionInfo = {
  isAdmin: boolean
  userID: string
  userName: string | null
  ready: boolean
}

// useSessionInfo returns an object with the following properties:
// - `isAdmin` true if the current session is an admin
// - `userID` the current users ID
// - `ready` true if session/config info is available (e.g. before initial page load/fetch)
export function useSessionInfo(): SessionInfo {
  const ctx = useContext(ConfigContext)

  return {
    isAdmin: ctx.isAdmin,
    userID: ctx.userID,
    userName: ctx.userName,
    ready: Boolean(ctx.userID),
  }
}

export type FeatureInfo = {
  // integrationKeyTypes is a list of integration key types available in the
  // current environment.
  integrationKeyTypes: IntegrationKeyTypeInfo[]
}

// useFeatures returns information about features available in the current
// environment.
export function useFeatures(): FeatureInfo {
  const ctx = useContext(ConfigContext)

  return {
    integrationKeyTypes: ctx.integrationKeyTypes,
  }
}

// useConfig will return the current public configuration as an object
// like:
//
// ```js
// {
//   "Mailgun.Enable": true
// }
// ```
export function useConfig(): ConfigData {
  return mapConfig(useContext(ConfigContext).config)
}

// useConfigValue will return an array of config values
// for the provided fields.
//
// Example:
// ```js
// const [mailgun, slack] = useConfigValue('Mailgun.Enable', 'Slack.Enable')
// ```
export function useConfigValue(...fields: ConfigID[]): Value[] {
  const config = useConfig()
  return fields.map((f) => config[f])
}

// useContactMethodTypes returns a list of contact method destination types.
export function useContactMethodTypes(): DestinationTypeInfo[] {
  const cfg = React.useContext(ConfigContext)
  return cfg.destTypes.filter((t) => t.isContactMethod)
}

export function useEPTargetTypes(): DestinationTypeInfo[] {
  const cfg = React.useContext(ConfigContext)
  return cfg.destTypes.filter((t) => t.isEPTarget)
}

export function useDynamicActionTypes(): DestinationTypeInfo[] {
  const cfg = React.useContext(ConfigContext)
  return cfg.destTypes.filter((t) => t.isDynamicAction)
}

/** useDefaultAction returns the default action for the current environment. */
export function useDefaultAction(): ActionInput {
  const def = useDynamicActionTypes()[0]
  return {
    dest: {
      type: def.type,
      args: {},
    },
    params: def.dynamicParams.reduce(
      (acc, p) => {
<<<<<<< HEAD
        acc[p.paramID] = p.defaultValue as ExprStringExpression
=======
        acc[p.paramID] =
          (p.defaultValue as ExprStringExpression) || `req.body['${p.paramID}']`
>>>>>>> eb3cb436
        return acc
      },
      {} as Record<string, ExprStringExpression>,
    ),
  }
}

/** useSchedOnCallNotifyTypes returns a list of schedule on-call notification destination types. */
export function useSchedOnCallNotifyTypes(): DestinationTypeInfo[] {
  const cfg = React.useContext(ConfigContext)
  return cfg.destTypes.filter((t) => t.isSchedOnCallNotify)
}

// useDestinationType returns information about the given destination type.
export function useDestinationType(type: DestinationType): DestinationTypeInfo {
  const ctx = React.useContext(ConfigContext)
  const typeInfo = ctx.destTypes.find((t) => t.type === type)

  if (!typeInfo) throw new Error(`unknown destination type '${type}'`)

  return typeInfo
}

export function Config(props: {
  children: (x: ConfigData, s?: SessionInfo) => JSX.Element
}): JSX.Element {
  return props.children(useConfig(), useSessionInfo()) || null
}

export type RequireConfigProps = {
  configID?: ConfigID
  // test to determine whether or not children or else is returned
  test?: (x: Value) => boolean

  // react element to render if checks failed
  else?: JSX.Element
  isAdmin?: boolean
  children?: ReactChild
}

export default function RequireConfig(
  props: RequireConfigProps,
): JSX.Element | null {
  const {
    configID,
    test = isTrue,
    isAdmin: wantIsAdmin,
    children,
    else: elseValue = null,
  } = props
  const config = useConfig()
  const { isAdmin } = useSessionInfo()

  if (wantIsAdmin && !isAdmin) {
    return elseValue
  }

  if (configID && !test(config[configID])) {
    return elseValue
  }

  return <React.Fragment>{children}</React.Fragment>
}<|MERGE_RESOLUTION|>--- conflicted
+++ resolved
@@ -221,12 +221,8 @@
     },
     params: def.dynamicParams.reduce(
       (acc, p) => {
-<<<<<<< HEAD
-        acc[p.paramID] = p.defaultValue as ExprStringExpression
-=======
         acc[p.paramID] =
           (p.defaultValue as ExprStringExpression) || `req.body['${p.paramID}']`
->>>>>>> eb3cb436
         return acc
       },
       {} as Record<string, ExprStringExpression>,
