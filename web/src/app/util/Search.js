--- conflicted
+++ resolved
@@ -89,21 +89,12 @@
         }}
         data-cy='search-field'
         placeholder='Search'
-<<<<<<< HEAD
-        hiddenLabel
-        onChange={(e) => setSearch(e.target.value)}
-        value={search}
-        className={textClass}
-        size='small'
-        {...extraProps}
-=======
-        margin='dense'
         name='search'
         hiddenLabel
         onChange={(e) => setSearch(e.target.value)}
         value={search}
         className={classes.textField}
->>>>>>> 95107253
+        size='small'
       />
     )
   }
