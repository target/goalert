--- conflicted
+++ resolved
@@ -50,11 +50,7 @@
 
   const native = hasInputSupport(type)
   const zone = timeZone || 'local'
-<<<<<<< HEAD
-  const valueAsDT = props.value ? DateTime.fromISO(props.value, { zone }) : null
-=======
   let valueAsDT = props.value ? DateTime.fromISO(props.value, { zone }) : null
->>>>>>> 4a390d08
 
   // store input value as DT.format() string. pass to parent onChange as ISO string
   const [inputValue, setInputValue] = useState(
