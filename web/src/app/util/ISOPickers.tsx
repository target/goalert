import React, { useState, useEffect } from 'react'
import { DateTime, DateTimeUnit } from 'luxon'
import { TextField, TextFieldProps } from '@mui/material'
<<<<<<< HEAD
import DatePicker from '@mui/lab/DatePicker'
import DateTimePicker from '@mui/lab/DateTimePicker'
import TimePicker from '@mui/lab/TimePicker'
import { inputtypes } from 'modernizr-esm/feature/inputtypes'
=======
import { useURLParam } from '../actions'
>>>>>>> 0f78816f

interface ISOPickerProps extends ISOTextFieldProps {
  format: string
  timeZone?: string
  truncateTo: DateTimeUnit
  type: 'time' | 'date' | 'datetime-local'

  min?: string
  max?: string
}

// Used for the native textfield component or the nested input component
// that the Fallback renders.
type ISOTextFieldProps = Partial<Omit<TextFieldProps, 'value' | 'onChange'>> & {
  value?: string
  onChange: (value: string) => void
}

function ISOPicker(props: ISOPickerProps): JSX.Element {
  const {
    format,
    timeZone,
    truncateTo,
    type,

    value,
    onChange,
    min,
    max,

    ...textFieldProps
  } = props

<<<<<<< HEAD
  const native = hasInputSupport(type)
  const zone = timeZone || 'local'
=======
  const [_zone] = useURLParam('tz', 'local')
  const zone = timeZone || _zone
>>>>>>> 0f78816f
  let valueAsDT = props.value ? DateTime.fromISO(props.value, { zone }) : null

  // store input value as DT.format() string. pass to parent onChange as ISO string
  const [inputValue, setInputValue] = useState(
    valueAsDT ? valueAsDT.toFormat(format) : '',
  )

  // update isopickers render on reset
  useEffect(() => {
    valueAsDT = props.value ? DateTime.fromISO(props.value, { zone }) : null
    setInputValue(valueAsDT ? valueAsDT.toFormat(format) : '')
  }, [props.value])

  const dtToISO = (dt: DateTime): string => {
    return dt.startOf(truncateTo).setZone(zone).toISO()
  }

  // parseInputToISO takes input from the form control and returns a string
  // ISO value representing the current form value ('' if invalid or empty).
  function parseInputToISO(input?: string): string {
    if (!input) return ''

    // handle input in specific format e.g. MM/dd/yyyy
    const inputAsDT = DateTime.fromFormat(input, format, { zone })
    if (inputAsDT.isValid) {
      if (valueAsDT && type === 'time') {
        return dtToISO(
          valueAsDT.set({
            hour: inputAsDT.hour,
            minute: inputAsDT.minute,
          }),
        )
      }
      return dtToISO(inputAsDT)
    }

    // if format string invalid, try validating input as iso string
    const iso = DateTime.fromISO(input, { zone })
    if (iso.isValid) return dtToISO(iso)

    return ''
  }

  function handleChange(e: React.ChangeEvent<HTMLInputElement>): void {
    setInputValue(e.target.value)
    const newVal = parseInputToISO(e.target.value)

    // only fire the parent's `onChange` handler when we have a new valid value,
    // taking care to ensure we ignore any zonal differences.
    if (!valueAsDT || (newVal && newVal !== valueAsDT.toISO())) {
      onChange(newVal)
    }
  }

  const defaultLabel = type === 'time' ? 'Select a time...' : 'Select a date...'

  return (
    <TextField
      label={defaultLabel}
      {...textFieldProps}
      type={type}
      value={valueAsDT ? valueAsDT.toFormat(format) : inputValue}
      onChange={handleChange}
      InputLabelProps={{ shrink: true, ...textFieldProps?.InputLabelProps }}
      inputProps={{
        min: min ? DateTime.fromISO(min, { zone }).toFormat(format) : undefined,
        max: max ? DateTime.fromISO(max, { zone }).toFormat(format) : undefined,
        ...textFieldProps?.inputProps,
      }}
    />
  )
}

export function ISOTimePicker(props: ISOTextFieldProps): JSX.Element {
  return <ISOPicker {...props} format='HH:mm' truncateTo='minute' type='time' />
}

export function ISODatePicker(props: ISOTextFieldProps): JSX.Element {
  return (
    <ISOPicker {...props} format='yyyy-MM-dd' truncateTo='day' type='date' />
  )
}

export function ISODateTimePicker(props: ISOTextFieldProps): JSX.Element {
  return (
    <ISOPicker
      {...props}
      format={`yyyy-MM-dd'T'HH:mm`}
      truncateTo='minute'
      type='datetime-local'
    />
  )
}<|MERGE_RESOLUTION|>--- conflicted
+++ resolved
@@ -1,14 +1,7 @@
 import React, { useState, useEffect } from 'react'
 import { DateTime, DateTimeUnit } from 'luxon'
 import { TextField, TextFieldProps } from '@mui/material'
-<<<<<<< HEAD
-import DatePicker from '@mui/lab/DatePicker'
-import DateTimePicker from '@mui/lab/DateTimePicker'
-import TimePicker from '@mui/lab/TimePicker'
-import { inputtypes } from 'modernizr-esm/feature/inputtypes'
-=======
 import { useURLParam } from '../actions'
->>>>>>> 0f78816f
 
 interface ISOPickerProps extends ISOTextFieldProps {
   format: string
@@ -42,13 +35,8 @@
     ...textFieldProps
   } = props
 
-<<<<<<< HEAD
-  const native = hasInputSupport(type)
-  const zone = timeZone || 'local'
-=======
   const [_zone] = useURLParam('tz', 'local')
   const zone = timeZone || _zone
->>>>>>> 0f78816f
   let valueAsDT = props.value ? DateTime.fromISO(props.value, { zone }) : null
 
   // store input value as DT.format() string. pass to parent onChange as ISO string
