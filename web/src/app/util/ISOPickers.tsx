import React, { useState, useEffect } from 'react'
import { DateTime, DateTimeUnit } from 'luxon'
import { TextField, TextFieldProps } from '@mui/material'
import DatePicker from '@mui/lab/DatePicker'
import DateTimePicker from '@mui/lab/DateTimePicker'
import TimePicker from '@mui/lab/TimePicker'
import { inputtypes } from 'modernizr-esm/feature/inputtypes'

interface ISOPickerProps extends ISOTextFieldProps {
  Fallback: typeof TimePicker | typeof DatePicker | typeof DateTimePicker
  format: string
  timeZone?: string
  truncateTo: DateTimeUnit
  type: 'time' | 'date' | 'datetime-local'

  min?: string
  max?: string
}

// Used for the native textfield component or the nested input component
// that the Fallback renders.
type ISOTextFieldProps = Partial<Omit<TextFieldProps, 'value'>> & {
  value?: string
  onChange: (value: string) => void
}

function hasInputSupport(name: string): boolean {
  if (new URLSearchParams(location.search).get('nativeInput') === '0') {
    return false
  }

  return inputtypes[name]
}

function ISOPicker(props: ISOPickerProps): JSX.Element {
  const {
    Fallback,
    format,
    timeZone,
    truncateTo,
    type,

    value,
    onChange,
    min,
    max,

    ...textFieldProps
  } = props

  const native = hasInputSupport(type)
<<<<<<< HEAD
  const zone = timeZone || 'local'
  const valueAsDT = props.value ? DateTime.fromISO(props.value, { zone }) : null
=======
  const [_zone] = useURLParam('tz', 'local')
  const zone = timeZone || _zone
  let valueAsDT = props.value ? DateTime.fromISO(props.value, { zone }) : null
>>>>>>> d3bbdb79

  // store input value as DT.format() string. pass to parent onChange as ISO string
  const [inputValue, setInputValue] = useState(
    valueAsDT ? valueAsDT.toFormat(format) : '',
  )

  // update isopickers render on reset
  useEffect(() => {
    valueAsDT = props.value ? DateTime.fromISO(props.value, { zone }) : null
    setInputValue(valueAsDT ? valueAsDT.toFormat(format) : '')
  }, [props.value])

  const dtToISO = (dt: DateTime): string => {
    return dt.startOf(truncateTo).setZone(zone).toISO()
  }

  // parseInputToISO takes input from the form control and returns a string
  // ISO value representing the current form value ('' if invalid or empty).
  function parseInputToISO(input?: string): string {
    if (!input) return ''

    // handle input in specific format e.g. MM/dd/yyyy
    const inputAsDT = DateTime.fromFormat(input, format, { zone })
    if (inputAsDT.isValid) {
      if (valueAsDT && type === 'time') {
        return dtToISO(
          valueAsDT.set({
            hour: inputAsDT.hour,
            minute: inputAsDT.minute,
          }),
        )
      }
      return dtToISO(inputAsDT)
    }

    // if format string invalid, try validating input as iso string
    const iso = DateTime.fromISO(input, { zone })
    if (iso.isValid) return dtToISO(iso)

    return ''
  }

  function handleNativeChange(e: React.ChangeEvent<HTMLInputElement>): void {
    setInputValue(e.target.value)
    const newVal = parseInputToISO(e.target.value)

    // only fire the parent's `onChange` handler when we have a new valid value,
    // taking care to ensure we ignore any zonal differences.
    if (!valueAsDT || (newVal && newVal !== valueAsDT.toISO())) {
      onChange(newVal)
    }
  }

  function handleFallbackChange(
    date: DateTime | null,
    keyboardInputValue = '',
  ): void {
    // attempt to set value from DateTime object first
    if (date?.isValid) {
      setInputValue(date.toFormat(format))
      onChange(dtToISO(date))
    } else {
      setInputValue(keyboardInputValue)
      // likely invalid, but validate keyboard input just to be sure
      const dt = DateTime.fromFormat(keyboardInputValue, format, { zone })
      if (dt.isValid) onChange(dtToISO(dt))
      else onChange(keyboardInputValue) // set invalid input for form validation
    }
  }

  const defaultLabel = type === 'time' ? 'Select a time...' : 'Select a date...'
  if (native) {
    return (
      <TextField
        label={defaultLabel}
        {...textFieldProps}
        type={type}
        value={valueAsDT ? valueAsDT.toFormat(format) : inputValue}
        onChange={handleNativeChange}
        InputLabelProps={{ shrink: true, ...textFieldProps?.InputLabelProps }}
        inputProps={{
          min: min
            ? DateTime.fromISO(min, { zone }).toFormat(format)
            : undefined,
          max: max
            ? DateTime.fromISO(max, { zone }).toFormat(format)
            : undefined,
          ...textFieldProps?.inputProps,
        }}
      />
    )
  }

  return (
    <Fallback
      value={valueAsDT}
      onChange={handleFallbackChange}
      showTodayButton
      minDate={min ? DateTime.fromISO(min, { zone }) : undefined}
      maxDate={max ? DateTime.fromISO(max, { zone }) : undefined}
      disabled={textFieldProps?.disabled}
      renderInput={(params) => (
        <TextField
          data-cy-fallback-type={type}
          {...params}
          label={defaultLabel}
          {...textFieldProps}
        />
      )}
      PopperProps={{
        // @ts-expect-error DOM attribute for testing
        'data-cy': props.name + '-picker-fallback',
      }}
      style={{ width: 'fit-container' }}
    />
  )
}

export function ISOTimePicker(props: ISOTextFieldProps): JSX.Element {
  return (
    <ISOPicker
      {...props}
      format='HH:mm'
      truncateTo='minute'
      type='time'
      Fallback={TimePicker}
    />
  )
}

export function ISODatePicker(props: ISOTextFieldProps): JSX.Element {
  return (
    <ISOPicker
      {...props}
      format='yyyy-MM-dd'
      truncateTo='day'
      type='date'
      Fallback={DatePicker}
    />
  )
}

export function ISODateTimePicker(props: ISOTextFieldProps): JSX.Element {
  return (
    <ISOPicker
      {...props}
      format={`yyyy-MM-dd'T'HH:mm`}
      truncateTo='minute'
      type='datetime-local'
      Fallback={DateTimePicker}
    />
  )
}<|MERGE_RESOLUTION|>--- conflicted
+++ resolved
@@ -49,14 +49,9 @@
   } = props
 
   const native = hasInputSupport(type)
-<<<<<<< HEAD
-  const zone = timeZone || 'local'
-  const valueAsDT = props.value ? DateTime.fromISO(props.value, { zone }) : null
-=======
   const [_zone] = useURLParam('tz', 'local')
   const zone = timeZone || _zone
   let valueAsDT = props.value ? DateTime.fromISO(props.value, { zone }) : null
->>>>>>> d3bbdb79
 
   // store input value as DT.format() string. pass to parent onChange as ISO string
   const [inputValue, setInputValue] = useState(
