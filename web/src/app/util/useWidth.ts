--- conflicted
+++ resolved
@@ -1,25 +1,12 @@
-<<<<<<< HEAD
-import { useTheme, Breakpoint } from '@mui/material/styles'
+import { useTheme, Breakpoint, Theme } from '@mui/material/styles'
 import useMediaQuery from '@mui/material/useMediaQuery'
 
 export function useIsWidthUp(breakpoint: Breakpoint): boolean {
-  const theme = useTheme()
-=======
-import { Theme, useMediaQuery } from '@material-ui/core'
-import { Breakpoint } from '@material-ui/core/styles/createBreakpoints'
-import { useTheme } from '@material-ui/styles'
-
-export function useIsWidthUp(breakpoint: Breakpoint): boolean {
   const theme = useTheme() as Theme
->>>>>>> 95107253
   return useMediaQuery(theme.breakpoints.up(breakpoint))
 }
 
 export function useIsWidthDown(breakpoint: Breakpoint): boolean {
-<<<<<<< HEAD
-  const theme = useTheme()
-=======
   const theme = useTheme() as Theme
->>>>>>> 95107253
   return useMediaQuery(theme.breakpoints.down(breakpoint))
 }