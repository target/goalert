--- conflicted
+++ resolved
@@ -2,18 +2,7 @@
 import { ApolloError } from '@apollo/client'
 import { GraphQLError } from 'graphql/error'
 import { CombinedError } from 'urql'
-<<<<<<< HEAD
-import { useDestinationType } from './RequireConfig'
-import {
-  BaseError,
-  DestFieldValueError,
-  isDestFieldError,
-  KnownError,
-  isKnownError,
-} from './errtypes'
-=======
 import { BaseError, isKnownError, KnownError } from './errtypes'
->>>>>>> 66180fd1
 
 const mapName = (name: string): string => _.camelCase(name).replace(/Id$/, 'ID')
 
@@ -53,10 +42,6 @@
  *
  * @param err - the CombinedError to filter
  * @param paths - a list of paths to filter errors by, paths can be exact or begin with a wildcard (*)
-<<<<<<< HEAD
- * @param prefix - a prefix to add to the paths (replaces the wildcard * if used in the paths list)
-=======
->>>>>>> 66180fd1
  * @returns a tuple of known errors and other errors
  */
 export function splitErrorsByPath(
@@ -89,51 +74,6 @@
     }
 
     knownErrors.push(err)
-<<<<<<< HEAD
-  })
-
-  return [knownErrors, otherErrors]
-}
-
-/**
- * useErrorsForDest returns the errors for a destination type and field path from a CombinedError.
- * The first return value is a list of errors for the destination fields, if any.
- * The second return value is a list of other errors, if any.
- */
-export function useErrorsForDest(
-  err: CombinedError | undefined | null,
-  destType: string,
-  destFieldPath: string, // the path of the DestinationInput field
-): [DestFieldValueError[], BaseError[]] {
-  const cfg = useDestinationType(destType) // need to call hook before conditional return
-  if (!err) return [[], []]
-
-  const destFieldErrs: DestFieldValueError[] = []
-  const otherErrs: BaseError[] = []
-
-  err.graphQLErrors.forEach((err) => {
-    if (!isDestFieldError(err)) {
-      otherErrs.push(err)
-      return
-    }
-
-    const fullPath = err.path.join('.')
-    if (fullPath !== destFieldPath) {
-      otherErrs.push(err)
-      return
-    }
-
-    const isReqField = cfg.requiredFields.some(
-      (f) => f.fieldID === err.extensions.fieldID,
-    )
-    if (!isReqField) {
-      otherErrs.push(err)
-      return
-    }
-
-    destFieldErrs.push(err)
-=======
->>>>>>> 66180fd1
   })
 
   return [knownErrors, otherErrors]
