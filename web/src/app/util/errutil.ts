<<<<<<< HEAD
import _ from 'lodash-es'
import { ApolloError } from '@apollo/client'
=======
import _ from 'lodash'
import { ApolloError } from 'apollo-client'
>>>>>>> eac89721

const mapName = (name: string): string => _.camelCase(name).replace(/Id$/, 'ID')

// stripMessage will filter out any details attributes from an error message
const stripMessage = (msg: string): string => msg.split(';')[0]

// parseDetails will parse out any details information from an error message
const parseDetails = (msg: string): { [x: string]: string } => {
  const parts = msg.split(';').slice(1)
  if (!parts.length) return {}
  const details: { [x: string]: string } = {}
  parts.forEach((p) => {
    const keyVal = p.split('=')
    details[keyVal[0].trim()] = keyVal.slice(1).join('=').trim()
  })
  return details
}

// nonFieldErrors will return a flat list of non-field errors (if any) from a graphQL error.
//
// All returned errors should have a `message` property.
export function nonFieldErrors(err: ApolloError): Error[] {
  if (!err) return []
  if (!err.graphQLErrors || !err.graphQLErrors.length) return [err]

  return err.graphQLErrors.filter(
    (err) =>
      !err.extensions ||
      !(err.extensions.isFieldError || err.extensions.isMultiFieldError),
  )
}

export interface FieldError extends Error {
  field: string
  details: { [x: string]: string }
  path: string[]
}

function isFieldError(e: Error | FieldError): e is FieldError {
  return !!(e as FieldError).field
}

interface RawFieldError extends Error {
  fieldName: string
}
// fieldErrors will return a flat list of field errors (if any) from a graphQL error.
//
// All returned errors will be of the format {field, message}
export function fieldErrors(err: ApolloError): FieldError[] {
  if (!err) return []
  if (!err.graphQLErrors) return []

  const errs = err.graphQLErrors
    .filter(
      (err) =>
        err.extensions &&
        (err.extensions.isFieldError || err.extensions.isMultiFieldError),
    )
    .map((err) => {
      if (err.extensions?.isMultiFieldError) {
        return err.extensions.fieldErrors.map((e: RawFieldError) => ({
          field: e.fieldName.split('.').map(mapName).join('.'),
          message: stripMessage(e.message),
          details: parseDetails(e.message),
          path: err.path,
        }))
      }

      return {
        field: err.extensions?.fieldName.split('.').map(mapName).join('.'),
        message: stripMessage(err.message),
        details: parseDetails(err.message),
        path: err.path,
      }
    })

  return [].concat(...errs)
}

// allErrors will return a flat list of all errors in the graphQL error.
export function allErrors(err: ApolloError): Error[] {
  return nonFieldErrors(err).concat(fieldErrors(err))
}

// byPath will group errors by their path name.
export function errorsByPath(err: ApolloError): { [x: string]: Error[] } {
  return _.groupBy(allErrors(err), (e: Error | FieldError) =>
    (isFieldError(e) ? e.path : []).join('.'),
  )
}<|MERGE_RESOLUTION|>--- conflicted
+++ resolved
@@ -1,10 +1,5 @@
-<<<<<<< HEAD
-import _ from 'lodash-es'
+import _ from 'lodash'
 import { ApolloError } from '@apollo/client'
-=======
-import _ from 'lodash'
-import { ApolloError } from 'apollo-client'
->>>>>>> eac89721
 
 const mapName = (name: string): string => _.camelCase(name).replace(/Id$/, 'ID')
 
