import React, { useRef, useState } from 'react'
import p from 'prop-types'
import IconButton from '@mui/material/IconButton'
import { MoreHoriz as OptionsIcon } from '@mui/icons-material'
import Hidden from '@mui/material/Hidden'
import { useTheme } from '@mui/material/styles'
import OtherActionsDesktop from './OtherActionsDesktop'
import OtherActionsMobile from './OtherActionsMobile'

const cancelable = (_fn) => {
  let fn = _fn
  const cFn = (...args) => fn(...args)
  cFn.cancel = () => {
    fn = () => {}
  }
  return cFn
}

<<<<<<< HEAD
export default function OtherActions({ color, icon, actions, placement }) {
  const theme = useTheme()
=======
export default function OtherActions({
  color,
  IconComponent,
  actions,
  placement,
}) {
>>>>>>> cc4c11a0
  const [anchorEl, setAnchorEl] = useState(null)
  const onClose = cancelable(() => setAnchorEl(null))
  const ref = useRef(null)

  return (
    <React.Fragment>
      <IconButton
<<<<<<< HEAD
=======
        aria-label='Other Actions'
        data-cy='other-actions'
        aria-expanded={Boolean(anchorEl)}
>>>>>>> cc4c11a0
        size='large'
        onClick={(e) => {
          onClose.cancel()
          setAnchorEl(e.currentTarget)
        }}
        ref={ref}
      >
<<<<<<< HEAD
        {React.cloneElement(icon, {
          'aria-label': 'Other Actions',
          'data-cy': 'other-actions',
          style: { color: color || theme.palette.secondary.main },
          'aria-expanded': Boolean(anchorEl),
        })}
=======
        <IconComponent style={{ color }} />
>>>>>>> cc4c11a0
      </IconButton>
      <Hidden mdDown>
        <OtherActionsDesktop
          isOpen={Boolean(anchorEl)}
          onClose={onClose}
          actions={actions}
          anchorEl={anchorEl}
          placement={placement}
        />
      </Hidden>
      <Hidden mdUp>
        <OtherActionsMobile
          isOpen={Boolean(anchorEl)}
          onClose={onClose}
          actions={actions}
        />
      </Hidden>
    </React.Fragment>
  )
}

OtherActions.propTypes = {
  actions: p.arrayOf(
    p.shape({
      label: p.string.isRequired,
      onClick: p.func.isRequired,
    }),
  ).isRequired,
  color: p.string,
  IconComponent: p.elementType,
  placement: p.oneOf(['left', 'right']),
}

OtherActions.defaultProps = {
<<<<<<< HEAD
  icon: <OptionsIcon />,
=======
  IconComponent: OptionsIcon,
>>>>>>> cc4c11a0
  placement: 'left',
}<|MERGE_RESOLUTION|>--- conflicted
+++ resolved
@@ -3,7 +3,6 @@
 import IconButton from '@mui/material/IconButton'
 import { MoreHoriz as OptionsIcon } from '@mui/icons-material'
 import Hidden from '@mui/material/Hidden'
-import { useTheme } from '@mui/material/styles'
 import OtherActionsDesktop from './OtherActionsDesktop'
 import OtherActionsMobile from './OtherActionsMobile'
 
@@ -16,17 +15,12 @@
   return cFn
 }
 
-<<<<<<< HEAD
-export default function OtherActions({ color, icon, actions, placement }) {
-  const theme = useTheme()
-=======
 export default function OtherActions({
   color,
   IconComponent,
   actions,
   placement,
 }) {
->>>>>>> cc4c11a0
   const [anchorEl, setAnchorEl] = useState(null)
   const onClose = cancelable(() => setAnchorEl(null))
   const ref = useRef(null)
@@ -34,12 +28,9 @@
   return (
     <React.Fragment>
       <IconButton
-<<<<<<< HEAD
-=======
         aria-label='Other Actions'
         data-cy='other-actions'
         aria-expanded={Boolean(anchorEl)}
->>>>>>> cc4c11a0
         size='large'
         onClick={(e) => {
           onClose.cancel()
@@ -47,16 +38,7 @@
         }}
         ref={ref}
       >
-<<<<<<< HEAD
-        {React.cloneElement(icon, {
-          'aria-label': 'Other Actions',
-          'data-cy': 'other-actions',
-          style: { color: color || theme.palette.secondary.main },
-          'aria-expanded': Boolean(anchorEl),
-        })}
-=======
         <IconComponent style={{ color }} />
->>>>>>> cc4c11a0
       </IconButton>
       <Hidden mdDown>
         <OtherActionsDesktop
@@ -91,10 +73,6 @@
 }
 
 OtherActions.defaultProps = {
-<<<<<<< HEAD
-  icon: <OptionsIcon />,
-=======
   IconComponent: OptionsIcon,
->>>>>>> cc4c11a0
   placement: 'left',
 }