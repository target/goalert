import {
  Interval,
  DateTime,
  Duration,
  DurationLikeObject,
  DateTimeFormatOptions,
} from 'luxon'
import { ExplicitZone } from './luxon-helpers'

<<<<<<< HEAD
export type TimeFormatOpts = {
  time: string | DateTime
  zone?: string
} & (
  | {
      format: 'relative'
      from?: string | DateTime

      // If true, the 'relative' format will include multiple units.
      precise?: boolean
    }
  | {
      format: 'relative-date'
      from?: string | DateTime
    }
  | {
      format?: 'clock' | 'default' | 'weekday-clock'
    }
)
=======
export const getDT = (t: string | DateTime, z?: ExplicitZone): DateTime =>
  DateTime.isDateTime(t)
    ? t.setZone(z || 'local')
    : DateTime.fromISO(t, { zone: z })

export const getDur = (d: string | DurationLikeObject | Duration): Duration => {
  if (typeof d === 'string') return Duration.fromISO(d)
  if (Duration.isDuration(d)) return d
  return Duration.fromObject(d)
}

export function formatTimeSince(
  _since: DateTime | string,
  _now = DateTime.utc(),
): string {
  if (!_since) return ''
  const since = _since instanceof DateTime ? _since : DateTime.fromISO(_since)
  const now = _now instanceof DateTime ? _now : DateTime.fromISO(_now)
  const diff = now.diff(since)

  if (diff.as('minutes') < 1) {
    return `< 1m ago`
  }

  if (diff.as('hours') < 1) {
    return `${Math.floor(diff.as('minutes'))}m ago`
  }

  if (diff.as('days') < 1) {
    return `${Math.floor(diff.as('hours'))}h ago`
  }

  if (diff.as('months') < 1) {
    return `${Math.floor(diff.as('days'))}d ago`
  }

  if (diff.as('years') < 1) {
    return `> ${Math.floor(diff.as('months'))}mo ago`
  }

  return `> ${Math.floor(diff.as('years'))}y ago`
}
>>>>>>> 5c1b8e11

export function relativeDate(
  _to: DateTime | string,
  _from = DateTime.utc(),
): string {
  const to = _to instanceof DateTime ? _to : DateTime.fromISO(_to)
  const from = (_from instanceof DateTime ? _from : DateTime.fromISO(_from))
    .setZone(to.zoneName)
    .startOf('day')

  const fmt: DateTimeFormatOptions = {
    month: 'long',
    day: 'numeric',
  }
  const build = (prefix = '', opts = {}): string =>
    `${prefix} ${to.toLocaleString({ ...fmt, ...opts })}`.trim()

  if (Interval.after(from, { days: 1 }).contains(to)) return build('Today,')

  if (from.year !== to.year) fmt.year = 'numeric'

  if (Interval.before(from, { days: 1 }).contains(to))
    return build('Yesterday,')
  if (Interval.before(from, { weeks: 1 }).contains(to))
    return build('Last', { weekday: 'long' })
  if (Interval.after(from, { days: 2 }).contains(to)) return build('Tomorrow,')
  if (Interval.after(from, { weeks: 1 }).contains(to))
    return build('This', { weekday: 'long' })
  if (Interval.after(from, { weeks: 2 }).contains(to))
    return build('Next', { weekday: 'long' })

  return build('', { weekday: 'long' })
}

<<<<<<< HEAD
export function toRelativePrecise(
  dur: Duration,
  units: ReadonlyArray<keyof DurationLikeObject> = ['days', 'hours', 'minutes'],
): string {
  const parts = []
  const prefix = dur.valueOf() > 0 ? 'in ' : ''
  const suffix = dur.valueOf() > 0 ? '' : ' ago'
  if (dur.valueOf() < 0) dur = dur.negate()
=======
export type FormatRelativeArg = {
  dur: Duration | string | DurationLikeObject
  noQualifier?: boolean
  units?: ReadonlyArray<keyof DurationLikeObject>
  min?: Duration | string | DurationLikeObject
  precise?: boolean
}

export function formatRelative({
  dur: durArg,
  noQualifier,
  units = ['days', 'hours', 'minutes'],
  min: minArg,
  precise,
}: FormatRelativeArg): string {
  const parts = []
  let dur = getDur(durArg)
  let min = minArg ? getDur(minArg) : undefined
  if (!min) {
    // default to lowest unit
    min = Duration.fromObject({ [units[units.length - 1]]: 1 })
  }
  const neg = dur.valueOf() < 0
  let prefix = noQualifier || neg ? '' : 'in '
  const suffix = noQualifier || !neg ? '' : ' ago'
  if (dur.valueOf() < 0) dur = dur.negate()
  if (min && min.valueOf() > dur.valueOf()) {
    dur = min
    prefix = neg ? '< ' : '> '
  }
>>>>>>> 5c1b8e11

  for (const unit of units) {
    const val = Math.floor(dur.as(unit))
    if (val === 0) continue
    const part = Duration.fromObject({ [unit]: val })
    dur = dur.minus(part)

<<<<<<< HEAD
    parts.push(part.toHuman())
  }

  return prefix + parts.join(' ') + suffix
=======
    parts.push(part.toHuman({ unitDisplay: 'short' }))
    if (!precise) break
  }

  return prefix + parts.join(', ') + suffix
>>>>>>> 5c1b8e11
}

function formatGuard(fmt: never): never {
  throw new Error('invalid time format ' + fmt)
}
<<<<<<< HEAD
export const getDT = (t: string | DateTime, z?: ExplicitZone): DateTime =>
  DateTime.isDateTime(t)
    ? t.setZone(z || 'local')
    : DateTime.fromISO(t, { zone: z })

export function formatTimestamp(opts: TimeFormatOpts): string {
  const { zone = 'local' } = opts
  const dt = getDT(opts.time, zone)
  const from = getDT('from' in opts && opts.from ? opts.from : DateTime.utc())

  if (!opts.format || opts.format === 'default')
    return dt.toLocaleString(DateTime.DATETIME_MED)
  if (opts.format === 'clock') return dt.toLocaleString(DateTime.TIME_SIMPLE)
  if (opts.format === 'relative-date') return relativeDate(dt, from)

  if (opts.format === 'weekday-clock')
=======

export type FormatTimestampArg = {
  time: string | DateTime
  zone?: string
} & (
  | {
      format: 'relative'
      from?: string | DateTime

      // If true, the 'relative' format will include multiple units.
      precise?: boolean
      min?: string | DurationLikeObject | Duration
    }
  | {
      format: 'relative-date'
      from?: string | DateTime
    }
  | {
      format?: 'clock' | 'default' | 'weekday-clock'
    }
)

export function formatTimestamp(arg: FormatTimestampArg): string {
  const { zone = 'local' } = arg
  const dt = getDT(arg.time, zone)
  const from = getDT('from' in arg && arg.from ? arg.from : DateTime.utc())

  if (!arg.format || arg.format === 'default')
    return dt.toLocaleString(DateTime.DATETIME_MED)
  if (arg.format === 'clock') return dt.toLocaleString(DateTime.TIME_SIMPLE)
  if (arg.format === 'relative-date') return relativeDate(dt, from)

  if (arg.format === 'weekday-clock')
>>>>>>> 5c1b8e11
    return dt.toLocaleString({
      hour: 'numeric',
      minute: 'numeric',
      weekday: 'short',
    })

<<<<<<< HEAD
  if (opts.format === 'relative' && opts.precise)
    return toRelativePrecise(dt.diff(from))

  if (opts.format === 'relative')
    return dt.toRelative({ style: 'short', base: from }) || ''

  // Create a type error if we add a new format and forget to handle it.
  formatGuard(opts.format)
=======
  if (arg.format === 'relative')
    return formatRelative({
      dur: dt.diff(from),
      precise: arg.precise,
      min: arg.min,
    })

  // Create a type error if we add a new format and forget to handle it.
  formatGuard(arg.format)
>>>>>>> 5c1b8e11
}

// fmtTime returns simple string for ISO string or DateTime object.
// If `withZoneAbbr` is not specified, zone info will only be provided for non-local times.
// Only 12-hour if the locale is.
// e.g. '9:30 AM', '9:30 PM', '9:30 AM CDT'
export function fmtTime(
  time: DateTime | string,
  zone: ExplicitZone,
  withZoneAbbr: boolean | null = null,
): string {
  if (!time) return ''
  if (typeof time === 'string') {
    time = DateTime.fromISO(time, { zone })
  } else {
    time = time.setZone(zone)
  }

  const prefix = time.toLocaleString(DateTime.TIME_SIMPLE)
  const suffix = time.toFormat('ZZZZ')

  if (withZoneAbbr === true) return prefix + ' ' + suffix
  if (withZoneAbbr === false) return prefix

  if (zone === DateTime.local().zoneName) return prefix
  return prefix + ' ' + suffix
}

// fmtLocal is like fmtTime but uses the system zone and displays zone info by default.
export function fmtLocal(
  time: DateTime | string,
  withZoneAbbr: boolean | null = true,
): string {
  return fmtTime(time, 'local', withZoneAbbr)
}<|MERGE_RESOLUTION|>--- conflicted
+++ resolved
@@ -7,27 +7,6 @@
 } from 'luxon'
 import { ExplicitZone } from './luxon-helpers'
 
-<<<<<<< HEAD
-export type TimeFormatOpts = {
-  time: string | DateTime
-  zone?: string
-} & (
-  | {
-      format: 'relative'
-      from?: string | DateTime
-
-      // If true, the 'relative' format will include multiple units.
-      precise?: boolean
-    }
-  | {
-      format: 'relative-date'
-      from?: string | DateTime
-    }
-  | {
-      format?: 'clock' | 'default' | 'weekday-clock'
-    }
-)
-=======
 export const getDT = (t: string | DateTime, z?: ExplicitZone): DateTime =>
   DateTime.isDateTime(t)
     ? t.setZone(z || 'local')
@@ -70,7 +49,6 @@
 
   return `> ${Math.floor(diff.as('years'))}y ago`
 }
->>>>>>> 5c1b8e11
 
 export function relativeDate(
   _to: DateTime | string,
@@ -105,16 +83,6 @@
   return build('', { weekday: 'long' })
 }
 
-<<<<<<< HEAD
-export function toRelativePrecise(
-  dur: Duration,
-  units: ReadonlyArray<keyof DurationLikeObject> = ['days', 'hours', 'minutes'],
-): string {
-  const parts = []
-  const prefix = dur.valueOf() > 0 ? 'in ' : ''
-  const suffix = dur.valueOf() > 0 ? '' : ' ago'
-  if (dur.valueOf() < 0) dur = dur.negate()
-=======
 export type FormatRelativeArg = {
   dur: Duration | string | DurationLikeObject
   noQualifier?: boolean
@@ -145,7 +113,6 @@
     dur = min
     prefix = neg ? '< ' : '> '
   }
->>>>>>> 5c1b8e11
 
   for (const unit of units) {
     const val = Math.floor(dur.as(unit))
@@ -153,41 +120,16 @@
     const part = Duration.fromObject({ [unit]: val })
     dur = dur.minus(part)
 
-<<<<<<< HEAD
-    parts.push(part.toHuman())
-  }
-
-  return prefix + parts.join(' ') + suffix
-=======
     parts.push(part.toHuman({ unitDisplay: 'short' }))
     if (!precise) break
   }
 
   return prefix + parts.join(', ') + suffix
->>>>>>> 5c1b8e11
 }
 
 function formatGuard(fmt: never): never {
   throw new Error('invalid time format ' + fmt)
 }
-<<<<<<< HEAD
-export const getDT = (t: string | DateTime, z?: ExplicitZone): DateTime =>
-  DateTime.isDateTime(t)
-    ? t.setZone(z || 'local')
-    : DateTime.fromISO(t, { zone: z })
-
-export function formatTimestamp(opts: TimeFormatOpts): string {
-  const { zone = 'local' } = opts
-  const dt = getDT(opts.time, zone)
-  const from = getDT('from' in opts && opts.from ? opts.from : DateTime.utc())
-
-  if (!opts.format || opts.format === 'default')
-    return dt.toLocaleString(DateTime.DATETIME_MED)
-  if (opts.format === 'clock') return dt.toLocaleString(DateTime.TIME_SIMPLE)
-  if (opts.format === 'relative-date') return relativeDate(dt, from)
-
-  if (opts.format === 'weekday-clock')
-=======
 
 export type FormatTimestampArg = {
   time: string | DateTime
@@ -221,23 +163,12 @@
   if (arg.format === 'relative-date') return relativeDate(dt, from)
 
   if (arg.format === 'weekday-clock')
->>>>>>> 5c1b8e11
     return dt.toLocaleString({
       hour: 'numeric',
       minute: 'numeric',
       weekday: 'short',
     })
 
-<<<<<<< HEAD
-  if (opts.format === 'relative' && opts.precise)
-    return toRelativePrecise(dt.diff(from))
-
-  if (opts.format === 'relative')
-    return dt.toRelative({ style: 'short', base: from }) || ''
-
-  // Create a type error if we add a new format and forget to handle it.
-  formatGuard(opts.format)
-=======
   if (arg.format === 'relative')
     return formatRelative({
       dur: dt.diff(from),
@@ -247,7 +178,6 @@
 
   // Create a type error if we add a new format and forget to handle it.
   formatGuard(arg.format)
->>>>>>> 5c1b8e11
 }
 
 // fmtTime returns simple string for ISO string or DateTime object.
