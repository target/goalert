/* eslint @typescript-eslint/no-var-requires: 0 */
const webpack = require('webpack')
const path = require('path')
const outputPath = path.join(__dirname, 'build')
const TerserPlugin = require('terser-webpack-plugin')

module.exports = {
  entry: {
    // All infrequently changed packages
    vendorPackages: [
      'react',
      'react-dom',
      'react-router',
      'react-router-dom',
      '@material-ui/core',
      '@material-ui/icons',
      '@material-ui/lab',
      '@material-ui/pickers',
      'luxon',
      'reselect',
<<<<<<< HEAD
      '@apollo/client',
      'axios',
=======
      'apollo-utilities',
>>>>>>> a6e82c7c
      'redux',
      'redux-devtools-extension',
      'redux-thunk',
      'react-redux',
      'mdi-material-ui',
      '@date-io/luxon',
      'classnames',
      'react-beautiful-dnd',
      'react-ga',
      'history',
      'react-countdown-now',
      'connected-react-router',
      'chance',
      '@hot-loader/react-dom',
      'ansi-html',
      'ansi-regex',
      'css-loader',
      'date-arithmetic',
      'diff',
      'dom-helpers',
      'events',
      'fast-levenshtein',
      'html-entities',
      'lodash',
      'loglevel',
      'querystring-es3',
      'react-big-calendar',
      'react-hot-loader',
      'react-infinite-scroll-component',
      'react-overlays',
      'shallowequal',
      'sockjs-client',
      'strip-ansi',
      'uncontrollable',
      'url',
    ],
  },
  mode: 'development',
  output: {
    filename: '[name].dll.js',
    path: outputPath,
    library: '[name]',
  },

  plugins: [
    new webpack.DllPlugin({
      name: '[name]',
      path: path.join(outputPath, '[name].json'),
    }),
  ],
  optimization: {
    // minify javascript
    minimizer: [new TerserPlugin()],
  },
}<|MERGE_RESOLUTION|>--- conflicted
+++ resolved
@@ -18,12 +18,7 @@
       '@material-ui/pickers',
       'luxon',
       'reselect',
-<<<<<<< HEAD
       '@apollo/client',
-      'axios',
-=======
-      'apollo-utilities',
->>>>>>> a6e82c7c
       'redux',
       'redux-devtools-extension',
       'redux-thunk',
