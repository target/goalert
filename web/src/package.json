{
  "name": "goalert-ui",
  "version": "1.0.0",
  "description": "user interface for the goalert project",
  "main": "index.js",
  "scripts": {
    "slint": "stylelint ./app/**/*.css",
    "lint": "eslint . && tsc -p ./tsconfig.json",
    "precommit-msg": "echo 'Pre-commit checks...' && exit 0",
    "fmt": "prettier -l --write '**/*.{js,yml,yaml,json,css,ts,tsx,html}' && eslint --fix . && tsc -p ./tsconfig.json",
    "build-deps": "webpack --config ./webpack.dll.config.js --progress"
  },
  "jest": {
    "transform": {
      "^.+\\.(j|t)sx?$": "babel-jest"
    },
    "transformIgnorePatterns": [
      "node_modules/(?!lodash-es).+\\.js$"
    ]
  },
  "husky": {
    "hooks": {
      "pre-commit": "lint-staged"
    }
  },
  "lint-staged": {
    "*.{ts,tsx}": [
      "tsc --allowJs --jsx react --noEmit --isolatedModules --noImplicitAny --strict --noImplicitThis --lib es6,dom --esModuleInterop --noFallthroughCasesInSwitch --experimentalDecorators"
    ],
    "*.{json,yml,yaml,ts,tsx,html}": [
      "prettier --write"
    ],
    "*.js": [
      "prettier --write",
      "eslint --fix"
    ],
    "*.css": [
      "prettier --write",
      "stylelint"
    ]
  },
  "repository": {
    "type": "git",
    "url": "git@github.com:target/goalert.git"
  },
  "author": {
    "name": "Target",
    "url": "https://github.com/target/goalert/blob/master/CONTRIBUTORS"
  },
  "license": "Apache-2.0",
  "standard": {
    "parser": "babel-eslint",
    "env": [
      "mocha"
    ],
    "ignore": [
      "/cypress/example_tests/"
    ],
    "globals": [
      "Cypress",
      "cy",
      "expect",
      "beforeAll",
      "afterAll"
    ]
  },
  "dependencies": {
    "@apollo/react-hooks": "3.1.3",
    "@babel/runtime": "7.8.4",
    "@date-io/luxon": "1.3.13",
    "@material-ui/core": "4.9.4",
    "@material-ui/icons": "4.9.1",
    "@material-ui/lab": "4.0.0-alpha.45",
    "apollo-cache-inmemory": "1.6.5",
    "apollo-client": "2.6.8",
    "apollo-link": "1.2.13",
    "apollo-link-http": "1.5.16",
    "apollo-link-retry": "2.2.15",
    "apollo-utilities": "1.3.3",
    "axios": "0.19.2",
    "classnames": "2.2.6",
    "connected-react-router": "6.6.1",
    "diff": "4.0.2",
    "except": "0.1.3",
    "graphql": "14.6.0",
    "graphql-tag": "2.10.3",
    "history": "4.10.1",
    "lodash-es": "4.17.15",
    "luxon": "1.22.0",
    "mdi-material-ui": "6.12.0",
    "modernizr": "3.9.1",
    "modernizr-loader": "1.0.1",
    "react": "16.12.0",
    "react-apollo": "3.1.3",
    "react-beautiful-dnd": "13.0.0",
    "react-big-calendar": "0.24.0",
    "react-countdown-now": "2.1.2",
    "react-dom": "16.13.0",
    "react-ga": "2.7.0",
    "react-infinite-scroll-component": "5.0.4",
    "react-markdown": "4.3.1",
    "react-redux": "7.2.0",
    "react-router-dom": "5.1.2",
    "react-select": "3.0.8",
    "redux-thunk": "2.3.0",
    "reselect": "4.0.0"
  },
  "devDependencies": {
    "@apollo/react-common": "3.1.3",
    "@babel/cli": "7.8.4",
    "@babel/core": "7.8.7",
    "@babel/plugin-proposal-class-properties": "7.8.3",
    "@babel/plugin-proposal-decorators": "7.8.3",
    "@babel/plugin-syntax-dynamic-import": "7.8.3",
    "@babel/plugin-transform-runtime": "7.8.3",
    "@babel/preset-env": "7.8.7",
    "@babel/preset-react": "7.8.3",
    "@babel/preset-typescript": "7.8.3",
    "@cypress/webpack-preprocessor": "4.1.3",
    "@hot-loader/react-dom": "16.12.0",
    "@material-ui/pickers": "3.2.10",
<<<<<<< HEAD
    "@types/chance": "1.0.8",
    "@types/classnames": "2.2.9",
=======
    "@types/chance": "1.0.9",
>>>>>>> 8f5ae2d0
    "@types/cypress": "1.1.3",
    "@types/diff": "4.0.2",
    "@types/history": "4.7.5",
    "@types/jest": "25.1.3",
    "@types/lodash-es": "4.17.3",
    "@types/luxon": "1.21.0",
    "@types/react": "16.9.23",
    "@types/react-dom": "16.9.5",
    "@types/react-redux": "7.1.7",
    "@types/react-router": "5.1.4",
    "@types/react-router-dom": "5.1.3",
    "babel-eslint": "10.0.3",
    "babel-jest": "25.1.0",
    "babel-loader": "8.0.6",
    "babel-plugin-transform-class-properties": "6.24.1",
    "babel-plugin-typescript-to-proptypes": "1.3.0",
    "chance": "1.1.4",
    "css-loader": "3.4.2",
    "cssnano": "4.1.10",
    "cypress": "4.1.0",
    "cypress-plugin-retries": "1.5.2",
    "eslint": "6.8.0",
    "eslint-config-prettier": "6.10.0",
    "eslint-config-standard": "14.1.0",
    "eslint-config-standard-jsx": "8.1.0",
    "eslint-plugin-cypress": "2.10.3",
    "eslint-plugin-import": "2.20.1",
    "eslint-plugin-jsx-a11y": "6.2.3",
    "eslint-plugin-node": "11.0.0",
    "eslint-plugin-prettier": "3.1.2",
    "eslint-plugin-promise": "4.2.1",
    "eslint-plugin-react": "7.18.3",
    "eslint-plugin-react-hooks": "2.5.0",
    "eslint-plugin-standard": "4.0.1",
    "file-loader": "5.1.0",
    "html-webpack-plugin": "3.2.0",
    "husky": "4.2.3",
    "ifdef-loader": "2.1.4",
    "jest": "25.1.0",
    "json-loader": "0.5.7",
    "lint-staged": "10.0.7",
    "postcss-loader": "3.0.0",
    "prettier": "1.19.1",
    "raw-loader": "4.0.0",
    "react-hot-loader": "4.12.19",
    "redux": "4.0.5",
    "redux-devtools-extension": "2.13.8",
    "style-loader": "1.1.3",
    "stylelint": "13.2.0",
    "stylelint-config-standard": "20.0.0",
    "terser-webpack-plugin": "2.3.5",
    "ts-loader": "6.2.1",
    "typescript": "3.8.3",
    "webpack": "4.41.6",
    "webpack-cli": "3.3.11",
    "webpack-dev-server": "3.10.3"
  }
}<|MERGE_RESOLUTION|>--- conflicted
+++ resolved
@@ -119,12 +119,8 @@
     "@cypress/webpack-preprocessor": "4.1.3",
     "@hot-loader/react-dom": "16.12.0",
     "@material-ui/pickers": "3.2.10",
-<<<<<<< HEAD
-    "@types/chance": "1.0.8",
+    "@types/chance": "1.0.9",
     "@types/classnames": "2.2.9",
-=======
-    "@types/chance": "1.0.9",
->>>>>>> 8f5ae2d0
     "@types/cypress": "1.1.3",
     "@types/diff": "4.0.2",
     "@types/history": "4.7.5",
