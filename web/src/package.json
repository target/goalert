{
  "name": "goalert-web",
  "version": "1.0.0",
  "description": "user interface for the goalert project",
  "main": "index.js",
  "scripts": {
    "fmt": "prettier -l --write '**/*.{js,yml,yaml,json,css,ts,tsx,html}'",
    "lint": "eslint --ext .js,.jsx,.ts,.tsx --fix . && stylelint --fix ./app/**/*.css",
    "ts-compile": "tsc -p app/tsconfig.json && tsc -p cypress/tsconfig.json",
    "check": "yarn fmt && yarn lint && yarn ts-compile",
    "precommit-msg": "echo 'Pre-commit checks...' && exit 0",
    "build-deps": "webpack --config ./webpack.dll.config.js --progress"
  },
  "jest": {
    "transform": {
      "^.+\\.(j|t)sx?$": "babel-jest"
    }
  },
  "husky": {
    "hooks": {
      "pre-commit": "lint-staged"
    }
  },
  "lint-staged": {
    "*.{json,yml,yaml,html}": [
      "prettier --write"
    ],
    "*.{js,jsx,ts,tsx}": [
      "prettier --write",
      "eslint --fix"
    ],
    "*.css": [
      "prettier --write",
      "stylelint"
    ]
  },
  "repository": {
    "type": "git",
    "url": "git@github.com:target/goalert.git"
  },
  "author": {
    "name": "Target",
    "url": "https://github.com/target/goalert/blob/master/CONTRIBUTORS"
  },
  "license": "Apache-2.0",
  "standard": {
    "parser": "babel-eslint",
    "env": [
      "mocha"
    ],
    "ignore": [
      "/cypress/example_tests/"
    ],
    "globals": [
      "Cypress",
      "cy",
      "expect",
      "beforeAll",
      "afterAll"
    ]
  },
  "dependencies": {
    "@apollo/client": "3.3.6",
    "@babel/runtime": "7.12.5",
    "@date-io/luxon": "1.3.13",
    "@material-ui/core": "4.11.2",
    "@material-ui/icons": "4.11.2",
    "@material-ui/lab": "4.0.0-alpha.57",
    "bowser": "2.11.0",
    "classnames": "2.2.6",
    "connected-react-router": "6.6.1",
    "diff": "5.0.0",
    "graphql": "14.7.0",
    "history": "5.0.0",
    "lodash": "4.17.20",
    "luxon": "1.24.1",
    "mdi-material-ui": "6.21.0",
    "modernizr": "3.11.4",
    "modernizr-loader": "1.0.1",
    "react": "16.14.0",
    "react-beautiful-dnd": "13.0.0",
    "react-big-calendar": "0.30.0",
    "react-countdown-now": "2.1.2",
    "react-dom": "16.14.0",
    "react-ga": "3.3.0",
    "react-infinite-scroll-component": "5.1.0",
    "react-markdown": "5.0.3",
    "react-redux": "7.2.2",
    "react-router-dom": "5.2.0",
    "redux-thunk": "2.3.0",
    "reselect": "4.0.0"
  },
  "devDependencies": {
    "@babel/cli": "7.12.10",
    "@babel/core": "7.12.10",
    "@babel/plugin-proposal-class-properties": "7.12.1",
    "@babel/plugin-proposal-decorators": "7.12.12",
    "@babel/plugin-syntax-dynamic-import": "7.8.3",
    "@babel/plugin-transform-runtime": "7.12.10",
    "@babel/preset-env": "7.12.11",
    "@babel/preset-react": "7.12.10",
    "@babel/preset-typescript": "7.12.7",
    "@cypress/webpack-preprocessor": "5.5.0",
    "@hot-loader/react-dom": "16.14.0",
    "@material-ui/pickers": "3.2.10",
    "@types/chance": "1.1.1",
    "@types/classnames": "2.2.11",
    "@types/diff": "5.0.0",
    "@types/jest": "26.0.14",
    "@types/lodash": "4.14.167",
    "@types/luxon": "1.25.0",
<<<<<<< HEAD
    "@types/react": "16.9.52",
    "@types/react-big-calendar": "0.24.8",
=======
    "@types/react": "17.0.0",
>>>>>>> 6f83e015
    "@types/react-dom": "17.0.0",
    "@types/react-redux": "7.1.14",
    "@types/react-router": "5.1.8",
    "@types/react-router-dom": "5.1.6",
    "@typescript-eslint/eslint-plugin": "4.10.0",
    "@typescript-eslint/parser": "4.11.0",
    "babel-eslint": "10.1.0",
    "babel-jest": "26.6.3",
    "babel-loader": "8.2.2",
    "babel-plugin-transform-class-properties": "6.24.1",
    "babel-plugin-typescript-to-proptypes": "1.4.2",
    "chance": "1.1.7",
    "copy-webpack-plugin": "6.0.3",
    "css-loader": "5.0.1",
    "cssnano": "4.1.10",
<<<<<<< HEAD
    "cypress": "5.6.0",
=======
    "cypress": "6.2.0",
>>>>>>> 6f83e015
    "eslint": "7.13.0",
    "eslint-config-prettier": "7.0.0",
    "eslint-config-standard": "16.0.2",
    "eslint-config-standard-jsx": "10.0.0",
    "eslint-plugin-cypress": "2.11.2",
    "eslint-plugin-import": "2.22.1",
    "eslint-plugin-jsx-a11y": "6.4.1",
    "eslint-plugin-node": "11.1.0",
    "eslint-plugin-prettier": "3.3.0",
    "eslint-plugin-promise": "4.2.1",
    "eslint-plugin-react": "7.22.0",
    "eslint-plugin-react-hooks": "4.2.0",
    "eslint-plugin-standard": "5.0.0",
    "file-loader": "6.2.0",
    "husky": "4.3.6",
    "ifdef-loader": "2.1.5",
    "jest": "26.6.3",
    "json-loader": "0.5.7",
    "lint-staged": "10.4.2",
    "postcss-loader": "3.0.0",
    "prettier": "2.2.1",
    "raw-loader": "4.0.2",
    "react-hot-loader": "4.13.0",
    "redux": "4.0.5",
    "redux-devtools-extension": "2.13.8",
    "style-loader": "2.0.0",
    "stylelint": "13.8.0",
    "stylelint-config-standard": "20.0.0",
    "terser-webpack-plugin": "4.2.3",
    "typescript": "4.1.3",
    "webpack": "4.44.2",
    "webpack-cli": "3.3.12",
    "webpack-dev-server": "3.11.1"
  }
}<|MERGE_RESOLUTION|>--- conflicted
+++ resolved
@@ -109,12 +109,8 @@
     "@types/jest": "26.0.14",
     "@types/lodash": "4.14.167",
     "@types/luxon": "1.25.0",
-<<<<<<< HEAD
-    "@types/react": "16.9.52",
+    "@types/react": "17.0.0",
     "@types/react-big-calendar": "0.24.8",
-=======
-    "@types/react": "17.0.0",
->>>>>>> 6f83e015
     "@types/react-dom": "17.0.0",
     "@types/react-redux": "7.1.14",
     "@types/react-router": "5.1.8",
@@ -130,11 +126,7 @@
     "copy-webpack-plugin": "6.0.3",
     "css-loader": "5.0.1",
     "cssnano": "4.1.10",
-<<<<<<< HEAD
-    "cypress": "5.6.0",
-=======
     "cypress": "6.2.0",
->>>>>>> 6f83e015
     "eslint": "7.13.0",
     "eslint-config-prettier": "7.0.0",
     "eslint-config-standard": "16.0.2",
