{
  "name": "goalert-ui",
  "version": "1.0.0",
  "description": "user interface for the goalert project",
  "main": "index.js",
  "scripts": {
    "fmt": "prettier -l --write '**/*.{js,yml,yaml,json,css,ts,tsx,html}'",
    "lint": "eslint --ext .js,.jsx,.ts,.tsx --fix . && stylelint --fix ./app/**/*.css",
    "ts-compile": "tsc -p app/tsconfig.json && tsc -p cypress/tsconfig.json",
    "check": "yarn fmt && yarn lint && yarn ts-compile",
    "precommit-msg": "echo 'Pre-commit checks...' && exit 0",
    "build-deps": "webpack --config ./webpack.dll.config.js --progress"
  },
  "jest": {
    "transform": {
      "^.+\\.(j|t)sx?$": "babel-jest"
    }
  },
  "husky": {
    "hooks": {
      "pre-commit": "lint-staged"
    }
  },
  "lint-staged": {
    "*.{json,yml,yaml,html}": [
      "prettier --write"
    ],
    "*.{js,jsx,ts,tsx}": [
      "prettier --write",
      "eslint --fix"
    ],
    "*.css": [
      "prettier --write",
      "stylelint"
    ]
  },
  "repository": {
    "type": "git",
    "url": "git@github.com:target/goalert.git"
  },
  "author": {
    "name": "Target",
    "url": "https://github.com/target/goalert/blob/master/CONTRIBUTORS"
  },
  "license": "Apache-2.0",
  "standard": {
    "parser": "babel-eslint",
    "env": [
      "mocha"
    ],
    "ignore": [
      "/cypress/example_tests/"
    ],
    "globals": [
      "Cypress",
      "cy",
      "expect",
      "beforeAll",
      "afterAll"
    ]
  },
  "dependencies": {
    "@apollo/client": "3.2.5",
    "@babel/runtime": "7.10.5",
    "@date-io/luxon": "1.3.13",
    "@material-ui/core": "4.11.0",
    "@material-ui/icons": "4.9.1",
    "@material-ui/lab": "4.0.0-alpha.56",
<<<<<<< HEAD
    "axios": "0.20.0",
=======
    "apollo-cache-inmemory": "1.6.6",
    "apollo-client": "2.6.10",
    "apollo-link": "1.2.14",
    "apollo-link-http": "1.5.17",
    "apollo-link-retry": "2.2.16",
    "apollo-utilities": "1.3.4",
>>>>>>> a6e82c7c
    "bowser": "2.11.0",
    "classnames": "2.2.6",
    "connected-react-router": "6.6.1",
    "diff": "4.0.2",
    "graphql": "14.7.0",
    "history": "4.10.1",
    "lodash": "4.17.20",
    "luxon": "1.24.1",
    "mdi-material-ui": "6.17.0",
    "modernizr": "3.11.3",
    "modernizr-loader": "1.0.1",
    "react": "16.14.0",
    "react-beautiful-dnd": "13.0.0",
    "react-big-calendar": "0.27.0",
    "react-countdown-now": "2.1.2",
    "react-dom": "16.13.1",
    "react-ga": "3.1.2",
    "react-infinite-scroll-component": "5.1.0",
    "react-markdown": "5.0.2",
    "react-redux": "7.2.1",
    "react-router-dom": "5.2.0",
    "redux-thunk": "2.3.0",
    "reselect": "4.0.0"
  },
  "devDependencies": {
    "@babel/cli": "7.12.1",
    "@babel/core": "7.12.3",
    "@babel/plugin-proposal-class-properties": "7.12.1",
    "@babel/plugin-proposal-decorators": "7.12.1",
    "@babel/plugin-syntax-dynamic-import": "7.8.3",
    "@babel/plugin-transform-runtime": "7.11.5",
    "@babel/preset-env": "7.11.5",
    "@babel/preset-react": "7.10.4",
    "@babel/preset-typescript": "7.12.1",
    "@cypress/webpack-preprocessor": "5.4.2",
    "@hot-loader/react-dom": "16.13.0",
    "@material-ui/pickers": "3.2.10",
    "@types/chance": "1.1.0",
    "@types/classnames": "2.2.10",
    "@types/diff": "4.0.2",
    "@types/history": "4.7.7",
    "@types/jest": "26.0.14",
    "@types/lodash": "4.14.165",
    "@types/luxon": "1.25.0",
    "@types/react": "16.9.52",
    "@types/react-dom": "16.9.8",
    "@types/react-redux": "7.1.9",
    "@types/react-router": "5.1.8",
    "@types/react-router-dom": "5.1.6",
    "@typescript-eslint/eslint-plugin": "4.4.1",
    "@typescript-eslint/parser": "4.4.1",
    "babel-eslint": "10.1.0",
    "babel-jest": "26.3.0",
    "babel-loader": "8.1.0",
    "babel-plugin-transform-class-properties": "6.24.1",
    "babel-plugin-typescript-to-proptypes": "1.4.1",
    "chance": "1.1.7",
    "copy-webpack-plugin": "6.0.3",
    "css-loader": "5.0.1",
    "cssnano": "4.1.10",
    "eslint": "7.13.0",
    "cypress": "5.5.0",
    "eslint-config-prettier": "6.11.0",
    "eslint-config-standard": "14.1.1",
    "eslint-config-standard-jsx": "8.1.0",
    "eslint-plugin-cypress": "2.11.1",
    "eslint-plugin-import": "2.22.1",
    "eslint-plugin-jsx-a11y": "6.3.1",
    "eslint-plugin-node": "11.1.0",
    "eslint-plugin-prettier": "3.1.4",
    "eslint-plugin-promise": "4.2.1",
    "eslint-plugin-react": "7.20.5",
    "eslint-plugin-react-hooks": "4.1.2",
    "eslint-plugin-standard": "4.0.1",
    "file-loader": "6.0.0",
    "husky": "4.3.0",
    "ifdef-loader": "2.1.5",
    "jest": "26.1.0",
    "json-loader": "0.5.7",
    "lint-staged": "10.4.2",
    "postcss-loader": "3.0.0",
    "prettier": "2.0.5",
    "raw-loader": "4.0.2",
    "react-hot-loader": "4.13.0",
    "redux": "4.0.5",
    "redux-devtools-extension": "2.13.8",
    "style-loader": "1.2.1",
    "stylelint": "13.7.2",
    "stylelint-config-standard": "20.0.0",
    "terser-webpack-plugin": "4.2.2",
    "typescript": "4.0.3",
    "webpack": "4.44.1",
    "webpack-cli": "3.3.12",
    "webpack-dev-server": "3.11.0"
  }
}<|MERGE_RESOLUTION|>--- conflicted
+++ resolved
@@ -66,16 +66,6 @@
     "@material-ui/core": "4.11.0",
     "@material-ui/icons": "4.9.1",
     "@material-ui/lab": "4.0.0-alpha.56",
-<<<<<<< HEAD
-    "axios": "0.20.0",
-=======
-    "apollo-cache-inmemory": "1.6.6",
-    "apollo-client": "2.6.10",
-    "apollo-link": "1.2.14",
-    "apollo-link-http": "1.5.17",
-    "apollo-link-retry": "2.2.16",
-    "apollo-utilities": "1.3.4",
->>>>>>> a6e82c7c
     "bowser": "2.11.0",
     "classnames": "2.2.6",
     "connected-react-router": "6.6.1",
