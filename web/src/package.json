--- conflicted
+++ resolved
@@ -125,15 +125,9 @@
     "chance": "1.1.4",
     "css-loader": "3.4.0",
     "cssnano": "4.1.10",
-<<<<<<< HEAD
     "cypress": "3.8.1",
-    "cypress-plugin-retries": "1.5.0",
-    "eslint": "6.7.2",
-=======
-    "cypress": "3.8.0",
     "cypress-plugin-retries": "1.5.2",
     "eslint": "6.8.0",
->>>>>>> cbe86f63
     "eslint-config-prettier": "6.7.0",
     "eslint-config-standard": "14.1.0",
     "eslint-config-standard-jsx": "8.1.0",
