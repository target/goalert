{
  "name": "goalert-ui",
  "version": "1.0.0",
  "description": "user interface for the goalert project",
  "main": "index.js",
  "scripts": {
    "fmt": "prettier -l --write '**/*.{js,yml,yaml,json,css,ts,tsx,html}'",
    "lint": "eslint --ext .js,.jsx,.ts,.tsx --fix . && stylelint --fix ./app/**/*.css",
    "ts-compile": "tsc -p app/tsconfig.json && tsc -p cypress/tsconfig.json",
    "check": "yarn fmt && yarn lint && yarn ts-compile",
    "precommit-msg": "echo 'Pre-commit checks...' && exit 0",
    "build-deps": "webpack --config ./webpack.dll.config.js --progress"
  },
  "jest": {
    "transform": {
      "^.+\\.(j|t)sx?$": "babel-jest"
    },
    "transformIgnorePatterns": [
      "node_modules/(?!lodash-es).+\\.js$"
    ]
  },
  "husky": {
    "hooks": {
      "pre-commit": "lint-staged"
    }
  },
  "lint-staged": {
    "*.{json,yml,yaml,html}": [
      "prettier --write"
    ],
    "*.{js,jsx,ts,tsx}": [
      "prettier --write",
      "eslint --fix"
    ],
    "*.css": [
      "prettier --write",
      "stylelint"
    ]
  },
  "repository": {
    "type": "git",
    "url": "git@github.com:target/goalert.git"
  },
  "author": {
    "name": "Target",
    "url": "https://github.com/target/goalert/blob/master/CONTRIBUTORS"
  },
  "license": "Apache-2.0",
  "standard": {
    "parser": "babel-eslint",
    "env": [
      "mocha"
    ],
    "ignore": [
      "/cypress/example_tests/"
    ],
    "globals": [
      "Cypress",
      "cy",
      "expect",
      "beforeAll",
      "afterAll"
    ]
  },
  "dependencies": {
    "@apollo/react-hooks": "3.1.5",
    "@babel/runtime": "7.10.5",
    "@date-io/luxon": "1.3.13",
    "@material-ui/core": "4.11.0",
    "@material-ui/icons": "4.9.1",
    "@material-ui/lab": "4.0.0-alpha.56",
    "apollo-cache-inmemory": "1.6.6",
    "apollo-client": "2.6.10",
    "apollo-link": "1.2.14",
    "apollo-link-http": "1.5.17",
    "apollo-link-retry": "2.2.16",
    "apollo-utilities": "1.3.4",
    "axios": "0.20.0",
    "bowser": "2.10.0",
    "classnames": "2.2.6",
    "connected-react-router": "6.6.1",
    "diff": "4.0.2",
    "except": "0.1.3",
    "graphql": "14.7.0",
    "graphql-tag": "2.11.0",
    "history": "4.10.1",
    "lodash-es": "4.17.15",
    "luxon": "1.24.1",
    "mdi-material-ui": "6.17.0",
    "modernizr": "3.11.3",
    "modernizr-loader": "1.0.1",
    "react": "16.14.0",
    "react-apollo": "3.1.5",
    "react-beautiful-dnd": "13.0.0",
    "react-big-calendar": "0.27.0",
    "react-countdown-now": "2.1.2",
    "react-dom": "16.13.1",
    "react-ga": "3.1.2",
    "react-infinite-scroll-component": "5.1.0",
    "react-markdown": "4.3.1",
    "react-redux": "7.2.1",
    "react-router-dom": "5.2.0",
    "redux-thunk": "2.3.0",
    "reselect": "4.0.0"
  },
  "devDependencies": {
    "@apollo/react-common": "3.1.4",
    "@babel/cli": "7.11.6",
    "@babel/core": "7.10.5",
    "@babel/plugin-proposal-class-properties": "7.12.1",
    "@babel/plugin-proposal-decorators": "7.10.5",
    "@babel/plugin-syntax-dynamic-import": "7.8.3",
    "@babel/plugin-transform-runtime": "7.11.5",
    "@babel/preset-env": "7.11.5",
    "@babel/preset-react": "7.10.4",
    "@babel/preset-typescript": "7.12.1",
    "@cypress/webpack-preprocessor": "5.4.2",
    "@hot-loader/react-dom": "16.13.0",
    "@material-ui/pickers": "3.2.10",
    "@types/chance": "1.1.0",
    "@types/classnames": "2.2.10",
    "@types/diff": "4.0.2",
    "@types/history": "4.7.7",
    "@types/jest": "26.0.14",
    "@types/lodash-es": "4.17.3",
    "@types/luxon": "1.25.0",
    "@types/react": "16.9.52",
    "@types/react-dom": "16.9.8",
    "@types/react-redux": "7.1.9",
    "@types/react-router": "5.1.8",
    "@types/react-router-dom": "5.1.5",
    "@typescript-eslint/eslint-plugin": "4.4.1",
    "@typescript-eslint/parser": "4.4.1",
    "babel-eslint": "10.1.0",
    "babel-jest": "26.3.0",
    "babel-loader": "8.1.0",
    "babel-plugin-transform-class-properties": "6.24.1",
    "babel-plugin-typescript-to-proptypes": "1.4.1",
    "chance": "1.1.7",
    "copy-webpack-plugin": "6.0.3",
    "css-loader": "4.3.0",
    "cssnano": "4.1.10",
<<<<<<< HEAD
    "cypress": "5.2.0",
    "eslint": "7.11.0",
=======
    "cypress": "5.5.0",
    "eslint": "6.8.0",
>>>>>>> 65827110
    "eslint-config-prettier": "6.11.0",
    "eslint-config-standard": "14.1.1",
    "eslint-config-standard-jsx": "8.1.0",
    "eslint-plugin-cypress": "2.11.1",
    "eslint-plugin-import": "2.22.1",
    "eslint-plugin-jsx-a11y": "6.3.1",
    "eslint-plugin-node": "11.1.0",
    "eslint-plugin-prettier": "3.1.4",
    "eslint-plugin-promise": "4.2.1",
    "eslint-plugin-react": "7.20.5",
    "eslint-plugin-react-hooks": "4.1.2",
    "eslint-plugin-standard": "4.0.1",
    "file-loader": "6.0.0",
    "husky": "4.3.0",
    "ifdef-loader": "2.1.5",
    "jest": "26.1.0",
    "json-loader": "0.5.7",
    "lint-staged": "10.4.2",
    "postcss-loader": "3.0.0",
    "prettier": "2.0.5",
    "raw-loader": "4.0.1",
    "react-hot-loader": "4.13.0",
    "redux": "4.0.5",
    "redux-devtools-extension": "2.13.8",
    "style-loader": "1.2.1",
    "stylelint": "13.7.1",
    "stylelint-config-standard": "20.0.0",
    "terser-webpack-plugin": "4.2.2",
    "typescript": "4.0.3",
    "webpack": "4.44.1",
    "webpack-cli": "3.3.12",
    "webpack-dev-server": "3.11.0"
  }
}<|MERGE_RESOLUTION|>--- conflicted
+++ resolved
@@ -140,13 +140,8 @@
     "copy-webpack-plugin": "6.0.3",
     "css-loader": "4.3.0",
     "cssnano": "4.1.10",
-<<<<<<< HEAD
-    "cypress": "5.2.0",
     "eslint": "7.11.0",
-=======
     "cypress": "5.5.0",
-    "eslint": "6.8.0",
->>>>>>> 65827110
     "eslint-config-prettier": "6.11.0",
     "eslint-config-standard": "14.1.1",
     "eslint-config-standard-jsx": "8.1.0",
