--- conflicted
+++ resolved
@@ -97,12 +97,8 @@
     "reselect": "4.0.0"
   },
   "devDependencies": {
-<<<<<<< HEAD
-    "@babel/cli": "7.11.6",
-=======
     "@apollo/react-common": "3.1.4",
     "@babel/cli": "7.12.1",
->>>>>>> 93365ccf
     "@babel/core": "7.10.5",
     "@babel/plugin-proposal-class-properties": "7.12.1",
     "@babel/plugin-proposal-decorators": "7.10.5",
