{
  "name": "goalert-ui",
  "version": "1.0.0",
  "description": "user interface for the goalert project",
  "main": "index.js",
  "scripts": {
    "slint": "stylelint ./app/**/*.css",
    "lint": "eslint .",
    "precommit-msg": "echo 'Pre-commit checks...' && exit 0",
    "fmt": "prettier -l --write '**/*.{js,yml,yaml,json,css,ts,html}' && eslint --fix .",
    "build-deps": "webpack --config ./webpack.dll.config.js --progress"
  },
  "jest": {
    "transform": {
      "^.+\\.jsx?$": "babel-jest"
    },
    "transformIgnorePatterns": [
      "node_modules/(?!lodash-es).+\\.js$"
    ]
  },
  "husky": {
    "hooks": {
      "pre-commit": "lint-staged"
    }
  },
  "lint-staged": {
    "*.{json,yml,yaml,ts,html}": [
      "prettier --write",
      "git add"
    ],
    "*.js": [
      "prettier --write",
      "eslint --fix",
      "git add"
    ],
    "*.css": [
      "prettier --write",
      "stylelint",
      "git add"
    ]
  },
  "repository": {
    "type": "git",
    "url": "git@github.com:target/goalert.git"
  },
  "author": {
    "name": "Target",
    "url": "https://github.com/target/goalert/blob/master/CONTRIBUTORS"
  },
  "license": "Apache-2.0",
  "standard": {
    "parser": "babel-eslint",
    "env": [
      "mocha"
    ],
    "ignore": [
      "/cypress/example_tests/"
    ],
    "globals": [
      "Cypress",
      "cy",
      "expect",
      "beforeAll",
      "afterAll"
    ]
  },
  "dependencies": {
    "@apollo/react-hooks": "3.1.3",
    "@date-io/luxon": "1.3.11",
    "@material-ui/core": "4.4.1",
    "@material-ui/icons": "4.4.1",
    "@material-ui/lab": "4.0.0-alpha.26",
    "apollo-cache-inmemory": "1.6.3",
    "apollo-client": "2.6.4",
    "apollo-link": "1.2.13",
    "apollo-link-http": "1.5.16",
    "apollo-link-retry": "2.2.15",
    "apollo-utilities": "1.3.2",
    "axios": "0.19.0",
    "classnames": "2.2.6",
    "connected-react-router": "6.5.2",
    "diff": "4.0.1",
    "except": "0.1.3",
    "graphql": "14.5.8",
    "graphql-tag": "2.10.1",
    "history": "4.9.0",
    "lodash-es": "4.17.15",
    "luxon": "1.17.2",
    "mdi-material-ui": "6.6.0",
    "moment": "2.24.0",
    "react": "16.9.0",
<<<<<<< HEAD
    "react-apollo": "3.1.3",
    "react-beautiful-dnd": "11.0.5",
=======
    "react-apollo": "3.1.0",
    "react-beautiful-dnd": "12.1.1",
>>>>>>> d578be41
    "react-big-calendar": "0.22.0",
    "react-countdown-now": "2.1.2",
    "react-dom": "16.9.0",
    "react-ga": "2.6.0",
    "react-infinite-scroll-component": "4.5.3",
    "react-markdown": "4.2.2",
    "react-redux": "7.1.3",
    "react-router-dom": "5.0.1",
    "react-select": "3.0.8",
    "redux-thunk": "2.3.0",
    "reselect": "4.0.0"
  },
  "devDependencies": {
    "@babel/cli": "7.6.0",
    "@babel/core": "7.6.0",
    "@babel/plugin-proposal-class-properties": "7.5.5",
    "@babel/plugin-proposal-decorators": "7.6.0",
    "@babel/plugin-syntax-dynamic-import": "7.2.0",
    "@babel/plugin-transform-runtime": "7.6.2",
    "@babel/preset-env": "7.6.0",
    "@babel/preset-react": "7.0.0",
    "@cypress/webpack-preprocessor": "4.1.1",
    "@hot-loader/react-dom": "16.9.0",
    "@material-ui/pickers": "3.2.8",
    "@types/chance": "1.0.7",
    "@types/cypress": "1.1.3",
    "@types/luxon": "1.15.2",
    "babel-eslint": "10.0.3",
    "babel-jest": "24.9.0",
    "babel-loader": "8.0.6",
    "babel-plugin-transform-class-properties": "6.24.1",
    "chance": "1.1.3",
    "css-loader": "3.2.0",
    "cssnano": "4.1.10",
    "cypress": "3.4.1",
    "cypress-plugin-retries": "1.4.0",
    "eslint": "6.2.2",
    "eslint-config-prettier": "5.0.0",
    "eslint-config-standard": "12.0.0",
    "eslint-config-standard-jsx": "6.0.2",
    "eslint-plugin-cypress": "2.2.1",
    "eslint-plugin-import": "2.17.3",
    "eslint-plugin-jsx-a11y": "6.2.3",
    "eslint-plugin-node": "9.2.0",
    "eslint-plugin-prettier": "3.1.1",
    "eslint-plugin-promise": "4.1.1",
    "eslint-plugin-react": "7.13.0",
    "eslint-plugin-react-hooks": "^2.2.0",
    "eslint-plugin-standard": "4.0.1",
    "file-loader": "4.2.0",
    "html-webpack-plugin": "3.2.0",
    "husky": "3.0.5",
    "ifdef-loader": "2.1.4",
    "jest": "24.9.0",
    "json-loader": "0.5.7",
    "lint-staged": "9.2.5",
    "postcss-loader": "3.0.0",
    "prettier": "1.18.2",
    "raw-loader": "3.1.0",
    "react-hot-loader": "4.12.18",
    "redux": "4.0.4",
    "redux-devtools-extension": "2.13.8",
    "style-loader": "1.0.0",
    "stylelint": "10.1.0",
    "stylelint-config-standard": "18.3.0",
    "terser-webpack-plugin": "2.0.1",
    "ts-loader": "6.1.0",
    "typescript": "3.6.3",
    "webpack": "4.39.3",
    "webpack-cli": "3.3.10",
    "webpack-dev-server": "3.8.0"
  }
}<|MERGE_RESOLUTION|>--- conflicted
+++ resolved
@@ -89,13 +89,8 @@
     "mdi-material-ui": "6.6.0",
     "moment": "2.24.0",
     "react": "16.9.0",
-<<<<<<< HEAD
     "react-apollo": "3.1.3",
-    "react-beautiful-dnd": "11.0.5",
-=======
-    "react-apollo": "3.1.0",
     "react-beautiful-dnd": "12.1.1",
->>>>>>> d578be41
     "react-big-calendar": "0.22.0",
     "react-countdown-now": "2.1.2",
     "react-dom": "16.9.0",
