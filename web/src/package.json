{
  "name": "goalert-ui",
  "version": "1.0.0",
  "description": "user interface for the goalert project",
  "main": "index.js",
  "scripts": {
    "slint": "stylelint ./app/**/*.css",
    "lint": "eslint . && tsc -p ./tsconfig.json",
    "precommit-msg": "echo 'Pre-commit checks...' && exit 0",
    "fmt": "prettier -l --write '**/*.{js,yml,yaml,json,css,ts,tsx,html}' && eslint --fix . && tsc -p ./tsconfig.json",
    "build-deps": "webpack --config ./webpack.dll.config.js --progress"
  },
  "jest": {
    "transform": {
      "^.+\\.(j|t)sx?$": "babel-jest"
    },
    "transformIgnorePatterns": [
      "node_modules/(?!lodash-es).+\\.js$"
    ]
  },
  "husky": {
    "hooks": {
      "pre-commit": "lint-staged"
    }
  },
  "lint-staged": {
    "*.{ts,tsx}": [
<<<<<<< HEAD
      "tsc --allowJs --jsx react --noEmit --isolatedModules --noImplicitAny --strict --noImplicitThis --lib es6,dom --esModuleInterop --noFallthroughCasesInSwitch --experimentalDecorators app/global.d.ts"
=======
      "tsc --allowJs --jsx react --noEmit --isolatedModules --noImplicitAny --strict --noImplicitThis --lib es6,dom --esModuleInterop --noFallthroughCasesInSwitch --experimentalDecorators"
>>>>>>> dc4d3711
    ],
    "*.{json,yml,yaml,ts,tsx,html}": [
      "prettier --write"
    ],
    "*.js": [
      "prettier --write",
      "eslint --fix"
    ],
    "*.css": [
      "prettier --write",
      "stylelint"
    ]
  },
  "repository": {
    "type": "git",
    "url": "git@github.com:target/goalert.git"
  },
  "author": {
    "name": "Target",
    "url": "https://github.com/target/goalert/blob/master/CONTRIBUTORS"
  },
  "license": "Apache-2.0",
  "standard": {
    "parser": "babel-eslint",
    "env": [
      "mocha"
    ],
    "ignore": [
      "/cypress/example_tests/"
    ],
    "globals": [
      "Cypress",
      "cy",
      "expect",
      "beforeAll",
      "afterAll"
    ]
  },
  "dependencies": {
    "@apollo/react-hooks": "3.1.3",
    "@babel/runtime": "7.8.4",
    "@date-io/luxon": "1.3.13",
    "@material-ui/core": "4.9.4",
    "@material-ui/icons": "4.9.1",
    "@material-ui/lab": "4.0.0-alpha.43",
    "apollo-cache-inmemory": "1.6.5",
    "apollo-client": "2.6.8",
    "apollo-link": "1.2.13",
    "apollo-link-http": "1.5.16",
    "apollo-link-retry": "2.2.15",
    "apollo-utilities": "1.3.3",
    "axios": "0.19.2",
    "classnames": "2.2.6",
    "connected-react-router": "6.6.1",
    "diff": "4.0.2",
    "except": "0.1.3",
    "graphql": "14.6.0",
    "graphql-tag": "2.10.3",
    "history": "4.10.1",
    "lodash-es": "4.17.15",
    "luxon": "1.22.0",
    "mdi-material-ui": "6.12.0",
    "modernizr": "3.9.1",
    "modernizr-loader": "1.0.1",
    "react": "16.12.0",
    "react-apollo": "3.1.3",
    "react-beautiful-dnd": "13.0.0",
    "react-big-calendar": "0.24.0",
    "react-countdown-now": "2.1.2",
    "react-dom": "16.13.0",
    "react-ga": "2.7.0",
    "react-infinite-scroll-component": "5.0.4",
    "react-markdown": "4.3.1",
    "react-redux": "7.2.0",
    "react-router-dom": "5.1.2",
    "react-select": "3.0.8",
    "redux-thunk": "2.3.0",
    "reselect": "4.0.0"
  },
  "devDependencies": {
    "@babel/cli": "7.8.4",
    "@babel/core": "7.8.4",
    "@babel/plugin-proposal-class-properties": "7.8.3",
    "@babel/plugin-proposal-decorators": "7.8.3",
    "@babel/plugin-syntax-dynamic-import": "7.8.3",
    "@babel/plugin-transform-runtime": "7.8.3",
    "@babel/preset-env": "7.8.4",
    "@babel/preset-react": "7.8.3",
    "@babel/preset-typescript": "7.8.3",
    "@cypress/webpack-preprocessor": "4.1.3",
    "@hot-loader/react-dom": "16.12.0",
    "@material-ui/pickers": "3.2.10",
    "@types/chance": "1.0.8",
    "@types/cypress": "1.1.3",
    "@types/diff": "4.0.2",
    "@types/history": "4.7.5",
    "@types/jest": "25.1.3",
    "@types/lodash-es": "4.17.3",
    "@types/luxon": "1.21.0",
    "@types/react": "16.9.23",
    "@types/react-dom": "16.9.5",
    "@types/react-redux": "7.1.7",
    "@types/react-router": "5.1.4",
    "@types/react-router-dom": "5.1.3",
    "babel-eslint": "10.0.3",
    "babel-jest": "25.1.0",
    "babel-loader": "8.0.6",
    "babel-plugin-transform-class-properties": "6.24.1",
    "babel-plugin-typescript-to-proptypes": "1.2.1",
    "chance": "1.1.4",
    "copy-webpack-plugin": "5.1.1",
    "css-loader": "3.4.2",
    "cssnano": "4.1.10",
    "cypress": "4.0.2",
    "cypress-plugin-retries": "1.5.2",
    "eslint": "6.8.0",
    "eslint-config-prettier": "6.10.0",
    "eslint-config-standard": "14.1.0",
    "eslint-config-standard-jsx": "8.1.0",
    "eslint-plugin-cypress": "2.10.3",
    "eslint-plugin-import": "2.20.1",
    "eslint-plugin-jsx-a11y": "6.2.3",
    "eslint-plugin-node": "11.0.0",
    "eslint-plugin-prettier": "3.1.2",
    "eslint-plugin-promise": "4.2.1",
    "eslint-plugin-react": "7.18.3",
    "eslint-plugin-react-hooks": "2.4.0",
    "eslint-plugin-standard": "4.0.1",
    "file-loader": "5.1.0",
    "html-webpack-plugin": "3.2.0",
    "husky": "4.2.3",
    "ifdef-loader": "2.1.4",
    "jest": "25.1.0",
    "json-loader": "0.5.7",
    "lint-staged": "10.0.7",
    "postcss-loader": "3.0.0",
    "prettier": "1.19.1",
    "raw-loader": "4.0.0",
    "react-hot-loader": "4.12.19",
    "redux": "4.0.5",
    "redux-devtools-extension": "2.13.8",
    "style-loader": "1.1.3",
    "stylelint": "13.2.0",
    "stylelint-config-standard": "20.0.0",
    "terser-webpack-plugin": "2.3.5",
    "ts-loader": "6.2.1",
    "typescript": "3.7.5",
    "webpack": "4.41.6",
    "webpack-cli": "3.3.11",
    "webpack-dev-server": "3.10.3"
  }
}<|MERGE_RESOLUTION|>--- conflicted
+++ resolved
@@ -25,11 +25,7 @@
   },
   "lint-staged": {
     "*.{ts,tsx}": [
-<<<<<<< HEAD
       "tsc --allowJs --jsx react --noEmit --isolatedModules --noImplicitAny --strict --noImplicitThis --lib es6,dom --esModuleInterop --noFallthroughCasesInSwitch --experimentalDecorators app/global.d.ts"
-=======
-      "tsc --allowJs --jsx react --noEmit --isolatedModules --noImplicitAny --strict --noImplicitThis --lib es6,dom --esModuleInterop --noFallthroughCasesInSwitch --experimentalDecorators"
->>>>>>> dc4d3711
     ],
     "*.{json,yml,yaml,ts,tsx,html}": [
       "prettier --write"
