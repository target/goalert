--- conflicted
+++ resolved
@@ -37,12 +37,7 @@
     "classnames": "2.3.1",
     "diff": "5.0.0",
     "esbuild": "0.14.47",
-<<<<<<< HEAD
-    "graphiql": "1.9.2",
-=======
-    "fuse.js": "6.6.1",
     "graphiql": "1.10.0",
->>>>>>> 1b8f67e2
     "graphql": "16.5.0",
     "lodash": "4.17.21",
     "luxon": "3.0.1",
