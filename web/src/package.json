{
  "name": "goalert-ui",
  "version": "1.0.0",
  "description": "user interface for the goalert project",
  "main": "index.js",
  "scripts": {
    "slint": "stylelint ./app/**/*.css",
    "lint": "eslint .",
    "precommit-msg": "echo 'Pre-commit checks...' && exit 0",
    "fmt": "prettier -l --write '**/*.{js,yml,yaml,json,css,ts,html}' && eslint --fix .",
    "build-deps": "webpack --config ./webpack.dll.config.js --progress"
  },
  "jest": {
    "transform": {
      "^.+\\.jsx?$": "babel-jest"
    },
    "transformIgnorePatterns": [
      "node_modules/(?!lodash-es).+\\.js$"
    ]
  },
  "husky": {
    "hooks": {
      "pre-commit": "lint-staged"
    }
  },
  "lint-staged": {
    "*.{json,yml,yaml,ts,html}": [
      "prettier --write",
      "git add"
    ],
    "*.js": [
      "prettier --write",
      "eslint --fix",
      "git add"
    ],
    "*.css": [
      "prettier --write",
      "stylelint",
      "git add"
    ]
  },
  "repository": {
    "type": "git",
    "url": "git@github.com:target/goalert.git"
  },
  "author": {
    "name": "Target",
    "url": "https://github.com/target/goalert/blob/master/CONTRIBUTORS"
  },
  "license": "Apache-2.0",
  "standard": {
    "parser": "babel-eslint",
    "env": [
      "mocha"
    ],
    "ignore": [
      "/cypress/example_tests/"
    ],
    "globals": [
      "Cypress",
      "cy",
      "expect",
      "beforeAll",
      "afterAll"
    ]
  },
  "dependencies": {
    "@apollo/react-hooks": "3.1.3",
    "@date-io/luxon": "1.3.11",
    "@material-ui/core": "4.7.0",
    "@material-ui/icons": "4.5.1",
    "@material-ui/lab": "4.0.0-alpha.26",
    "apollo-cache-inmemory": "1.6.3",
    "apollo-client": "2.6.4",
    "apollo-link": "1.2.13",
    "apollo-link-http": "1.5.16",
    "apollo-link-retry": "2.2.15",
    "apollo-utilities": "1.3.2",
    "axios": "0.19.0",
    "classnames": "2.2.6",
    "connected-react-router": "6.6.0",
    "diff": "4.0.1",
    "except": "0.1.3",
    "graphql": "14.5.8",
    "graphql-tag": "2.10.1",
<<<<<<< HEAD
    "history": "4.9.0",
    "libphonenumber-js": "^1.7.25",
=======
    "history": "4.10.1",
>>>>>>> 092c6244
    "lodash-es": "4.17.15",
    "luxon": "1.21.2",
    "mdi-material-ui": "6.8.0",
    "moment": "2.24.0",
    "react": "16.12.0",
    "react-apollo": "3.1.3",
    "react-beautiful-dnd": "12.1.1",
    "react-big-calendar": "0.23.0",
    "react-countdown-now": "2.1.2",
    "react-dom": "16.12.0",
    "react-ga": "2.7.0",
    "react-infinite-scroll-component": "4.5.3",
    "react-markdown": "4.2.2",
    "react-redux": "7.1.3",
    "react-router-dom": "5.1.2",
    "react-select": "3.0.8",
    "redux-thunk": "2.3.0",
    "reselect": "4.0.0"
  },
  "devDependencies": {
    "@babel/cli": "7.7.0",
    "@babel/core": "7.7.2",
    "@babel/plugin-proposal-class-properties": "7.7.0",
    "@babel/plugin-proposal-decorators": "7.7.4",
    "@babel/plugin-syntax-dynamic-import": "7.2.0",
    "@babel/plugin-transform-runtime": "7.6.2",
    "@babel/preset-env": "7.7.1",
    "@babel/preset-react": "7.7.0",
    "@cypress/webpack-preprocessor": "4.1.1",
    "@hot-loader/react-dom": "16.11.0",
    "@material-ui/pickers": "3.2.8",
    "@types/chance": "1.0.7",
    "@types/cypress": "1.1.3",
    "@types/luxon": "1.21.0",
    "babel-eslint": "10.0.3",
    "babel-jest": "24.9.0",
    "babel-loader": "8.0.6",
    "babel-plugin-transform-class-properties": "6.24.1",
    "chance": "1.1.3",
    "css-loader": "3.2.0",
    "cssnano": "4.1.10",
    "cypress": "3.4.1",
    "cypress-plugin-retries": "1.4.0",
    "eslint": "6.6.0",
    "eslint-config-prettier": "6.7.0",
    "eslint-config-standard": "14.1.0",
    "eslint-config-standard-jsx": "8.1.0",
    "eslint-plugin-cypress": "2.7.0",
    "eslint-plugin-import": "2.18.2",
    "eslint-plugin-jsx-a11y": "6.2.3",
    "eslint-plugin-node": "10.0.0",
    "eslint-plugin-prettier": "3.1.1",
    "eslint-plugin-promise": "4.2.1",
    "eslint-plugin-react": "7.16.0",
    "eslint-plugin-react-hooks": "2.3.0",
    "eslint-plugin-standard": "4.0.1",
    "file-loader": "4.3.0",
    "html-webpack-plugin": "3.2.0",
    "husky": "3.1.0",
    "ifdef-loader": "2.1.4",
    "jest": "24.9.0",
    "json-loader": "0.5.7",
    "lint-staged": "9.4.3",
    "postcss-loader": "3.0.0",
    "prettier": "1.19.1",
    "raw-loader": "3.1.0",
    "react-hot-loader": "4.12.18",
    "redux": "4.0.4",
    "redux-devtools-extension": "2.13.8",
    "style-loader": "1.0.0",
    "stylelint": "12.0.0",
    "stylelint-config-standard": "19.0.0",
    "terser-webpack-plugin": "2.2.1",
    "ts-loader": "6.2.1",
    "typescript": "3.7.2",
    "webpack": "4.41.2",
    "webpack-cli": "3.3.10",
    "webpack-dev-server": "3.9.0"
  }
}<|MERGE_RESOLUTION|>--- conflicted
+++ resolved
@@ -83,12 +83,8 @@
     "except": "0.1.3",
     "graphql": "14.5.8",
     "graphql-tag": "2.10.1",
-<<<<<<< HEAD
-    "history": "4.9.0",
     "libphonenumber-js": "^1.7.25",
-=======
     "history": "4.10.1",
->>>>>>> 092c6244
     "lodash-es": "4.17.15",
     "luxon": "1.21.2",
     "mdi-material-ui": "6.8.0",
