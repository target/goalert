--- conflicted
+++ resolved
@@ -129,13 +129,9 @@
     "@types/react-redux": "7.1.7",
     "@types/react-router": "5.1.4",
     "@types/react-router-dom": "5.1.3",
-<<<<<<< HEAD
     "@typescript-eslint/eslint-plugin": "2.23.0",
     "@typescript-eslint/parser": "2.23.0",
-    "babel-eslint": "10.0.3",
-=======
     "babel-eslint": "10.1.0",
->>>>>>> f5921528
     "babel-jest": "25.1.0",
     "babel-loader": "8.0.6",
     "babel-plugin-transform-class-properties": "6.24.1",
