--- conflicted
+++ resolved
@@ -23,21 +23,13 @@
   },
   "license": "Apache-2.0",
   "dependencies": {
-<<<<<<< HEAD
-    "@apollo/client": "3.6.2",
+    "@apollo/client": "3.7.0",
     "@dnd-kit/core": "6.0.3",
     "@dnd-kit/sortable": "7.0.0",
-    "@emotion/react": "11.9.0",
-    "@emotion/styled": "11.9.3",
-    "@material/material-color-utilities": "0.1.1",
-    "@mui/icons-material": "5.8.0",
-=======
-    "@apollo/client": "3.7.0",
     "@emotion/react": "11.10.0",
     "@emotion/styled": "11.10.0",
     "@material/material-color-utilities": "0.2.0",
     "@mui/icons-material": "5.10.2",
->>>>>>> 7c11492c
     "@mui/lab": "5.0.0-alpha.59",
     "@mui/material": "5.10.2",
     "@mui/styles": "5.10.2",
