--- conflicted
+++ resolved
@@ -86,12 +86,8 @@
     "history": "4.10.1",
     "lodash-es": "4.17.15",
     "luxon": "1.21.3",
-<<<<<<< HEAD
-    "mdi-material-ui": "6.9.0",
+    "mdi-material-ui": "6.10.0",
     "modernizr-loader": "^1.0.1",
-=======
-    "mdi-material-ui": "6.10.0",
->>>>>>> 4a63fdbd
     "moment": "2.24.0",
     "react": "16.12.0",
     "react-apollo": "3.1.3",
