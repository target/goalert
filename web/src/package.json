{
  "name": "goalert-web",
  "version": "1.0.0",
  "description": "user interface for the goalert project",
  "main": "index.js",
  "scripts": {
    "check": "tsc -p app/tsconfig.json && tsc -p cypress/tsconfig.json",
    "esbuild": "./esbuild.config.js"
  },
  "jest": {
    "transform": {
      "^.+\\.(j|t)sx?$": "babel-jest"
    }
  },
  "repository": {
    "type": "git",
    "url": "git@github.com:target/goalert.git"
  },
  "author": {
    "name": "Target",
    "url": "https://github.com/target/goalert/blob/master/CONTRIBUTORS"
  },
  "license": "Apache-2.0",
  "dependencies": {
    "@apollo/client": "3.5.7",
    "@babel/runtime": "7.17.0",
    "@emotion/react": "11.9.0",
    "@emotion/styled": "11.8.1",
    "@mui/icons-material": "5.6.0",
    "@mui/lab": "5.0.0-alpha.59",
    "@mui/material": "5.6.0",
    "@mui/styles": "5.6.0",
    "@mui/x-data-grid": "5.9.0",
    "bowser": "2.11.0",
    "classnames": "2.3.1",
    "diff": "5.0.0",
    "esbuild": "0.14.27",
    "fuse.js": "6.5.3",
    "graphiql": "1.8.3",
    "graphql": "16.4.0",
    "lodash": "4.17.21",
    "luxon": "2.3.0",
    "mdi-material-ui": "7.2.0",
    "modernizr-esm": "2.0.0",
    "react": "18.0.0",
    "react-beautiful-dnd": "13.1.0",
    "react-big-calendar": "0.40.0",
    "react-countdown": "2.3.2",
    "react-csv": "2.2.1",
    "react-dom": "18.0.0",
    "react-ga": "3.3.0",
    "react-infinite-scroll-component": "6.1.0",
    "react-markdown": "8.0.0",
    "react-redux": "8.0.0",
    "react-router-dom": "6.3.0",
    "react-transition-group": "4.4.2",
    "recharts": "2.1.8",
    "redux-thunk": "2.4.0",
    "remark-gfm": "3.0.0",
    "reselect": "4.1.1",
    "strict-loader": "1.2.0"
  },
  "devDependencies": {
    "@babel/cli": "7.17.0",
    "@babel/core": "7.17.2",
    "@babel/plugin-proposal-class-properties": "7.16.0",
    "@babel/plugin-syntax-dynamic-import": "7.8.3",
    "@babel/plugin-transform-runtime": "7.17.0",
    "@babel/preset-env": "7.16.0",
    "@babel/preset-react": "7.16.0",
    "@babel/preset-typescript": "7.16.0",
    "@cypress/webpack-preprocessor": "5.11.0",
    "@types/chance": "1.1.3",
    "@types/diff": "5.0.1",
    "@types/jest": "27.4.0",
    "@types/lodash": "4.14.171",
    "@types/luxon": "2.3.0",
    "@types/react": "18.0.5",
    "@types/react-beautiful-dnd": "13.1.1",
    "@types/react-big-calendar": "0.38.0",
    "@types/react-csv": "1.1.2",
<<<<<<< HEAD
    "@types/react-dom": "17.0.11",
    "@types/react-redux": "7.1.18",
    "axe-core": "4.4.1",
    "babel-jest": "27.5.0",
=======
    "@types/react-dom": "18.0.1",
    "babel-jest": "28.0.0",
>>>>>>> 656ccb7a
    "babel-loader": "8.2.2",
    "babel-plugin-transform-class-properties": "6.24.1",
    "babel-plugin-typescript-to-proptypes": "2.0.0",
    "chance": "1.1.7",
    "copy-webpack-plugin": "10.2.4",
    "css-loader": "6.7.1",
    "cssnano": "5.1.0",
<<<<<<< HEAD
    "cypress": "9.5.0",
    "cypress-axe": "0.14.0",
    "jest": "27.5.1",
=======
    "cypress": "9.5.4",
    "jest": "28.0.0",
>>>>>>> 656ccb7a
    "json-loader": "0.5.7",
    "postcss": "8.4.5",
    "postcss-loader": "6.2.0",
    "prop-types": "15.8.0",
    "redux": "4.2.0",
    "redux-devtools-extension": "2.13.9",
    "style-loader": "3.3.0",
    "webpack": "5.72.0",
    "webpack-cli": "4.9.1"
  }
}<|MERGE_RESOLUTION|>--- conflicted
+++ resolved
@@ -79,15 +79,9 @@
     "@types/react-beautiful-dnd": "13.1.1",
     "@types/react-big-calendar": "0.38.0",
     "@types/react-csv": "1.1.2",
-<<<<<<< HEAD
-    "@types/react-dom": "17.0.11",
-    "@types/react-redux": "7.1.18",
+    "@types/react-dom": "18.0.1",
     "axe-core": "4.4.1",
-    "babel-jest": "27.5.0",
-=======
-    "@types/react-dom": "18.0.1",
     "babel-jest": "28.0.0",
->>>>>>> 656ccb7a
     "babel-loader": "8.2.2",
     "babel-plugin-transform-class-properties": "6.24.1",
     "babel-plugin-typescript-to-proptypes": "2.0.0",
@@ -95,14 +89,9 @@
     "copy-webpack-plugin": "10.2.4",
     "css-loader": "6.7.1",
     "cssnano": "5.1.0",
-<<<<<<< HEAD
-    "cypress": "9.5.0",
+    "cypress": "9.5.4",
     "cypress-axe": "0.14.0",
-    "jest": "27.5.1",
-=======
-    "cypress": "9.5.4",
     "jest": "28.0.0",
->>>>>>> 656ccb7a
     "json-loader": "0.5.7",
     "postcss": "8.4.5",
     "postcss-loader": "6.2.0",
