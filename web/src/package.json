{
  "name": "goalert-ui",
  "version": "1.0.0",
  "description": "user interface for the goalert project",
  "main": "index.js",
  "scripts": {
    "slint": "stylelint ./app/**/*.css",
    "lint": "eslint .",
    "precommit-msg": "echo 'Pre-commit checks...' && exit 0",
<<<<<<< HEAD
    "fmt": "prettier -l --write '**/*.{js,yml,yaml,json,css,scss,ts,html}' && eslint --fix .",
=======
    "fmt": "prettier -l --write '**/*.{js,yml,yaml,json,css,ts,html}' || eslint --fix .",
>>>>>>> 551a8280
    "build-deps": "webpack --config ./webpack.dll.config.js --progress"
  },
  "jest": {
    "transform": {
      "^.+\\.jsx?$": "babel-jest"
    },
    "transformIgnorePatterns": [
      "node_modules/(?!lodash-es).+\\.js$"
    ]
  },
  "husky": {
    "hooks": {
      "pre-commit": "lint-staged"
    }
  },
  "lint-staged": {
    "*.{json,yml,yaml,ts,html}": [
      "prettier --write",
      "git add"
    ],
    "*.js": [
      "prettier --write",
      "eslint --fix",
      "git add"
    ],
    "*.css": [
      "prettier --write",
      "stylelint",
      "git add"
    ]
  },
  "repository": {
    "type": "git",
    "url": "git@github.com:target/goalert.git"
  },
  "author": {
    "name": "Target",
    "url": "https://github.com/target/goalert/blob/master/CONTRIBUTORS"
  },
  "license": "",
  "standard": {
    "parser": "babel-eslint",
    "env": [
      "mocha"
    ],
    "ignore": [
      "/cypress/example_tests/"
    ],
    "globals": [
      "Cypress",
      "cy",
      "expect",
      "beforeAll",
      "afterAll"
    ]
  },
  "dependencies": {
    "@apollo/react-hooks": "3.1.0",
    "@date-io/luxon": "1.3.11",
    "@material-ui/core": "4.4.1",
    "@material-ui/icons": "4.4.1",
    "@material-ui/lab": "4.0.0-alpha.26",
    "apollo-cache-inmemory": "1.6.3",
    "apollo-client": "2.6.4",
    "apollo-link": "1.2.13",
    "apollo-link-http": "1.5.16",
    "apollo-link-retry": "2.2.15",
    "apollo-utilities": "1.3.2",
    "axios": "0.19.0",
    "classnames": "2.2.6",
    "connected-react-router": "6.5.2",
    "diff": "4.0.1",
    "except": "0.1.3",
    "graphql": "14.5.4",
    "graphql-tag": "2.10.1",
    "history": "4.9.0",
    "lodash-es": "4.17.15",
    "luxon": "1.17.2",
    "mdi-material-ui": "6.6.0",
    "moment": "2.24.0",
    "react": "16.9.0",
    "react-apollo": "3.1.0",
    "react-beautiful-dnd": "11.0.5",
    "react-big-calendar": "0.22.0",
    "react-countdown-now": "2.1.1",
    "react-dom": "16.9.0",
    "react-ga": "2.6.0",
    "react-infinite-scroll-component": "4.5.3",
    "react-markdown": "4.2.2",
    "react-redux": "7.1.1",
    "react-router-dom": "5.0.1",
    "react-select": "3.0.4",
    "redux-thunk": "2.3.0",
    "reselect": "4.0.0"
  },
  "devDependencies": {
    "@babel/cli": "7.6.0",
    "@babel/core": "7.6.0",
    "@babel/plugin-proposal-class-properties": "7.5.5",
    "@babel/plugin-proposal-decorators": "7.6.0",
    "@babel/plugin-syntax-dynamic-import": "7.2.0",
    "@babel/plugin-transform-runtime": "7.6.0",
    "@babel/preset-env": "7.6.0",
    "@babel/preset-react": "7.0.0",
    "@cypress/webpack-preprocessor": "4.1.0",
    "@hot-loader/react-dom": "16.9.0",
    "@material-ui/pickers": "3.2.5",
    "@types/chance": "1.0.6",
    "@types/cypress": "1.1.3",
    "@types/luxon": "1.15.2",
    "babel-eslint": "10.0.3",
    "babel-jest": "24.9.0",
    "babel-loader": "8.0.6",
    "babel-plugin-transform-class-properties": "6.24.1",
    "chance": "1.1.0",
    "css-loader": "3.2.0",
    "cssnano": "4.1.10",
    "cypress": "3.4.1",
    "eslint": "6.2.2",
    "eslint-config-prettier": "5.0.0",
    "eslint-config-standard": "12.0.0",
    "eslint-config-standard-jsx": "6.0.2",
    "eslint-plugin-cypress": "2.2.1",
    "eslint-plugin-import": "2.17.3",
    "eslint-plugin-jsx-a11y": "6.2.3",
    "eslint-plugin-node": "9.2.0",
    "eslint-plugin-prettier": "3.1.0",
    "eslint-plugin-promise": "4.1.1",
    "eslint-plugin-react": "7.13.0",
    "eslint-plugin-standard": "4.0.1",
    "file-loader": "4.2.0",
    "html-webpack-plugin": "3.2.0",
    "husky": "3.0.5",
    "ifdef-loader": "2.1.4",
    "jest": "24.9.0",
    "json-loader": "0.5.7",
    "lint-staged": "9.2.5",
    "postcss-loader": "3.0.0",
    "prettier": "1.18.2",
    "raw-loader": "3.1.0",
    "react-hot-loader": "4.12.12",
    "redux": "4.0.4",
    "redux-devtools-extension": "2.13.8",
    "style-loader": "1.0.0",
    "stylelint": "10.1.0",
    "stylelint-config-standard": "18.3.0",
    "terser-webpack-plugin": "2.0.1",
    "ts-loader": "6.1.0",
    "typescript": "3.6.3",
    "webpack": "4.39.3",
    "webpack-cli": "3.3.8",
    "webpack-dev-server": "3.8.0"
  }
}<|MERGE_RESOLUTION|>--- conflicted
+++ resolved
@@ -7,11 +7,7 @@
     "slint": "stylelint ./app/**/*.css",
     "lint": "eslint .",
     "precommit-msg": "echo 'Pre-commit checks...' && exit 0",
-<<<<<<< HEAD
-    "fmt": "prettier -l --write '**/*.{js,yml,yaml,json,css,scss,ts,html}' && eslint --fix .",
-=======
-    "fmt": "prettier -l --write '**/*.{js,yml,yaml,json,css,ts,html}' || eslint --fix .",
->>>>>>> 551a8280
+    "fmt": "prettier -l --write '**/*.{js,yml,yaml,json,css,ts,html}' && eslint --fix .",
     "build-deps": "webpack --config ./webpack.dll.config.js --progress"
   },
   "jest": {
