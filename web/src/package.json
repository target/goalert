--- conflicted
+++ resolved
@@ -66,11 +66,7 @@
     "@apollo/react-hooks": "3.1.5",
     "@babel/runtime": "7.10.4",
     "@date-io/luxon": "1.3.13",
-<<<<<<< HEAD
-    "@material-ui/core": "4.10.2",
-=======
     "@material-ui/core": "4.11.0",
->>>>>>> 20ae6d94
     "@material-ui/icons": "4.9.1",
     "@material-ui/lab": "4.0.0-alpha.47",
     "apollo-cache-inmemory": "1.6.6",
