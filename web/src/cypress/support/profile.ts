--- conflicted
+++ resolved
@@ -2,79 +2,6 @@
 
 const c = new Chance()
 
-<<<<<<< HEAD
-=======
-declare global {
-  namespace Cypress {
-    interface Chainable {
-      /** Creates a new user profile. */
-      createUser: typeof createUser
-
-      /** Creates multiple new user profiles. */
-      createManyUsers: typeof createManyUsers
-
-      /**
-       * Resets the test user profile, including any existing contact methods.
-       */
-      resetProfile: typeof resetProfile
-
-      /** Adds a contact method. If userID is missing, the test user's will be used. */
-      addContactMethod: typeof addContactMethod
-
-      /** Adds a notification rule. If userID is missing, the test user's will be used. */
-      addNotificationRule: typeof addNotificationRule
-    }
-  }
-
-  type UserRole = 'user' | 'admin'
-  interface Profile {
-    id: string
-    name: string
-    email: string
-    role: UserRole
-    username?: string
-    passwordHash?: string
-  }
-
-  interface UserOptions {
-    name?: string
-    email?: string
-    role?: UserRole
-  }
-
-  type ContactMethodType = 'SMS' | 'VOICE'
-  interface ContactMethod {
-    id: string
-    userID: string
-    name: string
-    type: ContactMethodType
-    value: string
-  }
-
-  interface ContactMethodOptions {
-    userID?: string
-    name?: string
-    type?: ContactMethodType
-    value?: string
-  }
-
-  interface NotificationRule {
-    id: string
-    userID: string
-    contactMethodID: string
-    contactMethod: ContactMethod
-    delayMinutes: number
-  }
-
-  interface NotificationRuleOptions {
-    userID?: string
-    delayMinutes?: number
-    contactMethodID?: string
-    contactMethod?: ContactMethodOptions
-  }
-}
-
->>>>>>> e17a07fd
 function createManyUsers(
   users: Array<UserOptions>,
 ): Cypress.Chainable<Array<Profile>> {
