/* eslint-disable @typescript-eslint/no-explicit-any */
declare global {
  namespace Cypress {
    interface Chainable {
      graphql: typeof graphql
      graphql2: typeof graphql
    }
  }
}

interface GraphQLResponse {
  data: any
  errors: [any]
}

<<<<<<< HEAD
=======
function graphql2(query: string, variables?: any): Cypress.Chainable<any> {
  return graphql(query, variables, '/api/graphql')
}

>>>>>>> 5bc2d950
// runs a graphql query returning the data response (after asserting no errors)
function graphql(
  query: string,
  variables?: any,
  url = '/v1/graphql',
): Cypress.Chainable<any> {
  if (!variables) variables = {}

  return cy.request('POST', url, { query, variables }).then(res => {
    expect(res.status, 'status code').to.eq(200)

    let data: GraphQLResponse
    try {
      if (typeof res.body === 'string') data = JSON.parse(res.body)
      else data = res.body
    } catch (e) {
      console.error(res.body)
      throw e
    }
    if (data.errors && data.errors[0]) {
      // causes error message to be shown
      assert.isUndefined(data.errors[0].message)
    }
    expect(data).to.not.have.property('errors')

    return data.data
  })
}

function graphql2(query: string, variables?: any) {
  return graphql(query, variables, '/api/graphql')
}

Cypress.Commands.add('graphql', graphql)
Cypress.Commands.add('graphql2', graphql2)

export {}<|MERGE_RESOLUTION|>--- conflicted
+++ resolved
@@ -13,13 +13,6 @@
   errors: [any]
 }
 
-<<<<<<< HEAD
-=======
-function graphql2(query: string, variables?: any): Cypress.Chainable<any> {
-  return graphql(query, variables, '/api/graphql')
-}
-
->>>>>>> 5bc2d950
 // runs a graphql query returning the data response (after asserting no errors)
 function graphql(
   query: string,
@@ -49,10 +42,9 @@
   })
 }
 
-function graphql2(query: string, variables?: any) {
+function graphql2(query: string, variables?: any): Cypress.Chainable<any> {
   return graphql(query, variables, '/api/graphql')
 }
-
 Cypress.Commands.add('graphql', graphql)
 Cypress.Commands.add('graphql2', graphql2)
 
