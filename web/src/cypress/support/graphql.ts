--- conflicted
+++ resolved
@@ -1,16 +1,4 @@
-<<<<<<< HEAD
-=======
 /* eslint-disable @typescript-eslint/no-explicit-any */
-declare global {
-  namespace Cypress {
-    interface Chainable {
-      graphql: typeof graphql
-      graphql2: typeof graphql
-    }
-  }
-}
-
->>>>>>> e17a07fd
 interface GraphQLResponse {
   data: any
   errors: [any]
