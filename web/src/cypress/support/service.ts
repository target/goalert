--- conflicted
+++ resolved
@@ -1,83 +1,7 @@
 import { Chance } from 'chance'
 const c = new Chance()
 
-<<<<<<< HEAD
-function getService(svcID: string) {
-=======
-declare global {
-  namespace Cypress {
-    interface Chainable {
-      /** Gets a service with a specified ID */
-      getService: typeof getService
-
-      /**
-       * Creates a new service, and escalation policy if epID is not specified
-       */
-      createService: typeof createService
-
-      /** Delete the service with the specified ID */
-      deleteService: typeof deleteService
-
-      /** Creates a label for a given service */
-      createLabel: typeof createLabel
-
-      /** Creates a label for a given service */
-      createHeartbeatMonitor: typeof createHeartbeatMonitor
-    }
-  }
-
-  interface Service {
-    id: string
-    name: string
-    description: string
-    isFavorite: boolean
-
-    /** The escalation policy ID for this Service. */
-    epID: string
-
-    /** Details for the escalation policy of this Service. */
-    ep: EP
-  }
-
-  interface ServiceOptions {
-    name?: string
-    description?: string
-    epID?: string
-    ep?: EPOptions
-    favorite?: boolean
-  }
-
-  interface Label {
-    svcID: string
-    svc: Service
-    key: string
-    value: string
-  }
-
-  interface LabelOptions {
-    svcID?: string
-    svc?: ServiceOptions
-    key?: string
-    value?: string
-  }
-
-  interface HeartbeatMonitor {
-    svcID: string
-    svc: Service
-    name: string
-    timeoutMinutes: number
-  }
-
-  interface HeartbeatMonitorOptions {
-    svcID?: string
-    svc?: Service
-    name?: string
-    timeoutMinutes?: number
-  }
-}
-
 function getService(svcID: string): Cypress.Chainable<Service> {
->>>>>>> e17a07fd
   const query = `
     query GetService($id: ID!) {
       service(id: $id) {
