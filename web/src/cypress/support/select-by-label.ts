--- conflicted
+++ resolved
@@ -1,33 +1,4 @@
-<<<<<<< HEAD
-function isSearchSelect(sub: any): Cypress.Chainable<boolean> {
-=======
-declare global {
-  namespace Cypress {
-    interface Chainable<Subject> {
-      /**
-       * Selects an item from a dropdown by it's label. Automatically accounts for search-selects.
-       */
-      selectByLabel: selectByLabelFn
-
-      /**
-       * Finds an item from a dropdown by it's label. Automatically accounts for search-selects.
-       */
-      findByLabel: findByLabelFn
-
-      /**
-       * Finds an item from a dropdown by it's label and removes it if it is a multiselect.
-       */
-      multiRemoveByLabel: multiRemoveByLabelFn
-    }
-  }
-}
-
-type selectByLabelFn = (label: string) => Cypress.Chainable
-type findByLabelFn = (label: string) => Cypress.Chainable
-type multiRemoveByLabelFn = (label: string) => Cypress.Chainable
-
 function isSearchSelect(sub: HTMLElement): Cypress.Chainable<boolean> {
->>>>>>> e17a07fd
   return cy.wrap(sub).then(el => {
     return (
       el.parents('[data-cy=material-select]').data('cy') === 'material-select'
