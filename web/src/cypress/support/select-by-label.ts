declare global {
  namespace Cypress {
    interface Chainable<Subject> {
      /**
       * Selects an item from a dropdown by it's label. Automatically accounts for search-selects.
       */
      selectByLabel: selectByLabelFn

      /**
       * Finds an item from a dropdown by it's label. Automatically accounts for search-selects.
       */
      findByLabel: findByLabelFn

      /**
       * Finds an item from a dropdown by it's label and removes it if it is a multiselect.
       */
      multiRemoveByLabel: multiRemoveByLabelFn
    }
  }
}

type selectByLabelFn = (label: string) => Cypress.Chainable
type findByLabelFn = (label: string) => Cypress.Chainable
type multiRemoveByLabelFn = (label: string) => Cypress.Chainable

function isSearchSelect(sub: HTMLElement): Cypress.Chainable<boolean> {
  return cy.wrap(sub).then(el => {
    return (
      el.parents('[data-cy=material-select]').data('cy') === 'material-select'
    )
  })
}

<<<<<<< HEAD
function clearSelect(sub: any): Cypress.Chainable {
=======
function selectByLabel(sub: HTMLElement, label: string): Cypress.Chainable {
  return isSearchSelect(sub).then(isSearchSelect => {
    // clear value in search select
    if ((!label || label === '{backspace}') && isSearchSelect) {
      return clearSelect(sub)
    }

    return findByLabel(sub, label)
      .click()
      .get('[data-cy=select-dropdown]')
      .should('not.exist')
      .get('ul[role=listbox]')
      .should('not.exist')
  })
}

function clearSelect(sub: HTMLElement): Cypress.Chainable {
>>>>>>> 5bc2d950
  return cy
    .wrap(sub)
    .parents('[data-cy=material-select]')
    .should('have.attr', 'data-cy-ready', 'true')
    .find('[data-cy=search-select-input]')
    .children()
    .last() // skip the chips
    .children()
    .first() // get the clear button
    .find('svg') // clear field icon
    .should('have.length', 1)
    .should('be.visible')
    .click()
}

function findByLabel(sub: HTMLElement, label: string): Cypress.Chainable {
  return isSearchSelect(sub).then(isSearchSelect => {
    if (isSearchSelect) {
      cy.wrap(sub)
        .parents('[data-cy=material-select]')
        .should('have.attr', 'data-cy-ready', 'true')
        .find('[data-cy=search-select-input]')
        .children()
        .last() // skip the chips
        .children()
        .last() // ignore the clear button
        .find('svg') // drop-down icon
        .should('have.length', 1)
        .should('be.visible')
        .click()
        .should('not.have.focus')

      cy.focused()
        .should('be.visible')
        .type(label)

      cy.get('[data-cy=select-dropdown]').should('not.contain', 'Loading')

      return cy
        .get('[data-cy=select-dropdown]')
        .contains('[role=menuitem]', label)
    }

    cy.wrap(sub)
      .parent()
      .find('[role=button]')
      .click()

    return cy.get('ul[role=listbox]').contains('li', label)
  })
}

<<<<<<< HEAD
function selectByLabel(sub: any, label: string): Cypress.Chainable {
  return isSearchSelect(sub).then(isSearchSelect => {
    // clear value in search select
    if ((!label || label === '{backspace}') && isSearchSelect) {
      return clearSelect(sub)
    }

    return findByLabel(sub, label)
      .click()
      .get('[data-cy=select-dropdown]')
      .should('not.exist')
      .get('ul[role=listbox]')
      .should('not.exist')
  })
}

function multiRemoveByLabel(sub: any, label: string): Cypress.Chainable {
=======
function multiRemoveByLabel(
  sub: HTMLElement,
  label: string,
): Cypress.Chainable {
>>>>>>> 5bc2d950
  return isSearchSelect(sub).then(isSearchSelect => {
    // must be a multi search select
    if (!isSearchSelect) return cy.wrap(sub)

    return cy
      .wrap(sub)
      .parents('[data-cy=material-select]')
      .contains('[data-cy=multi-value]', label)
      .find('svg')
      .click()
  })
}

Cypress.Commands.add('selectByLabel', { prevSubject: 'element' }, selectByLabel)
Cypress.Commands.add('findByLabel', { prevSubject: 'element' }, findByLabel)
Cypress.Commands.add(
  'multiRemoveByLabel',
  { prevSubject: 'element' },
  multiRemoveByLabel,
)

export {}<|MERGE_RESOLUTION|>--- conflicted
+++ resolved
@@ -31,27 +31,7 @@
   })
 }
 
-<<<<<<< HEAD
-function clearSelect(sub: any): Cypress.Chainable {
-=======
-function selectByLabel(sub: HTMLElement, label: string): Cypress.Chainable {
-  return isSearchSelect(sub).then(isSearchSelect => {
-    // clear value in search select
-    if ((!label || label === '{backspace}') && isSearchSelect) {
-      return clearSelect(sub)
-    }
-
-    return findByLabel(sub, label)
-      .click()
-      .get('[data-cy=select-dropdown]')
-      .should('not.exist')
-      .get('ul[role=listbox]')
-      .should('not.exist')
-  })
-}
-
 function clearSelect(sub: HTMLElement): Cypress.Chainable {
->>>>>>> 5bc2d950
   return cy
     .wrap(sub)
     .parents('[data-cy=material-select]')
@@ -104,8 +84,7 @@
   })
 }
 
-<<<<<<< HEAD
-function selectByLabel(sub: any, label: string): Cypress.Chainable {
+function selectByLabel(sub: HTMLElement, label: string): Cypress.Chainable {
   return isSearchSelect(sub).then(isSearchSelect => {
     // clear value in search select
     if ((!label || label === '{backspace}') && isSearchSelect) {
@@ -121,13 +100,10 @@
   })
 }
 
-function multiRemoveByLabel(sub: any, label: string): Cypress.Chainable {
-=======
 function multiRemoveByLabel(
   sub: HTMLElement,
   label: string,
 ): Cypress.Chainable {
->>>>>>> 5bc2d950
   return isSearchSelect(sub).then(isSearchSelect => {
     // must be a multi search select
     if (!isSearchSelect) return cy.wrap(sub)
