--- conflicted
+++ resolved
@@ -3,95 +3,6 @@
 import { DateTime } from 'luxon'
 
 const c = new Chance()
-
-<<<<<<< HEAD
-function createAlertLogs(opts?: AlertLogOptions): Cypress.Chainable<AlertLogs> {
-  if (!opts) return createAlertLogs({})
-  if (!opts.count) opts.count = c.integer({ min: 1, max: 50 })
-  if (!opts.alertID) {
-    return cy
-      .createAlert(opts.alert)
-      .then((alert: Alert) => createAlertLogs({ ...opts, alertID: alert.id }))
-  }
-
-  const genMeta = (): string =>
-    JSON.stringify({
-      NewStepIndex: c.integer({ min: 0, max: 5 }),
-      Repeat: false,
-      Forced: false,
-      Deleted: false,
-      OldDelayMinutes: c.integer({ min: 1, max: 60 }),
-    })
-
-  let query = `INSERT INTO alert_logs (alert_id, timestamp, event, meta, message) values\n`
-  const n = DateTime.utc()
-  const vals: string[] = []
-  for (let i = 0; i < opts.count; i++) {
-    vals.push(
-      `(${opts.alertID},'${n
-        .plus({
-          milliseconds: i,
-        })
-        .toISO()}', 'escalated', '${genMeta()}', '')`,
-    )
-  }
-  query += vals.join(',') + ';'
-
-  return cy
-    .sql(query)
-    .then(() => getAlert(opts.alertID as number))
-    .then((alert: Alert) => {
-      return getAlertLogs(opts.alertID as number).then(logs => {
-        return {
-          alert,
-          logs,
-        }
-      })
-    })
-=======
-declare global {
-  namespace Cypress {
-    interface Chainable {
-      createAlert: typeof createAlert
-      createManyAlerts: typeof createManyAlerts
-      closeAlert: typeof closeAlert
-      createAlertLogs: typeof createAlertLogs
-    }
-  }
-
-  interface Alert {
-    number: number
-    id: number
-    summary: string
-    details: string
-    serviceID: string
-    service: Service
-  }
-
-  interface AlertOptions {
-    summary?: string
-    details?: string
-    serviceID?: string
-
-    service?: ServiceOptions
-  }
-
-  interface AlertLogOptions {
-    count?: number
-    alertID?: number
-    alert?: AlertOptions
-  }
-
-  interface AlertLogs {
-    alert: Alert
-    logs: Array<AlertLog>
-  }
-  interface AlertLog {
-    timestamp: string
-    message: string
-  }
->>>>>>> f5240a5e
-}
 
 function getAlertLogs(id: number): Cypress.Chainable<Array<AlertLog>> {
   const query = `
@@ -162,7 +73,7 @@
   if (!opts.alertID) {
     return cy
       .createAlert(opts.alert)
-      .then(alert => createAlertLogs({ ...opts, alertID: alert.id }))
+      .then((alert: Alert) => createAlertLogs({ ...opts, alertID: alert.id }))
   }
 
   const genMeta = (): string =>
@@ -191,7 +102,7 @@
   return cy
     .sql(query)
     .then(() => getAlert(opts.alertID as number))
-    .then(alert => {
+    .then((alert: Alert) => {
       return getAlertLogs(opts.alertID as number).then(logs => {
         return {
           alert,
