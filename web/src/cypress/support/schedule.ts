--- conflicted
+++ resolved
@@ -202,11 +202,7 @@
 
 function createTemporarySchedule(
   opts: Partial<SetTemporarySchedule> = {},
-<<<<<<< HEAD
 ): Cypress.Chainable<JQuery> {
-=======
-): Cypress.Chainable<void> {
->>>>>>> 654a90c0
   const mutation = `
     mutation($input: SetTemporaryScheduleInput!) {
       setTemporarySchedule(input: $input)
