--- conflicted
+++ resolved
@@ -67,15 +67,15 @@
   }
 }
 
-const fmtTime = (str: any) => {
-  const s = str.toString()
+const fmtTime = (num: number): string => {
+  const s = num.toString()
   if (s.length === 1) {
     return '0' + s
   }
   return s
 }
 
-const randClock = () =>
+const randClock = (): string =>
   `${fmtTime(c.hour({ twentyfour: true }))}:${fmtTime(c.minute())}`
 
 function setScheduleTarget(
@@ -183,20 +183,6 @@
     .then(res => res.createSchedule)
 }
 
-<<<<<<< HEAD
-=======
-const fmtTime = (num: number): string => {
-  const s = num.toString()
-  if (s.length === 1) {
-    return '0' + s
-  }
-  return s
-}
-
-const randClock = (): string =>
-  `${fmtTime(c.hour({ twentyfour: true }))}:${fmtTime(c.minute())}`
-
->>>>>>> 5bc2d950
 function deleteSchedule(id: string): Cypress.Chainable<void> {
   const mutation = `
     mutation($input: [TargetInput!]!) {
