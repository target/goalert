import { Chance } from 'chance'

const c = new Chance()

<<<<<<< HEAD
=======
declare global {
  namespace Cypress {
    interface Chainable {
      /** Creates a new schedule. */
      createSchedule: typeof createSchedule

      /** Deletes a schedule with its specified ID */
      deleteSchedule: typeof deleteSchedule

      /** Configures a schedule target and rules. */
      setScheduleTarget: typeof setScheduleTarget
    }
  }

  interface TargetRotationOptions {
    rotation: RotationOptions
  }
  interface Target {
    type: 'user' | 'rotation'
    id: string
  }

  interface ScheduleTargetOptions {
    scheduleID?: string
    schedule?: ScheduleOptions

    target?: TargetRotationOptions | Target

    rules?: ScheduleRuleOptions[]
  }

  interface ScheduleTarget {
    schedule: Schedule
    target: Target
    rules: ScheduleRule[]
  }

  interface ScheduleRule {
    start: string
    end: string
    weekdayFilter: boolean[]
  }

  interface ScheduleRuleOptions {
    start?: string
    end?: string
    weekdayFilter?: boolean[]
  }

  interface Schedule {
    id: string
    name: string
    description: string
    timeZone: string
    isFavorite: boolean
  }

  interface ScheduleOptions {
    name?: string
    description?: string
    timeZone?: string
    isFavorite?: boolean
  }
}

const fmtTime = (num: number): string => {
  const s = num.toString()
  if (s.length === 1) {
    return '0' + s
  }
  return s
}

const randClock = (): string =>
  `${fmtTime(c.hour({ twentyfour: true }))}:${fmtTime(c.minute())}`

>>>>>>> f5240a5e
function setScheduleTarget(
  tgt?: ScheduleTargetOptions,
): Cypress.Chainable<ScheduleTarget> {
  if (!tgt) {
    tgt = {}
  }
  if (!tgt.scheduleID) {
    return cy
      .createSchedule(tgt.schedule)
      .then((sched: Schedule) =>
        setScheduleTarget({ ...tgt, scheduleID: sched.id }),
      )
  }
  if (!tgt.target) {
    tgt.target = { rotation: {} }
  }
  const rotation = (tgt.target as TargetRotationOptions).rotation
  if (rotation) {
    return cy
      .createRotation(rotation)
      .then((r: Rotation) =>
        setScheduleTarget({ ...tgt, target: { type: 'rotation', id: r.id } }),
      )
  }
  if (!tgt.rules) {
    tgt.rules = [{}]
  }
  tgt.rules = tgt.rules.map(r => ({
    start: r.start || randClock(),
    end: r.end || randClock(),
    weekdayFilter: r.weekdayFilter || [
      c.bool(),
      c.bool(),
      c.bool(),
      c.bool(),
      c.bool(),
      c.bool(),
      c.bool(),
    ],
  }))

  const mutation = `mutation($input: ScheduleTargetInput!) {updateScheduleTarget(input: $input)}`
  const query = `query($id: ID!, $tgt: TargetInput!){
    schedule(id: $id) {
      id
      name
      description
      timeZone
      isFavorite
      target(input: $tgt) {
        target {id, name, type}
        rules {
          start
          end
          weekdayFilter
        }
      }
    }
  }`

  const { schedule, ...params } = tgt

  return cy
    .graphql2(mutation, {
      input: params,
    })
    .then(() => {
      return cy
        .graphql2(query, {
          id: params.scheduleID,
          tgt: params.target,
        })
        .then((res: GraphQLResponse) => {
          const { target, ...schedule } = res.schedule
          return {
            ...target,
            schedule,
          }
        })
    })
}

function createSchedule(sched?: ScheduleOptions): Cypress.Chainable<Schedule> {
  const query = `mutation createSchedule($input: CreateScheduleInput!){
      createSchedule(input: $input) {
        id
        name
        description
        timeZone
        isFavorite
      }
    }`

  if (!sched) sched = {}

  return cy
    .graphql2(query, {
      input: {
        name: sched.name || 'SM Sched ' + c.word({ length: 8 }),
        description: sched.description || c.sentence(),
        timeZone: sched.timeZone || 'America/Chicago',
        favorite: sched.isFavorite,
      },
    })
    .then((res: GraphQLResponse) => res.createSchedule)
}

function deleteSchedule(id: string): Cypress.Chainable<void> {
  const mutation = `
    mutation($input: [TargetInput!]!) {
      deleteAll(input: $input)
    }
  `

  return cy.graphql2(mutation, {
    input: [
      {
        type: 'schedule',
        id,
      },
    ],
  })
}

Cypress.Commands.add('createSchedule', createSchedule)
Cypress.Commands.add('setScheduleTarget', setScheduleTarget)
Cypress.Commands.add('deleteSchedule', deleteSchedule)<|MERGE_RESOLUTION|>--- conflicted
+++ resolved
@@ -1,73 +1,6 @@
 import { Chance } from 'chance'
 
 const c = new Chance()
-
-<<<<<<< HEAD
-=======
-declare global {
-  namespace Cypress {
-    interface Chainable {
-      /** Creates a new schedule. */
-      createSchedule: typeof createSchedule
-
-      /** Deletes a schedule with its specified ID */
-      deleteSchedule: typeof deleteSchedule
-
-      /** Configures a schedule target and rules. */
-      setScheduleTarget: typeof setScheduleTarget
-    }
-  }
-
-  interface TargetRotationOptions {
-    rotation: RotationOptions
-  }
-  interface Target {
-    type: 'user' | 'rotation'
-    id: string
-  }
-
-  interface ScheduleTargetOptions {
-    scheduleID?: string
-    schedule?: ScheduleOptions
-
-    target?: TargetRotationOptions | Target
-
-    rules?: ScheduleRuleOptions[]
-  }
-
-  interface ScheduleTarget {
-    schedule: Schedule
-    target: Target
-    rules: ScheduleRule[]
-  }
-
-  interface ScheduleRule {
-    start: string
-    end: string
-    weekdayFilter: boolean[]
-  }
-
-  interface ScheduleRuleOptions {
-    start?: string
-    end?: string
-    weekdayFilter?: boolean[]
-  }
-
-  interface Schedule {
-    id: string
-    name: string
-    description: string
-    timeZone: string
-    isFavorite: boolean
-  }
-
-  interface ScheduleOptions {
-    name?: string
-    description?: string
-    timeZone?: string
-    isFavorite?: boolean
-  }
-}
 
 const fmtTime = (num: number): string => {
   const s = num.toString()
@@ -80,7 +13,6 @@
 const randClock = (): string =>
   `${fmtTime(c.hour({ twentyfour: true }))}:${fmtTime(c.minute())}`
 
->>>>>>> f5240a5e
 function setScheduleTarget(
   tgt?: ScheduleTargetOptions,
 ): Cypress.Chainable<ScheduleTarget> {
