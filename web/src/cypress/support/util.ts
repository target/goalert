--- conflicted
+++ resolved
@@ -135,17 +135,10 @@
       cy.visit('/_cy_test_reset')
 
       cy.clearCookie('goalert_session.2')
-<<<<<<< HEAD
-      cy.task('engine:stop').sql(resetQuery).task('engine:start')
-=======
-      resetQuery().then((query) =>
-        cy
-          .task('engine:stop')
-          .sql(query)
-          .task('db:resettime')
-          .task('engine:start'),
-      )
->>>>>>> 32d4495e
+      cy.task('engine:stop')
+        .sql(resetQuery)
+        .task('db:resettime')
+        .task('engine:start')
     })
     it('reset db', () => {}) // required due to mocha skip bug
 
