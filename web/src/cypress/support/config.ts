<<<<<<< HEAD
interface ConfigInput {
  [index: string]: any

  General?: {
    PublicURL?: string
    DisableLabelCreation?: boolean
    NotificationDisclaimer?: string
    DisableCalendarSubscriptions?: boolean
  }
  Auth?: {
    RefererURLs?: [string]
    DisableBasic?: boolean
  }
  Mailgun?: {
    Enable?: boolean
    APIKey?: string
    EmailDomain?: string
    DisableValidation?: boolean
  }
  Twilio?: {
    Enable?: boolean
    AccountSID?: string
    AuthToken?: string
    FromNumber?: string
  }
  Feedback?: {
    Enable?: boolean
    OverrideURL?: string
  }
=======
declare global {
  namespace Cypress {
    interface Chainable {
      getConfig: typeof getConfig

      /** Replaces the backend config entirely. */
      setConfig: typeof setConfig

      /** Merges new config values into existing backend config. */
      updateConfig: typeof updateConfig

      resetConfig: typeof resetConfig
    }
  }
}

interface General {
  PublicURL: string
  DisableLabelCreation: boolean
  NotificationDisclaimer: string
  DisableCalendarSubscriptions: boolean
>>>>>>> e17a07fd
}

interface Auth {
  RefererURLs: [string]
  DisableBasic: boolean
}

interface Mailgun {
  Enable: boolean
  APIKey: string
  EmailDomain: string
}

interface Twilio {
  Enable: boolean
  AccountSID: string
  AuthToken: string
  FromNumber: string
}

interface Feedback {
  Enable: boolean
  OverrideURL: string
}

interface Slack {
  Enable: boolean
  ClientID: string
  ClientSecret: string
  AccessToken: string
}

export interface Config {
  [index: string]: Partial<General | Auth | Mailgun | Twilio | Feedback | Slack>
  General: General
  Auth: Auth
  Mailgun: Mailgun
  Twilio: Twilio
  Feedback: Feedback
  Slack: Slack
}

type ConfigInput = Pick<Config, string>

function getConfigDirect(token: string): Cypress.Chainable<Config> {
  return cy
    .request({
      url: '/api/v2/config',
      method: 'GET',
      auth: { bearer: token },
    })
    .then(res => {
      expect(res.status, 'status code').to.eq(200)

      return JSON.parse(res.body)
    })
}

function getConfig(): Cypress.Chainable<Config> {
  return cy.adminLogin(true).then(tok => getConfigDirect(tok))
}

function setConfig(cfg: ConfigInput): Cypress.Chainable<Config> {
  return cy.adminLogin(true).then(tok =>
    cy
      .request({
        url: '/api/v2/config',
        method: 'PUT',
        body: JSON.stringify(cfg),
        auth: { bearer: tok },
      })
      .then(() => getConfigDirect(tok)),
  )
}

function merge(dst: Config, src: ConfigInput): Config {
  Object.keys(src).forEach(
    key => (dst[key] = { ...(dst[key] || {}), ...src[key] }),
  )

  return dst
}

function updateConfig(newCfg: ConfigInput): Cypress.Chainable<Config> {
  return getConfig().then(cfg => {
    return setConfig(merge(cfg, newCfg))
  })
}

function resetConfig(): Cypress.Chainable<Config> {
  const base = String(Cypress.config('baseUrl'))

  return setConfig({
    General: { PublicURL: base },
    Slack: {
      Enable: true,
      ClientID: '000000000000.000000000000',
      ClientSecret: '00000000000000000000000000000000',
      AccessToken:
        'xoxp-000000000000-000000000000-000000000000-00000000000000000000000000000000',
    },
  })
}

Cypress.Commands.add('getConfig', getConfig)
Cypress.Commands.add('setConfig', setConfig)
Cypress.Commands.add('updateConfig', updateConfig)
Cypress.Commands.add('resetConfig', resetConfig)<|MERGE_RESOLUTION|>--- conflicted
+++ resolved
@@ -1,56 +1,8 @@
-<<<<<<< HEAD
-interface ConfigInput {
-  [index: string]: any
-
-  General?: {
-    PublicURL?: string
-    DisableLabelCreation?: boolean
-    NotificationDisclaimer?: string
-    DisableCalendarSubscriptions?: boolean
-  }
-  Auth?: {
-    RefererURLs?: [string]
-    DisableBasic?: boolean
-  }
-  Mailgun?: {
-    Enable?: boolean
-    APIKey?: string
-    EmailDomain?: string
-    DisableValidation?: boolean
-  }
-  Twilio?: {
-    Enable?: boolean
-    AccountSID?: string
-    AuthToken?: string
-    FromNumber?: string
-  }
-  Feedback?: {
-    Enable?: boolean
-    OverrideURL?: string
-  }
-=======
-declare global {
-  namespace Cypress {
-    interface Chainable {
-      getConfig: typeof getConfig
-
-      /** Replaces the backend config entirely. */
-      setConfig: typeof setConfig
-
-      /** Merges new config values into existing backend config. */
-      updateConfig: typeof updateConfig
-
-      resetConfig: typeof resetConfig
-    }
-  }
-}
-
 interface General {
   PublicURL: string
   DisableLabelCreation: boolean
   NotificationDisclaimer: string
   DisableCalendarSubscriptions: boolean
->>>>>>> e17a07fd
 }
 
 interface Auth {
