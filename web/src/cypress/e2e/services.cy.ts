--- conflicted
+++ resolved
@@ -69,59 +69,6 @@
     })
   })
 
-<<<<<<< HEAD
-  describe('Alerts', () => {
-    let svc: Service
-    beforeEach(() =>
-      cy.createService().then((s: Service) => {
-        svc = s
-        return cy.visit(`/services/${s.id}/alerts`)
-      }),
-    )
-
-    it('should create alert with prepopulated service', () => {
-      const summary = c.sentence({ words: 3 })
-      const details = c.word({ length: 10 })
-
-      if (screen === 'mobile') {
-        cy.pageFab()
-      } else {
-        cy.get('button').contains('Create Alert').click()
-      }
-      cy.dialogForm({ summary, details })
-      cy.dialogClick('Next')
-      cy.dialogContains(svc.name)
-      cy.dialogClick('Submit')
-      cy.dialogFinish('Done')
-    })
-
-    it('should allow ack/close all alerts', () => {
-      cy.createAlert({ serviceID: svc.id })
-      cy.createAlert({ serviceID: svc.id })
-      cy.createAlert({ serviceID: svc.id })
-
-      cy.reload()
-
-      cy.get('ul[data-cy=paginated-list]').should('contain', 'UNACKNOWLEDGED')
-
-      cy.get('button').contains('Acknowledge All').click()
-      cy.dialogFinish('Confirm')
-
-      cy.get('ul[data-cy=paginated-list]').should('contain', 'ACKNOWLEDGED')
-      cy.get('ul[data-cy=paginated-list]').should(
-        'not.contain',
-        'UNACKNOWLEDGED',
-      )
-
-      cy.get('button').contains('Close All').click()
-      cy.dialogFinish('Confirm')
-
-      cy.get('body').should('contain', 'No results')
-    })
-  })
-
-=======
->>>>>>> eb9fe356
   describe('Labels', () => {
     beforeEach(() =>
       cy.createLabel().then((l: Label) => {
