--- conflicted
+++ resolved
@@ -7,258 +7,6 @@
   beforeEach(() => {
     window.localStorage.setItem('show_services_new_feature_popup', 'false')
   })
-<<<<<<< HEAD
-
-  describe('List Page', () => {
-    let svc: Service
-    beforeEach(() => {
-      cy.createService()
-        .then((s: Service) => {
-          svc = s
-        })
-        .visit('/services')
-    })
-
-    it('should handle searching', () => {
-      cy.get('ul[data-cy=paginated-list]').should('exist')
-      // by name
-      cy.pageSearch(svc.name)
-      cy.get('body')
-        .should('contain', svc.name)
-        .should('contain', svc.description)
-    })
-
-    it('should handle searching with leading and trailing spaces', () => {
-      const firstHalf = c.word({ length: 4 })
-      const secondHalf = c.word({ length: 4 })
-      cy.createService({ name: firstHalf + ' ' + secondHalf })
-      cy.createService({ name: firstHalf + secondHalf })
-
-      cy.get('ul[data-cy=paginated-list]').should('exist')
-      // by name with spaces before and after
-      // search is based on word-matching so spaces are irrelevant
-      cy.pageSearch(' ' + svc.name + '  ')
-      cy.get('body')
-        .should('contain', svc.name)
-        .should('contain', svc.description)
-
-      // since front-end no longer trims spaces for search arguments, the literal search result for search string should show up, if it exists.
-      cy.pageSearch(' ' + secondHalf)
-      cy.get('body')
-        .should('contain', firstHalf + ' ' + secondHalf)
-        .should('not.contain', firstHalf + secondHalf)
-
-      cy.pageSearch(firstHalf + secondHalf)
-      cy.get('body')
-        .should('contain', firstHalf + secondHalf)
-        .should('not.contain', firstHalf + ' ' + secondHalf)
-    })
-
-    it('should link to details page', () => {
-      cy.get('ul[data-cy=paginated-list]').should('exist')
-      cy.pageSearch(svc.name)
-      cy.get('#app').contains(svc.name).click()
-      cy.url().should('eq', Cypress.config().baseUrl + `/services/${svc.id}`)
-    })
-
-    describe('Filtering', () => {
-      let label1: Label
-      let label2: Label // uses key/value from label1
-      let intKey: IntegrationKey
-      beforeEach(() => {
-        cy.createLabel().then((l: Label) => {
-          label1 = l
-
-          cy.createLabel({
-            key: label1.key, // same key, random value
-          }).then((l: Label) => {
-            label2 = l
-          })
-        })
-        cy.createIntKey().then((i: IntegrationKey) => {
-          intKey = i
-        })
-      })
-
-      it('should open and close the filter popover', () => {
-        // check that filter content doesn't exist yet
-        cy.get('div[data-cy="label-key-container"]').should('not.exist')
-        cy.get('div[data-cy="label-value-container"]').should('not.exist')
-        cy.get('button[data-cy="filter-done"]').should('not.exist')
-        cy.get('button[data-cy="filter-reset"]').should('not.exist')
-
-        // open filter
-        if (screen === 'mobile') {
-          cy.get('[data-cy=app-bar] button[data-cy=open-search]').click()
-        }
-        cy.get('button[data-cy="services-filter-button"]').click()
-
-        // check that filter content exists
-        cy.get('div[data-cy="label-key-container"]').should('be.visible')
-        cy.get('div[data-cy="label-value-container"]').should('be.visible')
-        cy.get('button[data-cy="filter-done"]').should('be.visible')
-        cy.get('button[data-cy="filter-reset"]').should('be.visible')
-
-        // close filter
-        cy.get('button[data-cy="filter-done"]').click()
-
-        // check that filter content is removed from the dom
-        cy.get('div[data-cy="label-key-container"]').should('not.exist')
-        cy.get('div[data-cy="label-value-container"]').should('not.exist')
-        cy.get('button[data-cy="filter-done"]').should('not.exist')
-        cy.get('button[data-cy="filter-reset"]').should('not.exist')
-      })
-
-      it('should filter by label key', () => {
-        // open filter
-        if (screen === 'mobile') {
-          cy.get('[data-cy=app-bar] button[data-cy=open-search]').click()
-        }
-        cy.get('button[data-cy="services-filter-button"]').click()
-
-        cy.get('input[name="label-key"]').selectByLabel(label1.key)
-
-        // close filter
-        cy.get('button[data-cy="filter-done"]').click()
-
-        cy.get('body')
-          .should('contain', label1.svc.name)
-          .should('contain', label1.svc.description)
-
-        cy.get('body')
-          .should('contain', label2.svc.name)
-          .should('contain', label2.svc.description)
-      })
-
-      it('should not allow searching by label value with no key selected', () => {
-        // open filter
-        if (screen === 'mobile') {
-          cy.get('[data-cy=app-bar] button[data-cy=open-search]').click()
-        }
-        cy.get('button[data-cy="services-filter-button"]').click()
-
-        cy.get('input[name="label-value"]').should(
-          'have.attr',
-          'disabled',
-          'disabled',
-        )
-      })
-
-      it('should filter by label key and value', () => {
-        // open filter
-        if (screen === 'mobile') {
-          cy.get('[data-cy=app-bar] button[data-cy=open-search]').click()
-        }
-        cy.get('button[data-cy="services-filter-button"]').click()
-
-        cy.get('input[name="label-key"]').selectByLabel(label1.key)
-        cy.get('input[name="label-value"]').selectByLabel(label1.value)
-
-        // close filter
-        cy.get('button[data-cy="filter-done"]').click()
-
-        cy.get('body')
-          .should('contain', label1.svc.name)
-          .should('contain', label1.svc.description)
-
-        // check that the second label with the same key but different value doesn't show
-        cy.get('body')
-          .should('not.contain', label2.svc.name)
-          .should('not.contain', label2.svc.description)
-      })
-
-      it('should filter by integration key', () => {
-        // open filter
-        if (screen === 'mobile') {
-          cy.get('[data-cy=app-bar] button[data-cy=open-search]').click()
-        }
-        cy.get('button[data-cy="services-filter-button"]').click()
-
-        cy.get('input[name="integration-key"]').selectByLabel(intKey.id)
-
-        // close filter
-        cy.get('button[data-cy="filter-done"]').click()
-
-        cy.get('body')
-          .should('contain', intKey.svc.name)
-          .should('contain', intKey.svc.description)
-      })
-
-      it('should reset label filters', () => {
-        // open filter
-        if (screen === 'mobile') {
-          cy.get('[data-cy=app-bar] button[data-cy=open-search]').click()
-        }
-        cy.get('button[data-cy="services-filter-button"]').click()
-
-        cy.get('input[name="label-key"]').selectByLabel(label1.key)
-        cy.get('input[name="label-value"]').selectByLabel(label1.value)
-
-        cy.get('input[name="label-key"]').should('have.value', label1.key)
-        cy.get('input[name="label-value"]').should('have.value', label1.value)
-      })
-
-      it('should load in filter values from URL', () => {
-        cy.visit('/services?search=' + label1.key + '=*')
-
-        cy.get('body')
-          .should('contain', label1.svc.name)
-          .should('contain', label1.svc.description)
-
-        cy.get('body')
-          .should('contain', label2.svc.name)
-          .should('contain', label2.svc.description)
-      })
-    })
-
-    describe('Creation', () => {
-      it('should allow canceling', () => {
-        if (screen === 'mobile') {
-          cy.pageFab()
-        } else {
-          cy.get('button').contains('Create Service').click()
-        }
-        cy.dialogTitle('Create New Service')
-        cy.dialogFinish('Cancel')
-      })
-
-      it(`should create a service when submitted`, () => {
-        const name = 'SM Svc ' + c.word({ length: 8 })
-        const description = c.word({ length: 10 })
-
-        if (screen === 'mobile') {
-          cy.pageFab()
-        } else {
-          cy.get('button').contains('Create Service').click()
-        }
-
-        cy.dialogForm({ name, 'escalation-policy': svc.ep.name, description })
-        cy.dialogFinish('Submit')
-
-        // should be on details page
-        cy.get('body').should('contain', name).should('contain', description)
-      })
-
-      it(`should create a service, with a generated EP, when submitted`, () => {
-        const name = 'SM Svc ' + c.word({ length: 8 })
-        const description = c.word({ length: 10 })
-
-        if (screen === 'mobile') {
-          cy.pageFab()
-        } else {
-          cy.get('button').contains('Create Service').click()
-        }
-
-        cy.dialogForm({ name, description })
-        cy.dialogFinish('Submit')
-
-        // should be on details page
-        cy.get('body').should('contain', name).should('contain', description)
-      })
-    })
-  })
-=======
->>>>>>> 5f7bac0f
 
   describe('Details Page', () => {
     let svc: Service
@@ -665,74 +413,6 @@
         .should('contain', 'Avg. Close: 2 min')
     })
   })
-<<<<<<< HEAD
-
-  describe('Maintenance Mode', () => {
-    let svc: Service
-    let openAlert: Alert
-    beforeEach(() => {
-      cy.createUser().then((user: Profile) => {
-        return cy.createService().then((s: Service) => {
-          svc = s
-          cy.createAlert({ serviceID: svc.id }).then((a: Alert) => {
-            openAlert = a
-          })
-          cy.createEPStep({
-            epID: s.epID,
-            targets: [{ type: 'user', id: user.id }],
-          }).then(() => s.id)
-          return cy.visit(`/services/${s.id}`)
-        })
-      })
-    })
-
-    it('should start maintenance mode, display banners, and cancel', () => {
-      cy.get('button[aria-label="Maintenance Mode"').click()
-      cy.dialogFinish('Submit')
-
-      cy.get('body').should('contain', 'Warning: In Maintenance Mode')
-      cy.visit(`/services/${svc.id}/alerts`)
-      cy.get('body').should('contain', 'Warning: In Maintenance Mode')
-      cy.visit(`/services/${svc.id}/alerts/${openAlert.id}`)
-      cy.get('body').should('contain', 'Warning: In Maintenance Mode')
-
-      // verify escalate button is disabled
-      cy.get('button[aria-label="Escalate disabled. In maintenance mode."]')
-        .parent() // go 1 level up to focusable span
-        .trigger('mouseover')
-      cy.get('body').should(
-        'contain',
-        'Escalate disabled. In maintenance mode.',
-      )
-
-      // cancel maintenance mode
-      cy.get('button[aria-label="Cancel Maintenance Mode"').click()
-      cy.get('body').should('not.contain', 'Warning: In Maintenance Mode')
-      cy.visit(`/services/${svc.id}/alerts`)
-      cy.get('body').should('not.contain', 'Warning: In Maintenance Mode')
-      cy.visit(`/services/${svc.id}`)
-      cy.get('body').should('not.contain', 'Warning: In Maintenance Mode')
-    })
-
-    it('should not escalate to step 1 when alert created in maintenance mode', () => {
-      cy.get('button[aria-label="Maintenance Mode"').click()
-      cy.dialogFinish('Submit')
-
-      const summary = 'test alert'
-      cy.get('[data-cy=route-links] li').contains('Alerts').click()
-      cy.get('button').contains('Create Alert').click()
-      cy.dialogForm({
-        summary,
-      })
-      cy.dialogClick('Next')
-      cy.dialogClick('Submit')
-      cy.dialogFinish('Done')
-      cy.get('p').contains(summary).click()
-      cy.get('body').should('not.contain', 'Escalated to step #1')
-    })
-  })
-=======
->>>>>>> 5f7bac0f
 }
 
 testScreen('Services', testServices)