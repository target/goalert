--- conflicted
+++ resolved
@@ -49,8 +49,6 @@
     )
   })
 
-<<<<<<< HEAD
-=======
   describe('Date (schedule shifts)', () => {
     const check = (name: string, params: string, display: string): Mocha.Test =>
       it(name, () => {
@@ -79,7 +77,6 @@
     )
   })
 
->>>>>>> 0f78816f
   describe('DateTime (schedule overrides)', () => {
     const check = (name: string, params: string): Mocha.Test =>
       it(name, () => {
