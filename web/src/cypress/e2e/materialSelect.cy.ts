import { Chance } from 'chance'
import { testScreen } from '../support/e2e'
import users from '../fixtures/users.json'
const c = new Chance()

<<<<<<< HEAD
function testMaterialSelect(screen: ScreenFormat): void {
=======
function testMaterialSelect(): void {
  it('should display options with punctuation', () => {
    cy.createRotation().then((r) => {
      const u = users[3]
      cy.visit(`rotations/${r.id}`)
      cy.pageFab()
      cy.dialogTitle('Add User')
      cy.get('input[name=users]').click().type(u.name.replace('.', ' '))
      cy.get('div[role=presentation]').contains(u.name)
    })
  })

>>>>>>> 59aad398
  describe('Clear Optional Fields', () => {
    describe('Escalation Policy Steps', () => {
      let ep: EP
      beforeEach(() => {
        cy.createEP().then((e: EP) => {
          ep = e
          return cy.visit(`escalation-policies/${ep.id}`)
        })
      })

      it('should clear fields and not reset with last values', () => {
        const u1 = users[0]
        const u2 = users[1]

        cy.pageFab()
        cy.dialogTitle('Create Step')

        // populate users
        cy.get('button[data-cy="users-step"]').click()
        cy.dialogForm({ users: [u1.name, u2.name] })

        // clear field
        cy.dialogForm({ users: '' })
        cy.get(`input[name="users"]`)
          .should('not.contain', u1.name)
          .should('not.contain', u2.name)

        // unfocus
        cy.get(`input[name="users"]`).blur()
        cy.get(`input[name="users"]`)
          .should('not.contain', u1.name)
          .should('not.contain', u2.name)

        cy.dialogFinish('Submit')
      })
    })
  })

  describe('Clear Required Fields', () => {
    describe('Escalation Policy', () => {
      it('should clear EP repeat count, reset with default value', () => {
        const defaultVal = '3'
        cy.visit('escalation-policies')

        if (screen === 'mobile') {
          cy.pageFab()
        } else {
          cy.get('button').contains('Create Escalation Policy').click()
        }

        cy.dialogTitle('Create Escalation Policy')

        // Clears field
        cy.dialogForm({ repeat: '' })
        cy.get('[role=dialog] #dialog-form input[name="repeat"]')
          .should('not.have.value', defaultVal)
          .blur()

        // Default value returns
        cy.get('[role=dialog] #dialog-form').click()
        cy.get('[role=dialog] #dialog-form input[name="repeat"]').should(
          'have.value',
          defaultVal,
        )

        cy.dialogFinish('Cancel')
      })

      it('should clear EP repeat count, reset with last value', () => {
        const name = 'SM EP ' + c.word({ length: 7 })
        const description = c.word({ length: 9 })
        const repeat = c.integer({ min: 0, max: 5 }).toString()

        cy.visit('escalation-policies')

        if (screen === 'mobile') {
          cy.pageFab()
        } else {
          cy.get('button').contains('Create Escalation Policy').click()
        }

        cy.dialogTitle('Create Escalation Policy')
        cy.dialogForm({ name, description, repeat })

        // Clears field
        cy.dialogForm({ repeat: '' })
        cy.get('[role=dialog] #dialog-form input[name="repeat"]').should(
          'not.have.value',
          repeat,
        )

        // Last value returns
        cy.get('[role=dialog] #dialog-form').click()
        cy.get('[role=dialog] #dialog-form input[name="repeat"]').should(
          'have.value',
          repeat,
        )

        // Should be on details page
        cy.dialogFinish('Submit')
        cy.get('body').should('contain', name).should('contain', description)
      })
    })
  })
}

testScreen('Material Select', testMaterialSelect)<|MERGE_RESOLUTION|>--- conflicted
+++ resolved
@@ -3,10 +3,7 @@
 import users from '../fixtures/users.json'
 const c = new Chance()
 
-<<<<<<< HEAD
 function testMaterialSelect(screen: ScreenFormat): void {
-=======
-function testMaterialSelect(): void {
   it('should display options with punctuation', () => {
     cy.createRotation().then((r) => {
       const u = users[3]
@@ -18,7 +15,6 @@
     })
   })
 
->>>>>>> 59aad398
   describe('Clear Optional Fields', () => {
     describe('Escalation Policy Steps', () => {
       let ep: EP
