import { testScreen } from '../support'
import { DateTime } from 'luxon'

<<<<<<< HEAD
const monthHeaderFormat = (t: DateTime) => t.toFormat('MMMM')
const weekHeaderFormat = (t: DateTime) => {
=======
testScreen('Calendar', testCalendar)

const monthHeaderFormat = (t: DateTime): string => t.toFormat('MMMM')
const weekHeaderFormat = (t: DateTime): string => {
>>>>>>> 5bc2d950
  const start = t.startOf('week').minus({ day: 1 })

  const end = t.endOf('week').minus({ day: 1 })

  return (
    start.toFormat('MMMM dd — ') +
    end.toFormat(end.month === start.month ? 'dd' : 'MMMM dd')
  )
}

const weekSpansTwoMonths = (t: DateTime): boolean => {
  const start = t.startOf('week').minus({ day: 1 })
  const end = t.endOf('week').minus({ day: 1 })
  return start.month !== end.month
}

function testCalendar(screen: ScreenFormat): void {
  if (screen !== 'widescreen') return

  let sched: Schedule
  let rot: Rotation

  let now: DateTime
  beforeEach(() => {
    now = DateTime.local()
    cy.createSchedule().then(s => {
      sched = s

      cy.createRotation({
        count: 3,
        type: 'hourly',
        shiftLength: 1,
      }).then(r => {
        rot = r

        cy.setScheduleTarget({
          scheduleID: s.id,
          target: {
            type: 'rotation',
            id: r.id,
          },
          rules: [
            {
              start: '12:00',
              end: '12:00',
              weekdayFilter: [true, true, true, true, true, true, true],
            },
          ],
        }).then(() => {
          cy.visit('/schedules/' + sched.id)
          cy.get('[data-cy=calendar]', { timeout: 30000 }).should('be.visible')
        })
      })
    })
  })

  it('should view shifts', () => {
    let check = rot.users.length
    // TODO: This could still fail between 10pm and 11:59pm
    // on the last day of the month (since the next day/shift isn't rendered)
    //
    // Once the calendar render fixes are in, it could still happen if the last day
    // of the month is a Saturday.
    //
    // Until then, it will also fail on the last day of any month based on the current time.
    //
    // Proper fix would be to control the time (frontend and backend) when these tests are run
    // to explicitly (and predictably) check these edge cases.

    if (now.endOf('month').day === now.day) {
      if (now.hour >= 11) {
        check = 1
      } else if (now.hour >= 10) {
        check = 2
      }
    }

    for (let i = 0; i < check; i++) {
      cy.get('body').should('contain', rot.users[i].name)
    }
  })

  it(`should view a shift's tooltip`, () => {
    cy.get('div')
      .contains(rot.users[0].name)
      .trigger('mouseover')
    cy.get('div[data-cy="shift-tooltip"]').should('be.visible')
    cy.get('button[data-cy="replace-override"]').should('be.visible')
    cy.get('button[data-cy="remove-override"]').should('be.visible')
  })

  it('should navigate by month', () => {
    cy.get('[data-cy="calendar-header"]').should(
      'contain',
      monthHeaderFormat(now),
    )
    cy.get('button[data-cy="next"]').click()
    cy.get('[data-cy="calendar-header"]').should(
      'contain',
      monthHeaderFormat(now.plus({ month: 1 })),
    )
    cy.get('button[data-cy="back"]').click()
    cy.get('button[data-cy="back"]').click()
    cy.get('[data-cy="calendar-header"]').should(
      'contain',
      monthHeaderFormat(now.minus({ month: 1 })),
    )
    cy.get('button[data-cy="show-today"]').click()
    cy.get('[data-cy="calendar-header"]').should(
      'contain',
      monthHeaderFormat(now),
    )
  })

  it('should switch between weekly and monthly views', () => {
    // defaults to current month
    cy.get('button[data-cy="show-month"]').should('be.disabled')
    cy.get('[data-cy="calendar-header"]').should(
      'contain',
      monthHeaderFormat(now),
    )

    // click weekly
    cy.get('button[data-cy="show-week"]').click()
    cy.get('button[data-cy="show-week"]').should('be.disabled')
    cy.get('[data-cy="calendar-header"]').should(
      'contain',
      weekHeaderFormat(now),
    )

    // go from week to monthly view
    // e.g. if navigating to an overlap of two months such as
    // Jan 27 - Feb 2, show the latter month (February)
    cy.get('button[data-cy="show-month"]').click()
    cy.get('button[data-cy="show-month"]').should('be.disabled')
    cy.get('[data-cy="calendar-header"]').should(
      'contain',
      monthHeaderFormat(now.plus({ months: weekSpansTwoMonths(now) ? 1 : 0 })),
    )
  })

  it('should navigate by week', () => {
    cy.get('button[data-cy="show-week"]').click()
    cy.get('[data-cy="calendar-header"]').should(
      'contain',
      weekHeaderFormat(now),
    )
    cy.get('button[data-cy="next"]').click()
    cy.get('[data-cy="calendar-header"]').should(
      'contain',
      weekHeaderFormat(now.plus({ week: 1 })),
    )

    cy.get('button[data-cy="back"]').click()
    cy.get('button[data-cy="back"]').click()
    cy.get('[data-cy="calendar-header"]').should(
      'contain',
      weekHeaderFormat(now.minus({ week: 1 })),
    )
    cy.get('button[data-cy="show-today"]').click()
    cy.get('[data-cy="calendar-header"]').should(
      'contain',
      weekHeaderFormat(now),
    )
  })

  it('should add an override from the calendar', () => {
    cy.fixture('users').then(users => {
      cy.get('button[data-cy="add-override"]').click()
      cy.dialogTitle('Add a User')
      cy.dialogForm({ addUserID: users[0].name })
      cy.dialogFinish('Submit')
    })
  })

  it('should create a replace override from a shift tooltip', () => {
    const name = rot.users[0].name

    cy.fixture('users').then(users => {
      let addUserName = users[0].name
      if (rot.users[0].id === users[0].id) addUserName = users[1].name
      cy.get('[data-cy=calendar]')
        .should('contain', name)
        .contains('div', name)
        .trigger('mouseover')
      cy.get('div[data-cy="shift-tooltip"]').should('be.visible')
      cy.get('button[data-cy="replace-override"]').click()
      cy.dialogTitle('Replace a User')
      cy.dialogForm({ addUserID: addUserName })
      cy.dialogFinish('Submit')
    })
  })

  it('should create a remove override from a shift tooltip', () => {
    const name = rot.users[0].name

    cy.get('[data-cy=calendar]')
      .should('contain', name)
      .contains('div', name)
      .trigger('mouseover')
    cy.get('div[data-cy="shift-tooltip"]').should('be.visible')
    cy.get('button[data-cy="remove-override"]').click()
    cy.dialogTitle('Remove a User')
    cy.dialogFinish('Submit')
  })
}

testScreen('Calendar', testCalendar)<|MERGE_RESOLUTION|>--- conflicted
+++ resolved
@@ -1,15 +1,8 @@
 import { testScreen } from '../support'
 import { DateTime } from 'luxon'
 
-<<<<<<< HEAD
-const monthHeaderFormat = (t: DateTime) => t.toFormat('MMMM')
-const weekHeaderFormat = (t: DateTime) => {
-=======
-testScreen('Calendar', testCalendar)
-
 const monthHeaderFormat = (t: DateTime): string => t.toFormat('MMMM')
 const weekHeaderFormat = (t: DateTime): string => {
->>>>>>> 5bc2d950
   const start = t.startOf('week').minus({ day: 1 })
 
   const end = t.endOf('week').minus({ day: 1 })
