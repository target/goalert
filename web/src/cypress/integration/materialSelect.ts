--- conflicted
+++ resolved
@@ -2,13 +2,7 @@
 import { testScreen } from '../support'
 const c = new Chance()
 
-<<<<<<< HEAD
-function testMaterialSelect() {
-=======
-testScreen('Material Select', testMaterialSelect)
-
 function testMaterialSelect(): void {
->>>>>>> 5bc2d950
   describe('Clear Fields', () => {
     describe('Escalation Policy Steps', () => {
       let ep: EP
