import { Chance } from 'chance'
import { DateTime } from 'luxon'
import { DebugMessage } from '../../schema'
import { testScreen, Config, pathPrefix } from '../support'
const c = new Chance()

function testAdmin(): void {
  describe('Admin System Limits Page', () => {
    let limits: Limits = new Map()
    beforeEach(() => {
      cy.getLimits().then((l: Limits) => {
        limits = l
        return cy.visit('/admin/limits')
      })
    })

    it('should allow updating system limits values', () => {
      cy.get('nav li').contains('System Limits').should('be.visible')

      const newContactMethods = c.integer({ min: 15, max: 1000 }).toString()
      const newEPActions = c.integer({ min: 15, max: 1000 }).toString()

      const ContactMethodsPerUser = limits.get(
        'ContactMethodsPerUser',
      ) as SystemLimits
      const EPActionsPerStep = limits.get('EPActionsPerStep') as SystemLimits

      cy.form({
        ContactMethodsPerUser: newContactMethods,
        EPActionsPerStep: newEPActions,
      })

      cy.get('button[data-cy=save]').click()
      cy.dialogTitle('Apply Configuration Changes?')

      cy.dialogContains('-' + ContactMethodsPerUser.value)
      cy.dialogContains('-' + EPActionsPerStep.value)
      cy.dialogContains('+' + newContactMethods)
      cy.dialogContains('+' + newEPActions)
      cy.dialogFinish('Confirm')

      cy.get('input[name="EPActionsPerStep"]').should(
        'have.value',
        newEPActions,
      )
      cy.get('input[name="ContactMethodsPerUser"]').should(
        'have.value',
        newContactMethods,
      )
    })

    it('should reset pending system limit value changes', () => {
      const ContactMethodsPerUser = limits.get(
        'ContactMethodsPerUser',
      ) as SystemLimits
      const EPActionsPerStep = limits.get('EPActionsPerStep') as SystemLimits

      cy.form({
        ContactMethodsPerUser: c.integer({ min: 0, max: 1000 }).toString(),
        EPActionsPerStep: c.integer({ min: 0, max: 1000 }).toString(),
      })

      cy.get('button[data-cy="reset"]').click()

      cy.get('input[name="ContactMethodsPerUser"]').should(
        'have.value',
        ContactMethodsPerUser.value.toString(),
      )
      cy.get('input[name="EPActionsPerStep"]').should(
        'have.value',
        EPActionsPerStep.value.toString(),
      )
    })
  })

  describe('Admin Config Page', () => {
    let cfg: Config
    beforeEach(() => {
      return cy
        .resetConfig()
        .updateConfig({
          Mailgun: {
            APIKey: 'key-' + c.string({ length: 32, pool: '0123456789abcdef' }),
            EmailDomain: '',
          },
          Twilio: {
            Enable: true,
            AccountSID:
              'AC' + c.string({ length: 32, pool: '0123456789abcdef' }),
            AuthToken: c.string({ length: 32, pool: '0123456789abcdef' }),
            FromNumber: '+17633' + c.string({ length: 6, pool: '0123456789' }),
          },
        })
        .then((curCfg: Config) => {
          cfg = curCfg
          return cy.visit('/admin').get('button[data-cy=save]').should('exist')
        })
    })

    it('should allow updating config values', () => {
      const newURL = 'http://' + c.domain()
      const newDomain = c.domain()
      const newAPIKey =
        'key-' + c.string({ length: 32, pool: '0123456789abcdef' })

      cy.form({
        'General.PublicURL': newURL,
        'Mailgun.EmailDomain': newDomain,
        'Twilio.FromNumber': '',
        'Mailgun.APIKey': newAPIKey,
        'Twilio.Enable': false,
      })
      cy.get('button[data-cy=save]').click()

      cy.dialogTitle('Apply Configuration Changes?')
      cy.dialogFinish('Cancel')

      cy.get('button[data-cy=save]').click()
      cy.dialogTitle('Apply Configuration Changes?')
      cy.dialogContains('-' + cfg.General.PublicURL)
      cy.dialogContains('-' + cfg.Twilio.FromNumber)
      cy.dialogContains('-' + cfg.Mailgun.APIKey)
      cy.dialogContains('-true')
      cy.dialogContains('+false')
      cy.dialogContains('+' + newURL)
      cy.dialogContains('+' + newDomain)
      cy.dialogContains('+' + newAPIKey)
      cy.dialogFinish('Confirm')

      cy.get('input[name="General.PublicURL"]').should('have.value', newURL)
      cy.get('input[name="Mailgun.EmailDomain"]').should(
        'have.value',
        newDomain,
      )
      cy.get('input[name="Twilio.FromNumber"]').should('have.value', '')
      cy.get('input[name="Mailgun.APIKey"]').should('have.value', newAPIKey)
      cy.get('input[name="Twilio.Enable"]').should('not.be.checked')
    })

    it('should reset pending config value changes', () => {
      const domain1 = c.domain()
      const domain2 = c.domain()

      cy.form({
        'General.PublicURL': domain1,
        'Mailgun.EmailDomain': domain2,
      })

      cy.get('button[data-cy="reset"]').click()

      cy.get('input[name="General.PublicURL"]').should(
        'have.value',
        cfg.General.PublicURL,
      )
      cy.get('input[name="Mailgun.EmailDomain"]').should('have.value', '')
    })

    it('should update a string list field', () => {
      const domain1 = 'http://' + c.domain()
      const domain2 = 'http://' + c.domain()
      const domain3 = cfg.General.PublicURL

      cy.form({ 'Auth.RefererURLs-new-item': domain1 })
      cy.form({ 'Auth.RefererURLs-new-item': domain2 })
      cy.form({ 'Auth.RefererURLs-new-item': domain3 })

      cy.get('button[data-cy=save]').click()
      cy.dialogFinish('Confirm')

      cy.get('input[name="Auth.RefererURLs-0"]').should('have.value', domain1)
      cy.get('input[name="Auth.RefererURLs-1"]').should('have.value', domain2)
      cy.get('input[name="Auth.RefererURLs-2"]').should('have.value', domain3)
      cy.get('input[name="Auth.RefererURLs-new-item"]').should('have.value', '')
    })

    it('should generate a slack manifest', () => {
      const publicURL = cfg.General.PublicURL
      cy.get('[id="accordion-Slack"]').click()
      cy.get('button').contains('App Manifest').click()
      cy.dialogTitle('App Manifest')

      // verify data integrity from pulled values
      cy.dialogContains("name: 'GoAlert'")
      cy.dialogContains(
        `request_url: '${publicURL}/api/v2/slack/message-action'`,
      )
      cy.dialogContains(
        `message_menu_options_url: '${publicURL}/api/v2/slack/menu-options'`,
      )
      cy.dialogContains(
        `'${publicURL}/api/v2/identity/providers/oidc/callback'`,
      )
      cy.dialogContains("display_name: 'GoAlert'")

      // verify button routing to slack config page
      cy.get('[data-cy="configure-in-slack"]')
        .should('have.attr', 'href')
        .and('contain', 'https://api.slack.com/apps?new_app=1&manifest_yaml=')
    })
  })

  describe('Admin Alert Count Page', () => {
    let svc1: Service
    let svc2: Service

    beforeEach(() => {
      cy.setTimeSpeed(0)
      cy.fastForward('-21h')

      cy.createService().then((s1: Service) => {
        svc1 = s1
        cy.createAlert({ serviceID: s1.id })
      })
      cy.createService().then((s2: Service) => {
        svc2 = s2
        cy.createAlert({ serviceID: s2.id })
        cy.createAlert({ serviceID: s2.id })
      })

      cy.fastForward('21h')
      cy.setTimeSpeed(1) // resume the flow of time

      return cy.visit('/admin/alert-counts')
    })

    it('should display alert counts', () => {
      const now = DateTime.local().minus({ hours: 22 }).toLocaleString({
        month: 'short',
        day: 'numeric',
        hour: 'numeric',
        minute: 'numeric',
      })

      cy.get(`[data-cy="${svc1.name}-${now}"]`).trigger('mouseover', 0, 0, {
        force: true,
      })
      cy.get('[data-cy=alert-count-graph]')
        .should('contain', now)
        .should('contain', `${svc1.name}: 1`)
        .should('contain', `${svc2.name}: 2`)

      cy.get('[data-cy=alert-count-table]')
        .should('contain', svc1.name)
        .should('contain', svc2.name)
    })
  })

  describe('Admin Message Logs Page', () => {
    let debugMessage: DebugMessage

    before(() => {
      cy.createOutgoingMessage().then((msg: DebugMessage) => {
        debugMessage = msg
        cy.visit('/admin/message-logs')
      })
    })

    it('should view the logs list with one log', () => {
<<<<<<< HEAD
      cy.get('[aria-label="Message Logs List"]').children('div').as('list')

      cy.get('@list').should('have.length', 2) // all results card included
      cy.get('@list').should('contain.text', 'Displaying all results') // all results card included
      cy.get('body').should('contain.text', 'Total Count: 1')

=======
      cy.get('[data-cy="paginated-list"]').as('list')
      cy.get('@list').should('have.length', 1)
>>>>>>> f5f5313c
      cy.get('@list')
        .eq(0)
        .should(
          'contain.text',
          DateTime.fromISO(debugMessage.createdAt).toFormat('fff'),
        )

      cy.get('@list')
        .eq(0)
        .should('contain.text', debugMessage.type + ' Notification')

      // todo: destination not supported: phone number value is pre-formatted
      // likely need to create a support function cy.getPhoneNumberInfo thru
      // gql to verify this info.

      cy.get('@list').eq(0).should('contain.text', debugMessage.serviceName)
      cy.get('@list').eq(0).should('contain.text', debugMessage.userName)
      cy.get('@list').eq(0).should('include.text', debugMessage.status) // "Failed" or "Failed (Permanent)" can exist
    })

    it('should select and view a logs details', () => {
<<<<<<< HEAD
      cy.get('[aria-label="Message Logs List"]').children('div').eq(0).click()
=======
      cy.get('[data-cy="paginated-list"]').eq(0).click()
>>>>>>> f5f5313c
      cy.get('[data-cy="debug-message-details"').as('details').should('exist')

      // todo: not asserting updatedAt, destination, or providerID
      cy.get('@details').should('contain.text', 'ID')
      cy.get('@details').should('contain.text', debugMessage.id)

      cy.get('@details').should('contain.text', 'Created At')
      cy.get('@details').should(
        'contain.text',
        DateTime.fromISO(debugMessage.createdAt).toFormat('fff'),
      )

      cy.get('@details').should('contain.text', 'Notification Type')
      cy.get('@details').should('contain.text', debugMessage.type)

      cy.get('@details').should('contain.text', 'Current Status')
      cy.get('@details').should('include.text', debugMessage.status)

      cy.get('@details').should('contain.text', 'User')
      cy.get('@details').should('contain.text', debugMessage.userName)

      cy.get('@details').should('contain.text', 'Service')
      cy.get('@details').should('contain.text', debugMessage.serviceName)

      cy.get('@details').should('contain.text', 'Alert')
      cy.get('@details').should('contain.text', debugMessage.alertID)
    })

    it('should verify user link from a logs details', () => {
<<<<<<< HEAD
      cy.get('[aria-label="Message Logs List"]').children('div').eq(0).click()
=======
      cy.get('[data-cy="paginated-list"]').eq(0).click()
>>>>>>> f5f5313c

      cy.get('[data-cy="debug-message-details"')
        .find('a')
        .contains(debugMessage?.userName ?? '')
        .should(
          'have.attr',
          'href',
          pathPrefix() + '/users/' + debugMessage.userID,
        )
        .should('have.attr', 'target', '_blank')
        .should('have.attr', 'rel', 'noopener noreferrer')
    })

    it('should verify service link from a logs details', () => {
<<<<<<< HEAD
      cy.get('[aria-label="Message Logs List"]').children('div').eq(0).click()
=======
      cy.get('[data-cy="paginated-list"]').eq(0).click()
>>>>>>> f5f5313c
      cy.get('[data-cy="debug-message-details"')
        .find('a')
        .contains(debugMessage?.serviceName ?? '')
        .should(
          'have.attr',
          'href',
          pathPrefix() + '/services/' + debugMessage.serviceID,
        )
        .should('have.attr', 'target', '_blank')
        .should('have.attr', 'rel', 'noopener noreferrer')
    })
  })
}

testScreen('Admin', testAdmin, false, true)<|MERGE_RESOLUTION|>--- conflicted
+++ resolved
@@ -256,17 +256,8 @@
     })
 
     it('should view the logs list with one log', () => {
-<<<<<<< HEAD
-      cy.get('[aria-label="Message Logs List"]').children('div').as('list')
-
-      cy.get('@list').should('have.length', 2) // all results card included
-      cy.get('@list').should('contain.text', 'Displaying all results') // all results card included
-      cy.get('body').should('contain.text', 'Total Count: 1')
-
-=======
       cy.get('[data-cy="paginated-list"]').as('list')
       cy.get('@list').should('have.length', 1)
->>>>>>> f5f5313c
       cy.get('@list')
         .eq(0)
         .should(
@@ -288,11 +279,7 @@
     })
 
     it('should select and view a logs details', () => {
-<<<<<<< HEAD
-      cy.get('[aria-label="Message Logs List"]').children('div').eq(0).click()
-=======
       cy.get('[data-cy="paginated-list"]').eq(0).click()
->>>>>>> f5f5313c
       cy.get('[data-cy="debug-message-details"').as('details').should('exist')
 
       // todo: not asserting updatedAt, destination, or providerID
@@ -322,12 +309,7 @@
     })
 
     it('should verify user link from a logs details', () => {
-<<<<<<< HEAD
-      cy.get('[aria-label="Message Logs List"]').children('div').eq(0).click()
-=======
       cy.get('[data-cy="paginated-list"]').eq(0).click()
->>>>>>> f5f5313c
-
       cy.get('[data-cy="debug-message-details"')
         .find('a')
         .contains(debugMessage?.userName ?? '')
@@ -341,11 +323,7 @@
     })
 
     it('should verify service link from a logs details', () => {
-<<<<<<< HEAD
-      cy.get('[aria-label="Message Logs List"]').children('div').eq(0).click()
-=======
       cy.get('[data-cy="paginated-list"]').eq(0).click()
->>>>>>> f5f5313c
       cy.get('[data-cy="debug-message-details"')
         .find('a')
         .contains(debugMessage?.serviceName ?? '')
