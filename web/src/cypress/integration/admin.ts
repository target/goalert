--- conflicted
+++ resolved
@@ -311,12 +311,8 @@
     })
 
     it('should verify user link from a logs details', () => {
-<<<<<<< HEAD
       cy.get('[aria-label="Message Logs List"]').children('div').eq(0).click()
-=======
-      cy.get('[data-cy="outgoing-message-list"]').children('div').eq(0).click()
-
->>>>>>> e2d378df
+
       cy.get('[data-cy="debug-message-details"')
         .find('a')
         .contains(debugMessage?.userName ?? '')
