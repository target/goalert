import { Chance } from 'chance'
import { testScreen } from '../support'

const c = new Chance()

<<<<<<< HEAD
function testEP(screen: ScreenFormat) {
=======
testScreen('Escalation Policies', testEP)

function testEP(screen: ScreenFormat): void {
>>>>>>> 5bc2d950
  describe('List Page', () => {
    let ep: EP
    beforeEach(() => {
      cy.createEP()
        .then(e => {
          ep = e
        })
        .visit('/escalation-policies')
    })

    it('should handle searching', () => {
      // by name
      cy.pageSearch(ep.name)
      cy.get('body')
        .should('contain', ep.name)
        .should('contain', ep.description)
    })

    it('should link to details page', () => {
      cy.pageSearch(ep.name)
      cy.get('#app')
        .contains(ep.name)
        .click()
      cy.url().should(
        'eq',
        Cypress.config().baseUrl + `/escalation-policies/${ep.id}`,
      )
    })

    describe('Creation', () => {
      it('should allow canceling', () => {
        cy.pageFab()
        cy.dialogTitle('Create Escalation Policy')
        cy.dialogFinish('Cancel')
      })

      it(`should create an EP when submitted`, () => {
        const name = 'SM EP ' + c.word({ length: 8 })
        const description = c.word({ length: 10 })
        const repeat = c.integer({ min: 0, max: 5 }).toString()
        cy.pageFab()

        cy.dialogTitle('Create Escalation Policy')
        cy.dialogForm({ name, description, repeat })
        cy.dialogFinish('Submit')

        // should be on details page
        cy.get('body')
          .should('contain', name)
          .should('contain', description)
      })
    })
  })

  describe('Details Page', () => {
    let ep: EP
    beforeEach(() =>
      cy.createEP().then(e => {
        ep = e
        return cy.visit(`/escalation-policies/${ep.id}`)
      }),
    )

    it('should display correct information', () => {
      cy.get('body')
        .should('contain', ep.name)
        .should('contain', ep.description)
    })

    it('should delete a policy', () => {
      cy.pageAction('Delete Escalation Policy')
      cy.dialogFinish('Confirm')

      cy.url().should('eq', Cypress.config().baseUrl + '/escalation-policies')
      cy.pageSearch(ep.name)
      cy.get('body').should('contain', 'No results')
    })

    it('should edit a policy', () => {
      const name = 'SM EP ' + c.word({ length: 7 })
      const description = c.word({ length: 9 })
      const repeat = c.integer({ min: 0, max: 5 }).toString()

      cy.pageAction('Edit Escalation Policy')
      cy.dialogTitle('Edit Escalation Policy')
      cy.dialogForm({ name, description, repeat })
      cy.dialogFinish('Submit')

      // old name and desc should not be present
      cy.get('body')
        .should('not.contain', ep.name)
        .should('not.contain', ep.description)

      // new ones should
      cy.get('body')
        .should('contain', name)
        .should('contain', description)
    })
  })

  describe('Services Subpage', () => {
    it('should navigate to and from its services', () => {
      cy.createEP().then(ep => {
        cy.visit(`/escalation-policies/${ep.id}`)

        cy.navigateToAndFrom(
          screen,
          'Escalation Policy Details',
          ep.name,
          'Services',
          `${ep.id}/services`,
        )
      })
    })

    it('should see no services text', () => {
      cy.createEP().then(ep => {
        cy.visit(`/escalation-policies/${ep.id}`)

        cy.get('li')
          .contains('Services')
          .click()
        cy.get('body').should(
          'contain',
          'No services are associated with this Escalation Policy',
        )
      })
    })

    it('should see services list', () => {
      cy.createEP().then(ep => {
        cy.createService({ epID: ep.id }).then(svc => {
          cy.visit(`/escalation-policies/${ep.id}`)
          cy.get('li')
            .contains('Services')
            .click()
          cy.get('body').should('contain', svc.name)
        })
      })
    })
  })
}

testScreen('Escalation Policies', testEP)<|MERGE_RESOLUTION|>--- conflicted
+++ resolved
@@ -3,13 +3,7 @@
 
 const c = new Chance()
 
-<<<<<<< HEAD
-function testEP(screen: ScreenFormat) {
-=======
-testScreen('Escalation Policies', testEP)
-
 function testEP(screen: ScreenFormat): void {
->>>>>>> 5bc2d950
   describe('List Page', () => {
     let ep: EP
     beforeEach(() => {
