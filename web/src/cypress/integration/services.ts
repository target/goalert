--- conflicted
+++ resolved
@@ -639,33 +639,13 @@
   describe('Metrics', () => {
     let closedAlert: Alert
     let openAlert: Alert
-<<<<<<< HEAD
-    let svc: Service
-    beforeEach(() => {
-      cy.createService({ ep: { stepCount: 1 } }).then((s: Service) => {
-        svc = s
-        cy.createAlert({ serviceID: svc.id })
-          .then((a: Alert) => {
-            closedAlert = a
-            cy.escalateAlert(a.id)
-            cy.ackAlert(a.id)
-            cy.closeAlert(a.id)
-            // non-closed alert
-            return cy.createAlert({ serviceID: svc.id })
-          })
-          .then((a: Alert) => {
-            openAlert = a
-            return cy.visit(`/services/${svc.id}/alert-metrics`)
-          })
-      })
-    })
-=======
     beforeEach(() =>
       cy
         .setTimeSpeed(0)
         .createAlert()
         .then((a: Alert) => {
           closedAlert = a
+          // cy.escalateAlert(a.id)
           cy.fastForward('1m')
           cy.ackAlert(a.id)
           cy.fastForward('1m')
@@ -680,7 +660,6 @@
           return cy.visit(`/services/${a.serviceID}/alert-metrics`)
         }),
     )
->>>>>>> 1d6e9ada
 
     it('should display alert metrics', () => {
       const now = DateTime.local().toLocaleString({
@@ -698,20 +677,6 @@
         .should('contain', now)
         .should('contain', 'Alert Count: 1')
 
-<<<<<<< HEAD
-      cy.get('path[name="Escalated Count"]')
-        .should('have.length', 1)
-        .trigger('mouseover')
-      cy.get('[data-cy=metrics-count-graph]')
-        .should('contain', now)
-        .should('contain', 'Escalated Count: 1')
-
-      cy.get(`[data-cy="avgTimeToClose-${now}"]`).trigger('mouseover', 0, 0)
-      cy.get('[data-cy=metrics-averages-graph]')
-        .should('contain', now)
-        .should('contain', 'Average Time To Acknowledge: 0 sec')
-        .should('contain', 'Average Time To Close: 0 sec')
-=======
       cy.get(`[data-cy="avgTimeToClose-${now}"]`).trigger('mouseover', 0, 0, {
         force: true,
       })
@@ -719,7 +684,6 @@
         .should('contain', now)
         .should('contain', 'Avg. Ack: 1 min')
         .should('contain', 'Avg. Close: 2 min')
->>>>>>> 1d6e9ada
     })
   })
 }
