--- conflicted
+++ resolved
@@ -4,13 +4,7 @@
 import { testScreen } from '../support'
 const c = new Chance()
 
-<<<<<<< HEAD
-function testTimePickers() {
-=======
-testScreen('Time Pickers', testTimePickers)
-
 function testTimePickers(): void {
->>>>>>> 5bc2d950
   describe('Time (schedule assignments)', () => {
     const check = (name: string, params: string, display: string): Mocha.Test =>
       it(name, () => {
