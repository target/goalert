import { Chance } from 'chance'

import { testScreen } from '../support'
const c = new Chance()

testScreen('Alerts', testAlerts)

function testAlerts(screen: ScreenFormat) {
  describe('Alerts List', () => {
    let alert: Alert
    beforeEach(() => {
      cy.createAlert()
        .then(a => {
          alert = a
        })
        .visit('/alerts?allServices=1')
    })

    it('should handle searching by id', () => {
      // by id
      cy.pageSearch(alert.id.toString())
      cy.get('body')
        .should('contain', alert.summary)
        .should('contain', alert.id)
        .should('contain', alert.service.name)
      cy.get('ul[data-cy=apollo-list] li').should('have.length', 1)
    })

    it('should handle searching by summary', () => {
      // by summary
      cy.pageSearch(alert.summary)
      cy.get('body')
        .should('contain', alert.summary)
        .should('contain', alert.id)
        .should('contain', alert.service.name)
      cy.get('ul[data-cy=apollo-list] li').should('have.length', 1)
    })

    it('should handle searching by service name', () => {
      // by service
      cy.pageSearch(alert.service.name)
      cy.get('body')
        .should('contain', alert.summary)
        .should('contain', alert.id)
        .should('contain', alert.service.name)
      cy.get('ul[data-cy=apollo-list] li').should('have.length', 1)
    })

    it('should handle toggling show by favorites filter', () => {
      cy.visit('/alerts')
      cy.get('body').should('contain', 'No results') // mock data has no favorited services-- 0 alerts should show
      cy.get('button[aria-label="Filter Alerts"]').click()
      cy.get('span[data-cy=toggle-favorites]').click() // set to false (see all alerts)
      cy.get('body').should('not.contain', 'No results') // mock alerts should show again
    })

    it('should load more list items when scrolling to the bottom', () => {
      const summary = c.word()

      cy.createManyAlerts(50, { summary }).then(() => {
        cy.visit('/alerts?allServices=1&filter=all&search=' + summary)
        cy.get('[data-cy=apollo-list] li').should('contain', summary)
        cy.get('[data-cy=apollo-list] li').should('have.length', 25)
        cy.get('[id="content"]').scrollTo('bottom')
        cy.get('[data-cy=apollo-list] li').should('have.length', 50)
      })
    })

    describe('Item', () => {
      beforeEach(() => cy.pageSearch(alert.id.toString()))
      it('should link to the details page', () => {
        cy.get('ul[data-cy=apollo-list]')
          .contains(alert.id.toString())
          .click()

        cy.url().should('eq', Cypress.config().baseUrl + `/alerts/${alert.id}`)
      })
    })
  })

  describe('Alerts checkboxes', () => {
    let svc: Service
    let alert1: Alert
    let alert2: Alert
    let alert3: Alert

    beforeEach(() => {
      cy.createService({ ep: { stepCount: 1 } }).then(s => {
        svc = s
        cy.createAlert({ serviceID: svc.id }).then(a => {
          alert1 = a
        })
        cy.createAlert({ serviceID: svc.id }).then(a => {
          alert2 = a
        })
        cy.createAlert({ serviceID: svc.id }).then(a => {
          alert3 = a
        })

        cy.visit(`/alerts?allServices=1&search=${svc.name}`)

        // wait for list to fully load before beginning tests
        return cy
          .get('[data-cy=apollo-list] [role=button]')
          .should('have.length', 3)
      })
    })

    it('should select and deselect all alerts from the header checkbox', () => {
      cy.get('span[data-cy=select-all] input').check()

      cy.get(`span[data-cy=item-${alert1.id}] input`).should('be.checked')
      cy.get(`span[data-cy=item-${alert2.id}] input`).should('be.checked')
      cy.get(`span[data-cy=item-${alert3.id}] input`).should('be.checked')

      cy.get('span[data-cy=select-all] input').uncheck()

      cy.get(`span[data-cy=item-${alert1.id}] input`).should('not.be.checked')
      cy.get(`span[data-cy=item-${alert2.id}] input`).should('not.be.checked')
      cy.get(`span[data-cy=item-${alert3.id}] input`).should('not.be.checked')
    })

    it('should select some alerts and deselect all from the header checkbox', () => {
      cy.get(`span[data-cy=item-${alert1.id}] input`).check()
      cy.get(`span[data-cy=item-${alert2.id}] input`).check()

      cy.get('span[data-cy=select-all] input').click()

      cy.get(`span[data-cy=item-${alert1.id}] input`).should('not.be.checked')
      cy.get(`span[data-cy=item-${alert2.id}] input`).should('not.be.checked')
      cy.get(`span[data-cy=item-${alert2.id}] input`).should('not.be.checked')
    })

    it('should select and deselect all alerts from the header checkbox menu', () => {
      cy.get('[data-cy=checkboxes-menu] [data-cy=other-actions]').menu('All')

      cy.get(`span[data-cy=item-${alert1.id}] input`).should('be.checked')
      cy.get(`span[data-cy=item-${alert2.id}] input`).should('be.checked')
      cy.get(`span[data-cy=item-${alert3.id}] input`).should('be.checked')

      cy.get('[data-cy=checkboxes-menu] [data-cy=other-actions]').menu('None')
      cy.get(`span[data-cy=item-${alert1.id}]`).should('not.be.checked')
      cy.get(`span[data-cy=item-${alert2.id}]`).should('not.be.checked')
      cy.get(`span[data-cy=item-${alert3.id}]`).should('not.be.checked')
    })

    it('should acknowledge, escalate, and close multiple alerts', () => {
      cy.get('span[data-cy=select-all] input')
        .should('not.be.checked')
        .click()

      cy.get('button[title=Acknowledge]').click()

      cy.get('ul[data-cy=apollo-list]').should('not.contain', 'UNACKNOWLEDGED')

      cy.get('span[data-cy=select-all] input')
        .should('not.be.checked')
        .click()

      cy.get('button[title=Escalate]').click()
      cy.get('ul[data-cy=apollo-list]').should('contain', 'UNACKNOWLEDGED')

      cy.get('span[data-cy=select-all] input')
        .should('not.be.checked')
        .click()

      cy.get('button[title=Close]').click()
      cy.get('ul[data-cy=apollo-list]').should('contain', 'No results')
    })

    it('should update some alerts', () => {
      // prep
      cy.get(`span[data-cy=item-${alert1.id}] input`).check()
      cy.get('button[title=Acknowledge]').click()
      cy.get('button[title=Acknowledge]').should('not.exist')

      cy.get(`[href="/alerts/${alert1.id}"]`).should(
        'not.contain',
        'UNACKNOWLEDGED',
      )
      cy.get(`[href="/alerts/${alert2.id}"]`).should(
        'contain',
        'UNACKNOWLEDGED',
      )
      cy.get(`[href="/alerts/${alert3.id}"]`).should(
        'contain',
        'UNACKNOWLEDGED',
      )

      cy.get(`[data-cy=select-all] input`).check()

      cy.get('button[title=Acknowledge]').click()
      cy.get('span[data-cy=update-message]').should(
        'contain',
        '2 of 3 alerts updated',
      )
      cy.get(`[href="/alerts/${alert1.id}"]`).should(
        'not.contain',
        'UNACKNOWLEDGED',
      )
      cy.get(`[href="/alerts/${alert2.id}"]`).should(
        'not.contain',
        'UNACKNOWLEDGED',
      )
      cy.get(`[href="/alerts/${alert3.id}"]`).should(
        'not.contain',
        'UNACKNOWLEDGED',
      )
    })

<<<<<<< HEAD
    it('should not acknowledge acknowledged alerts', () => {
      // ack first two
      cy.get(`span[data-cy=item-${alert1.id}] input`).check()
      cy.get(`span[data-cy=item-${alert2.id}] input`).check()
      cy.get('button[title=Acknowledge]').click()
=======
    it('should NOT acknowledge acknowledged alerts', () => {
      // ack first two
      cy.get(`span[data-cy=alert-${alert1.number}] input`).check()
      cy.get(`span[data-cy=alert-${alert2.number}] input`).check()
      cy.get('button[data-cy=acknowledge]').click()
>>>>>>> a24061e0

      // ack
      // ack
      // unack
<<<<<<< HEAD
      cy.get(`[href="/alerts/${alert1.id}"]`).should(
        'not.contain',
        'UNACKNOWLEDGED',
      )
      cy.get(`[href="/alerts/${alert2.id}"]`).should(
        'not.contain',
        'UNACKNOWLEDGED',
      )
      cy.get(`[href="/alerts/${alert3.id}"]`).should(
        'contain',
        'UNACKNOWLEDGED',
      )

      // ack first two again (noop)
      cy.get(`span[data-cy=item-${alert1.id}] input`).check()
      cy.get(`span[data-cy=item-${alert2.id}] input`).check()
      cy.get('button[title=Acknowledge]').click()
=======
      cy.get(`[data-cy=alert-${alert1.number}]`)
        .parent('[role=button]')
        .should('not.contain', 'UNACKNOWLEDGED')
      cy.get(`[data-cy=alert-${alert2.number}]`)
        .parent('[role=button]')
        .should('not.contain', 'UNACKNOWLEDGED')
      cy.get(`[data-cy=alert-${alert3.number}]`)
        .parent('[role=button]')
        .should('contain', 'UNACKNOWLEDGED')

      // ack first two again (noop)
      cy.get(`span[data-cy=alert-${alert1.number}] input`).check()
      cy.get(`span[data-cy=alert-${alert2.number}] input`).check()
      cy.get('button[data-cy=acknowledge]').click()
>>>>>>> a24061e0

      cy.get('span[data-cy=update-message]').should(
        'contain',
        '0 of 2 alerts updated',
      )

      // ack all three
<<<<<<< HEAD
      cy.get(`span[data-cy=item-${alert1.id}] input`).check()
      cy.get(`span[data-cy=item-${alert2.id}] input`).check()
      cy.get(`span[data-cy=item-${alert3.id}] input`).check()
      cy.get('button[title=Acknowledge]').click()
=======
      cy.get(`span[data-cy=alert-${alert1.number}] input`).check()
      cy.get(`span[data-cy=alert-${alert2.number}] input`).check()
      cy.get(`span[data-cy=alert-${alert3.number}] input`).check()
      cy.get('button[data-cy=acknowledge]').click()
>>>>>>> a24061e0

      // first two already acked, third now acked
      cy.get('span[data-cy=update-message]').should(
        'contain',
        '1 of 3 alerts updated',
      )
    })
  })

  describe('Alert Creation', () => {
    beforeEach(() => cy.visit('/alerts?allServices=1'))

    let svc1: Service
    let svc2: Service

    beforeEach(() => {
      cy.createService().then(s => {
        svc1 = s
      })

      cy.createService().then(s => {
        svc2 = s
      })
    })

    it('should create an alert for two services', () => {
      const summary = c.sentence({
        words: 3,
      })
      const details = c.word({ length: 10 })

      cy.pageFab()

      // Alert Info
      cy.dialogTitle('Create New Alert')
      cy.dialogForm({
        summary,
        details,
      })
      cy.dialogClick('Next')

      // Service Selection
      cy.dialogForm({ serviceSearch: svc1.name })
      cy.get('ul')
        .contains(svc1.name)
        .click()
      cy.dialogForm({ serviceSearch: svc2.name })
      cy.get('ul')
        .contains(svc2.name)
        .click()
      cy.dialogForm({ serviceSearch: '' })

      cy.dialogContains('Selected Services (2)')
      cy.dialogClick('Next')

      // Confirm
      cy.dialogContains(svc1.name)
      cy.dialogContains(svc2.name)
      cy.get('[data-cy=service-chip]').contains(svc1.name)
      cy.get('[data-cy=service-chip]').contains(svc2.name)
      cy.dialogClick('Submit')

      // Review
      cy.dialogContains('Successfully created 2 alerts')
      cy.dialogFinish('Done')
    })
  })

  describe('Alert Details', () => {
    let alert: Alert
    beforeEach(() => {
      cy.createAlert({ service: { ep: { stepCount: 1 } } }).then(a => {
        alert = a
        return cy.visit(`/alerts/${a.id}`)
      })
    })

    if (screen === 'widescreen') {
      it('should link to the escalation policy', () => {
        cy.get('body')
          .contains('a', 'Escalation Policy')
          .click()
          .url()
          .should(
            'eq',
            Cypress.config().baseUrl +
              `/escalation-policies/${alert.service.ep.id}`,
          )
      })
    }

    it('should link to the service', () => {
      cy.get('body')
        .contains('a', alert.service.name)
        .click()
        .url()
        .should(
          'eq',
          Cypress.config().baseUrl + `/services/${alert.service.id}`,
        )
    })

    it('should have proper data', () => {
      cy.get('body').should('contain', alert.details)
      cy.get('body').should('contain', alert.summary)
      cy.get('body').should('contain', 'Created by Cypress User')
      cy.get('body').should('contain', 'UNACKNOWLEDGED')
    })

    it('should allow the user to take action', () => {
      // ack
      cy.pageAction('Acknowledge')

      cy.get('body').should('contain', 'ACKNOWLEDGED')
      cy.get('body').should('not.contain', 'UNACKNOWLEDGED')
      cy.get('body').should('contain', 'Acknowledged by Cypress User')

      // escalate
      cy.pageAction('Escalate')
      cy.get('body').should('contain', 'Escalation requested by Cypress User')

      // close
      cy.pageAction('Close')
      cy.get('body').should('contain', 'Closed by Cypress User')
      cy.get('body').should('contain', 'CLOSED')
    })
  })

  describe('Alert Details Logs', () => {
    let logs: AlertLogs
    beforeEach(() => {
      cy.createAlertLogs({ count: 200 }).then(_logs => {
        logs = _logs
        return cy.visit(`/alerts/${logs.alert.id}`)
      })
    })

    it('should see load more, click, and no longer see load more', () => {
      cy.get('ul[data-cy=alert-logs] li').should('have.length', 35)
      cy.get('body').should('contain', 'Load More')
      cy.get('[data-cy=load-more-logs]').click()
      cy.get('ul[data-cy=alert-logs] li').should('have.length', 184)
      cy.get('body').should('contain', 'Load More')
      cy.get('[data-cy=load-more-logs]').click()

      // create plus any engine events should be 200+
      cy.get('ul[data-cy=alert-logs] li').should('have.length.gt', 200)
      cy.get('body').should('not.contain', 'Load More')
    })
  })
}<|MERGE_RESOLUTION|>--- conflicted
+++ resolved
@@ -208,24 +208,15 @@
       )
     })
 
-<<<<<<< HEAD
     it('should not acknowledge acknowledged alerts', () => {
       // ack first two
       cy.get(`span[data-cy=item-${alert1.id}] input`).check()
       cy.get(`span[data-cy=item-${alert2.id}] input`).check()
       cy.get('button[title=Acknowledge]').click()
-=======
-    it('should NOT acknowledge acknowledged alerts', () => {
-      // ack first two
-      cy.get(`span[data-cy=alert-${alert1.number}] input`).check()
-      cy.get(`span[data-cy=alert-${alert2.number}] input`).check()
-      cy.get('button[data-cy=acknowledge]').click()
->>>>>>> a24061e0
 
       // ack
       // ack
       // unack
-<<<<<<< HEAD
       cy.get(`[href="/alerts/${alert1.id}"]`).should(
         'not.contain',
         'UNACKNOWLEDGED',
@@ -243,22 +234,6 @@
       cy.get(`span[data-cy=item-${alert1.id}] input`).check()
       cy.get(`span[data-cy=item-${alert2.id}] input`).check()
       cy.get('button[title=Acknowledge]').click()
-=======
-      cy.get(`[data-cy=alert-${alert1.number}]`)
-        .parent('[role=button]')
-        .should('not.contain', 'UNACKNOWLEDGED')
-      cy.get(`[data-cy=alert-${alert2.number}]`)
-        .parent('[role=button]')
-        .should('not.contain', 'UNACKNOWLEDGED')
-      cy.get(`[data-cy=alert-${alert3.number}]`)
-        .parent('[role=button]')
-        .should('contain', 'UNACKNOWLEDGED')
-
-      // ack first two again (noop)
-      cy.get(`span[data-cy=alert-${alert1.number}] input`).check()
-      cy.get(`span[data-cy=alert-${alert2.number}] input`).check()
-      cy.get('button[data-cy=acknowledge]').click()
->>>>>>> a24061e0
 
       cy.get('span[data-cy=update-message]').should(
         'contain',
@@ -266,17 +241,10 @@
       )
 
       // ack all three
-<<<<<<< HEAD
       cy.get(`span[data-cy=item-${alert1.id}] input`).check()
       cy.get(`span[data-cy=item-${alert2.id}] input`).check()
       cy.get(`span[data-cy=item-${alert3.id}] input`).check()
       cy.get('button[title=Acknowledge]').click()
-=======
-      cy.get(`span[data-cy=alert-${alert1.number}] input`).check()
-      cy.get(`span[data-cy=alert-${alert2.number}] input`).check()
-      cy.get(`span[data-cy=alert-${alert3.number}] input`).check()
-      cy.get('button[data-cy=acknowledge]').click()
->>>>>>> a24061e0
 
       // first two already acked, third now acked
       cy.get('span[data-cy=update-message]').should(
