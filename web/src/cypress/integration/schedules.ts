import { Chance } from 'chance'
import { testScreen } from '../support'
const c = new Chance()

<<<<<<< HEAD
function testSchedules(screen: ScreenFormat) {
=======
testScreen('Schedules', testSchedules)

function testSchedules(screen: ScreenFormat): void {
>>>>>>> 5bc2d950
  describe('Creation', () => {
    it('should create a schedule', () => {
      const name = c.word({ length: 8 })
      const description = c.sentence({ words: 5 })

      cy.visit('/schedules')

      cy.pageFab()
      cy.dialogTitle('Create New Schedule')
      cy.dialogForm({ name, description })
      cy.dialogFinish('Submit')

      // verify on details by content headers
      cy.get('[data-cy=details-heading]').should('contain', name)
      cy.get('[data-cy=details]').should('contain', description)
    })
  })

  describe('List Page', () => {
    it('should find a schedule', () => {
      cy.createSchedule().then(sched => {
        cy.visit('/schedules')
        cy.pageSearch(sched.name)
        cy.get('body')
          .should('contain', sched.name)
          .should('contain', sched.description)
      })
    })
  })

  // todo: change filters test
  describe('Details Page', () => {
    let rot: Rotation
    let sched: Schedule
    beforeEach(() => {
      cy.createRotation()
        .then(r => {
          rot = r
        })
        .createSchedule()
        .then(s => {
          sched = s
          return cy.visit('/schedules/' + sched.id)
        })
    })

    it('should delete a schedule', () => {
      cy.pageAction('Delete Schedule')
      cy.dialogTitle('Are you sure?')
      cy.dialogFinish('Confirm')

      cy.url().should('eq', Cypress.config().baseUrl + '/schedules')

      cy.pageSearch(sched.name)
      cy.get('body').should('contain', 'No results')
      cy.reload()
      cy.get('body').should('contain', 'No results')
    })

    it('should edit a schedule', () => {
      const newName = c.word({ length: 5 })
      const newDesc = c.word({ length: 5 })
      const newTz = 'Africa/Accra'

      cy.pageAction('Edit Schedule')
      cy.dialogTitle('Edit Schedule')
      cy.dialogForm({ name: newName, description: newDesc, 'time-zone': newTz })
      cy.dialogFinish('Submit')

      // verify changes occurred
      cy.reload()
      cy.get('[data-cy=details-heading]').should('contain', newName)
      cy.get('[data-cy=details]').should('contain', newDesc)
      cy.get('[data-cy=title-footer]').should('contain', newTz)
    })

    it('should navigate to and from assignments', () => {
      cy.navigateToAndFrom(
        screen,
        'Schedule Details',
        sched.name,
        'Assignments',
        `${sched.id}/assignments`,
      )
    })

    it('should navigate to and from escalation policies', () => {
      cy.navigateToAndFrom(
        screen,
        'Schedule Details',
        sched.name,
        'Escalation Policies',
        `${sched.id}/escalation-policies`,
      )
    })

    it('should navigate to and from overrides', () => {
      cy.navigateToAndFrom(
        screen,
        'Schedule Details',
        sched.name,
        'Overrides',
        `${sched.id}/overrides`,
      )
    })

    it('should navigate to and from shifts', () => {
      cy.navigateToAndFrom(
        screen,
        'Schedule Details',
        sched.name,
        'Shifts',
        `${sched.id}/shifts`,
      )
    })

    it('should view shifts', () => {
      cy.setScheduleTarget({
        scheduleID: sched.id,
        target: { type: 'rotation', id: rot.id },
        rules: [
          {
            start: '00:00',
            end: '00:00',
            weekdayFilter: [true, true, true, true, true, true, true],
          },
        ],
      }).then(() => {
        cy.get('li')
          .contains('Shifts')
          .click()
        cy.reload()
        cy.get('[data-cy=flat-list-item-subheader]').should('contain', 'Today')
        cy.get('[data-cy=flat-list-item-subheader]').should(
          'contain',
          'Tomorrow',
        )
        cy.get('p').should('contain', 'Showing shifts')
      })
    })
  })

  describe('Schedule Assignments', () => {
    let rot: Rotation
    let sched: ScheduleTarget
    beforeEach(() => {
      cy.createRotation()
        .then(r => {
          rot = r
          return cy.setScheduleTarget({
            target: { id: r.id, type: 'rotation' },
          })
        })
        .then(s => {
          sched = s
          return cy.visit('/schedules/' + sched.schedule.id + '/assignments')
        })
    })

    it('should add a rotation as an assignment', () => {
      const name = rot.name

      cy.get('body').should('not.contain', name)

      cy.pageFab('Rotation')
      cy.dialogTitle('Add Rotation to Schedule')
      cy.dialogForm({ targetID: name })
      cy.dialogFinish('Submit')

      cy.get('body').contains('li', name)
    })

    it('should add a user as an assignment', () => {
      const name = rot.users[0].name

      cy.get('body').should('not.contain', name)

      cy.pageFab('User')
      cy.dialogTitle('Add User to Schedule')
      cy.dialogForm({ targetID: name })
      cy.dialogFinish('Submit')

      cy.get('body').contains('li', name)
    })

    it('should delete an assignment', () => {
      cy.get('body')
        .contains('li', rot.name)
        .find('button[data-cy=other-actions]')
        .menu('Delete')

      cy.dialogTitle('Remove Rotation')
      cy.dialogFinish('Confirm')

      cy.get('body').should('not.contain', rot.name)
    })

    it('should create multiple rules on an assignment', () => {
      // todo: mobile dialog is completely different
      if (screen === 'mobile' || screen === 'tablet') return

      cy.pageFab('Rotation')

      cy.dialogTitle('Add Rotation')
      cy.dialogForm({
        Sunday: false,
        targetID: rot.name,
        'rules[0].start': '02:34',
        'rules[0].end': '15:34',
      })

      cy.get('table[data-cy="target-rules"] tbody tr').should('have.length', 1)

      cy.get('button[aria-label="Add rule"]').click()

      cy.dialogForm({ 'rules[1].start': '01:23' })

      cy.get('table[data-cy="target-rules"] tbody tr').should('have.length', 2)

      cy.dialogFinish('Submit')

      cy.get('body').should('contain', rot.name)
    })

    it('should edit an assignment', () => {
      // todo: mobile dialog is completely different
      if (screen === 'mobile' || screen === 'tablet') return

      cy.get('body')
        .contains('li', rot.name)
        .find('button[data-cy=other-actions]')
        .menu('Edit')

      cy.dialogTitle('Edit Rules')
      cy.dialogForm({ Wednesday: false })
      cy.dialogFinish('Submit')

      cy.get('body').contains('li', rot.name)
    })

    it('should edit then delete an assignment rule', () => {
      // todo: mobile dialog is completely different
      if (screen === 'mobile' || screen === 'tablet') return

      cy.get('body')
        .contains('li', rot.name)
        .get('button[data-cy=other-actions]')
        .menu('Edit')

      cy.dialogTitle('Edit Rules')
      cy.dialogForm({ Wednesday: true })

      cy.get('button[aria-label="Delete rule"]').should('not.exist')
      cy.get('button[aria-label="Add rule"').click()
      cy.get('button[aria-label="Add rule"').click()

      cy.get('button[aria-label="Delete rule"]')
        .should('have.length', 3)
        .first()
        .click()

      cy.dialogFinish('Submit')

      cy.get('body').should('contain', 'Always')
    })
  })

  describe('Schedule Overrides', () => {
    let sched: Schedule
    beforeEach(() => {
      cy.createSchedule().then(s => {
        sched = s
        return cy.visit('/schedules/' + sched.id + '/overrides')
      })
    })

    it('should create an add override', () => {
      cy.fixture('users').then(users => {
        cy.get('span').should('contain', 'No results')

        cy.pageFab('Add')
        cy.dialogTitle('Add a User')
        cy.dialogForm({ addUserID: users[0].name })
        cy.dialogFinish('Submit')

        cy.get('span').should('contain', users[0].name)
        cy.get('p').should('contain', 'Added from')
        expect('span').to.not.contain('No results')
      })
    })

    it('should create a remove override', () => {
      cy.fixture('users').then(users => {
        cy.get('span').should('contain', 'No results')

        cy.pageFab('Remove')
        cy.dialogTitle('Remove a User')
        cy.dialogForm({ removeUserID: users[0].name })
        cy.dialogFinish('Submit')

        cy.get('span').should('contain', users[0].name)
        cy.get('p').should('contain', 'Removed from')
        expect('span').to.not.contain('No results')
      })
    })

    it('should create a replace override', () => {
      cy.fixture('users').then(users => {
        cy.get('span').should('contain', 'No results')

        cy.pageFab('Replace')
        cy.dialogTitle('Replace a User')
        cy.dialogForm({ removeUserID: users[0].name, addUserID: users[1].name })
        cy.dialogFinish('Submit')

        cy.get('span').should('contain', users[1].name)
        cy.get('p').should('contain', `Replaces ${users[0].name} from`)
        expect('span').to.not.contain('No results')
      })
    })

    it('should edit and delete an override', () => {
      cy.fixture('users').then(users => {
        cy.get('body').should('contain', 'No results')

        cy.pageFab('Add')
        cy.dialogTitle('Add a User')
        cy.dialogForm({ addUserID: users[0].name })
        cy.dialogFinish('Submit')

        cy.get('body').should('not.contain', 'No results')
        cy.get('body').contains('li', users[0].name)

        cy.get('button[data-cy=other-actions]').menu('Edit')

        cy.dialogTitle('Edit Schedule Override')
        cy.dialogForm({ addUserID: users[1].name })
        cy.dialogFinish('Submit')

        cy.get('body')
          .should('not.contain', users[0].name)
          .should('contain', users[1].name)

        cy.get('li button[data-cy=other-actions]').menu('Delete')

        cy.dialogFinish('Confirm')

        cy.get('body').should('contain', 'No results')
      })
    })
  })
}

testScreen('Schedules', testSchedules)<|MERGE_RESOLUTION|>--- conflicted
+++ resolved
@@ -2,13 +2,7 @@
 import { testScreen } from '../support'
 const c = new Chance()
 
-<<<<<<< HEAD
-function testSchedules(screen: ScreenFormat) {
-=======
-testScreen('Schedules', testSchedules)
-
 function testSchedules(screen: ScreenFormat): void {
->>>>>>> 5bc2d950
   describe('Creation', () => {
     it('should create a schedule', () => {
       const name = c.word({ length: 8 })
