import { testScreen } from '../support'

<<<<<<< HEAD
function testAuth() {
=======
testScreen('Auth', testAuth, true)

function testAuth(): void {
>>>>>>> 5bc2d950
  before(() =>
    cy
      .clearCookies()
      .resetConfig()
      .visit('/'),
  )

  it('should authenticate a user', () => {
    cy.fixture('profile').then(prof => {
      cy.form(
        {
          username: prof.username,
          password: prof.password,
        },
        'form#auth-basic',
      )
      cy.get('form#auth-basic').as('form')

      cy.get('button[type=submit]').click()

      cy.get('form#auth-basic').should('not.exist')
      cy.reload()
      cy.get('form#auth-basic').should('not.exist')

      cy.pageNav('Logout')

      cy.get('form#auth-basic').should('exist')
      cy.reload()
      cy.get('form#auth-basic').should('exist')
    })
  })
}

testScreen('Auth', testAuth, true)<|MERGE_RESOLUTION|>--- conflicted
+++ resolved
@@ -1,12 +1,6 @@
 import { testScreen } from '../support'
 
-<<<<<<< HEAD
-function testAuth() {
-=======
-testScreen('Auth', testAuth, true)
-
 function testAuth(): void {
->>>>>>> 5bc2d950
   before(() =>
     cy
       .clearCookies()
