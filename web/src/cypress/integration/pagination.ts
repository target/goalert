--- conflicted
+++ resolved
@@ -15,7 +15,6 @@
 interface CreateOpts {
   name: string
 }
-<<<<<<< HEAD
 type dataModel = EP | Profile | Rotation | Schedule | Service | undefined
 type createOneFunc = (opts: CreateOpts) => Cypress.Chainable<dataModel>
 type createManyFunc = (
@@ -23,13 +22,6 @@
 ) => Cypress.Chainable<dataModel | dataModel[]>
 
 function createOne(fn: createOneFunc) {
-=======
-type createOneFunc = (opts: CreateOpts) => Cypress.Chainable<any>
-type createManyFunc = (names: Array<CreateOpts>) => Cypress.Chainable<any>
-function createOne(
-  fn: createOneFunc,
-): (names: CreateOpts[]) => Cypress.cy & EventEmitter {
->>>>>>> 8c949484
   return (names: Array<CreateOpts>) => {
     names.forEach(name => fn(name))
     return cy
