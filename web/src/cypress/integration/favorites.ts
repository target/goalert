import { testScreen } from '../support'
import { Chance } from 'chance'
const c = new Chance()

function check(
  typeName: string,
  urlPrefix: string,
  createFunc: (name: string, fav: boolean) => Cypress.Chainable<string>,
  getSearchSelectFunc?: () => Cypress.Chainable<JQuery<HTMLElement>>,
  getSearchSelectItemsFunc?: (
    sel: Cypress.Chainable<JQuery<HTMLElement>>,
    prefix: string,
  ) => Cypress.Chainable<JQuery<HTMLElement>>,
): void {
  describe(typeName + ' Favorites', () => {
    it('should allow setting and unsetting as a favorite from details page ', () => {
      createFunc('', false).then((id) => {
        cy.visit(`/${urlPrefix}/${id}`)
        typeName = typeName.toLowerCase()
        // test setting as favorite
        cy.get(`button[aria-label="Set as a Favorite ${typeName}"]`).click()
        cy.reload()
        // aria label should change and should be set as a favorite, test unsetting
        cy.get(`button[aria-label="Unset as a Favorite ${typeName}"`).click()
        cy.reload()
        // check that unset
        cy.get(`button[aria-label="Set as a Favorite ${typeName}"]`).click()
      })
    })
    it('should list favorites at the top', () => {
      const prefix = c.word({ length: 12 })
      const name1 = prefix + 'A'
      const name2 = prefix + 'Z'
      createFunc(name1, false)
      createFunc(name2, true)
      cy.visit(`/${urlPrefix}?search=${encodeURIComponent(prefix)}`)

      cy.get('ul[data-cy=apollo-list] li')
        .should('have.length', 2)
        .first()
        .should('contain', name2)
        .find('[data-cy=fav-icon]')
        .should('exist')

      cy.get('ul[data-cy=apollo-list] li').last().should('contain', name1)
    })
    if (getSearchSelectFunc) {
      it('should sort favorites-first in a search-select', () => {
        const prefix = c.word({ length: 20 })
        const name1 = prefix + 'A'
        const name2 = prefix + 'Z'
        createFunc(name1, false)
        createFunc(name2, true)

        const sel = getSearchSelectFunc()
        const items = getSearchSelectItemsFunc
          ? getSearchSelectItemsFunc(sel, prefix)
<<<<<<< HEAD
          : sel
              .findByLabel(prefix)
              .parent()
              .parent()
              .parent()
              .children()
=======
          : sel.findByLabel(prefix).parent().children()
>>>>>>> af4b8071

        items.should('have.length', 2).as('items')

        cy.get('@items').first().should('contain', name2)
        cy.get('@items').last().should('contain', name1)
      })
    }
  })
}

function testFavorites(): void {
  check(
    'Service',
    'services',
    (name: string, favorite: boolean) =>
      cy.createService({ name, favorite }).then((s: Service) => s.id),
    () => {
      const summary = c.sentence({
        words: 3,
      })

      cy.visit('/alerts')

      cy.pageFab()
      cy.dialogTitle('New Alert')
      cy.dialogForm({ summary })
      cy.dialogClick('Next')

      return cy.get('input[name=serviceSearch]')
    },
    (sel: Cypress.Chainable<JQuery<HTMLElement>>, prefix: string) =>
      sel
        .type(prefix)
        .get('ul[data-cy=service-select] [data-cy=service-select-item]'),
  )

  check(
    'Rotation',
    'rotations',
    (name: string, favorite: boolean) =>
      cy.createRotation({ name, favorite }).then((r: Rotation) => r.id),
    () =>
      cy
        .createEP()
        .then((e: EP) => {
          return cy.visit(`/escalation-policies/${e.id}`)
        })
        .pageFab()
        .get('input[name=rotations]'),
  )

  check(
    'Schedule',
    'schedules',
    (name: string, isFavorite: boolean) =>
      cy
        .createSchedule({ name, isFavorite })
        .then((sched: Schedule) => sched.id),
    () =>
      cy
        .createEP()
        .then((e: EP) => {
          return cy.visit(`/escalation-policies/${e.id}`)
        })
        .pageFab()
        .get('[data-cy="schedules-step"]')
        .click()
        .get('input[name=schedules]'),
  )
}

testScreen('Favorites', testFavorites)<|MERGE_RESOLUTION|>--- conflicted
+++ resolved
@@ -14,7 +14,7 @@
 ): void {
   describe(typeName + ' Favorites', () => {
     it('should allow setting and unsetting as a favorite from details page ', () => {
-      createFunc('', false).then((id) => {
+      createFunc('', false).then(id => {
         cy.visit(`/${urlPrefix}/${id}`)
         typeName = typeName.toLowerCase()
         // test setting as favorite
@@ -42,7 +42,9 @@
         .find('[data-cy=fav-icon]')
         .should('exist')
 
-      cy.get('ul[data-cy=apollo-list] li').last().should('contain', name1)
+      cy.get('ul[data-cy=apollo-list] li')
+        .last()
+        .should('contain', name1)
     })
     if (getSearchSelectFunc) {
       it('should sort favorites-first in a search-select', () => {
@@ -55,21 +57,21 @@
         const sel = getSearchSelectFunc()
         const items = getSearchSelectItemsFunc
           ? getSearchSelectItemsFunc(sel, prefix)
-<<<<<<< HEAD
           : sel
               .findByLabel(prefix)
               .parent()
               .parent()
               .parent()
               .children()
-=======
-          : sel.findByLabel(prefix).parent().children()
->>>>>>> af4b8071
 
         items.should('have.length', 2).as('items')
 
-        cy.get('@items').first().should('contain', name2)
-        cy.get('@items').last().should('contain', name1)
+        cy.get('@items')
+          .first()
+          .should('contain', name2)
+        cy.get('@items')
+          .last()
+          .should('contain', name1)
       })
     }
   })
