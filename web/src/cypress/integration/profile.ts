--- conflicted
+++ resolved
@@ -7,7 +7,7 @@
   countryCode: string,
   value: string,
   formattedValue: string,
-) {
+): void {
   it(`should handle ${country} phone number`, () => {
     const name = 'CM SM ' + c.word({ length: 8 })
     const type = c.pickone(['SMS', 'VOICE'])
@@ -284,25 +284,4 @@
   })
 }
 
-<<<<<<< HEAD
-testScreen('Profile', testProfile)
-=======
-function countryCodeCheck(
-  country: string,
-  countryCode: string,
-  value: string,
-  formattedValue: string,
-): void {
-  it(`should handle ${country} phone number`, () => {
-    const name = 'CM SM ' + c.word({ length: 8 })
-    const type = c.pickone(['SMS', 'VOICE'])
-
-    cy.pageFab('Contact')
-    cy.get('input[name=name]').type(name)
-    cy.get('input[name=type]').selectByLabel(type)
-    cy.get('input[name=value]').type(countryCode + value)
-    cy.get('button[type=submit]').click()
-    cy.get('body').should('contain', formattedValue)
-  })
-}
->>>>>>> 5bc2d950
+testScreen('Profile', testProfile)