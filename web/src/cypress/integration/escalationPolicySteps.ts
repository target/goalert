--- conflicted
+++ resolved
@@ -3,13 +3,7 @@
 
 const c = new Chance()
 
-<<<<<<< HEAD
-function testSteps() {
-=======
-testScreen('Escalation Policy Steps', testSteps)
-
 function testSteps(): void {
->>>>>>> 5bc2d950
   describe('Steps', () => {
     let ep: EP
     let r1: Rotation
