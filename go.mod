--- conflicted
+++ resolved
@@ -145,12 +145,8 @@
 	github.com/xrash/smetrics v0.0.0-20201216005158-039620a65673 // indirect
 	golang.org/x/exp/typeparams v0.0.0-20230425010034-47ecfdc1ba53 // indirect
 	golang.org/x/mod v0.10.0 // indirect
-<<<<<<< HEAD
-	golang.org/x/net v0.9.0 // indirect
+	golang.org/x/net v0.10.0 // indirect
 	golang.org/x/sync v0.2.0 // indirect
-=======
-	golang.org/x/net v0.10.0 // indirect
->>>>>>> b76d9d28
 	golang.org/x/text v0.9.0 // indirect
 	google.golang.org/appengine v1.6.7 // indirect
 	google.golang.org/genproto v0.0.0-20230323212658-478b75c54725 // indirect
