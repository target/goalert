--- conflicted
+++ resolved
@@ -2,7 +2,7 @@
 
 go 1.23
 
-toolchain go1.23.0
+toolchain go1.23.3
 
 require (
 	github.com/99designs/gqlgen v0.17.56
@@ -82,13 +82,10 @@
 	github.com/gabriel-vasile/mimetype v1.4.6 // indirect
 	github.com/go-jose/go-jose/v3 v3.0.3 // indirect
 	github.com/go-jose/go-jose/v4 v4.0.4 // indirect
-<<<<<<< HEAD
 	github.com/go-playground/locales v0.14.1 // indirect
 	github.com/go-playground/universal-translator v0.18.1 // indirect
 	github.com/go-playground/validator/v10 v10.22.1 // indirect
-=======
 	github.com/go-viper/mapstructure/v2 v2.2.1 // indirect
->>>>>>> 0a281eab
 	github.com/golang/protobuf v1.5.4 // indirect
 	github.com/google/go-querystring v1.1.0 // indirect
 	github.com/gorilla/css v1.0.1 // indirect
